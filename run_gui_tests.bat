--- conflicted
+++ resolved
@@ -1,4 +1,3 @@
-<<<<<<< HEAD
 call bundle exec ruby autohotkey\tools\CmdExtractorAHK --defaultsize
 call bundle exec ruby autohotkey\tools\CmdSenderAHK -w 650 -t 650
 call bundle exec ruby autohotkey\tools\CmdTlmServerAHK -x 50 -y 50 -w 900 -t 1000
@@ -30,39 +29,6 @@
 call bundle exec ruby autohotkey\tools\TlmViewerAHK3 -s "BLAH" -c tlm_viewer3.txt
 call bundle exec ruby autohotkey\tools\TlmViewerAHK4 -c tlm_viewer3.txt
 call bundle exec ruby autohotkey\tools\TlmViewerAHK5 -n -s "INST ADCS"
-=======
-ruby autohotkey\tools\CmdExtractorAHK --defaultsize
-ruby autohotkey\tools\CmdSenderAHK -w 650 -t 650
-ruby autohotkey\tools\CmdTlmServerAHK -x 50 -y 50 -w 900 -t 1000
-ruby autohotkey\tools\CmdTlmServerAHK2 -w 900 -t 1000 -p -n -c cmd_tlm_server.txt
-ruby autohotkey\tools\DataViewerAHK -w 600 -t 800
-ruby autohotkey\tools\HandbookCreatorAHK
-ruby autohotkey\tools\LauncherAHK
-ruby autohotkey\tools\LimitsMonitorAHK
-ruby autohotkey\tools\OpenGLBuilderAHK -w 600 -t 600
-ruby autohotkey\tools\PacketViewerAHK -w 600 -t 800
-ruby autohotkey\tools\PacketViewerAHK2 --defaultsize -p "INST ADCS"
-ruby autohotkey\tools\ReplayAHK
-ruby autohotkey\tools\ScriptRunnerAHK -w 600 -t 800
-ruby autohotkey\tools\ScriptRunnerAHK2 -w 600 -t 800
-ruby autohotkey\tools\TableManagerAHK -w 800 -t 800
-ruby autohotkey\tools\TestRunnerAHK -w 800 -t 800
-ruby autohotkey\tools\TestRunnerAHK2 -w 800 -t 800 -c test_runner2.txt
-ruby autohotkey\tools\TestRunnerAHK3 -w 800 -t 800 -c test_runner3.txt
-ruby autohotkey\tools\TestRunnerAHK4 -w 800 -t 800 -c test_runner4.txt
-ruby autohotkey\tools\TlmGrapherAHK -w 800 -t 800
-ruby autohotkey\tools\TlmGrapherAHK2 -s -c test2.txt -w 1200 -t 800
-ruby autohotkey\tools\TlmGrapherAHK3 -i 'INST HEALTH_STATUS TEMP1'
-ruby autohotkey\tools\TlmGrapherAHK4 -s -c bad.txt
-ruby autohotkey\tools\TlmExtractorAHK -w 800 -t 800
-ruby autohotkey\tools\TlmExtractorAHK2 -c tlm_extractor2.txt -i tlm.bin
-ruby autohotkey\tools\TlmExtractorAHK3 -c tlm_extractor2.txt -i tlm.bin -o outputs/logs/tlm.txt
-ruby autohotkey\tools\TlmViewerAHK
-ruby autohotkey\tools\TlmViewerAHK2 -c tlm_viewer2.txt
-ruby autohotkey\tools\TlmViewerAHK3 -s "BLAH" -c tlm_viewer3.txt
-ruby autohotkey\tools\TlmViewerAHK4 -c tlm_viewer3.txt
-ruby autohotkey\tools\TlmViewerAHK5 -n -s "INST ADCS"
 
 REM Display any exception files that were generated
-dir autohotkey\outputs\logs\*exception.txt
->>>>>>> c2da843b
+dir autohotkey\outputs\logs\*exception.txt