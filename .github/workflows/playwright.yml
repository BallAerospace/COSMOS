--- conflicted
+++ resolved
@@ -13,21 +13,8 @@
     branches: [master]
 
 jobs:
-<<<<<<< HEAD
   cosmos-build-test-scan:
-=======
-  cosmos-build:
->>>>>>> 272912f8
     if: ${{ github.actor != 'dependabot[bot]' }}
-    runs-on: ubuntu-latest
-    steps:
-      - uses: actions/checkout@v3
-      - name: cosmos-control.sh build
-        # This `shell` line is required to get around a known issue: https://github.com/actions/runner/issues/241#issuecomment-745902718
-        shell: 'script -q -e -c "bash {0}"'
-        run: ./cosmos-control.sh build
-  playwright:
-    needs: cosmos-build
     runs-on: ubuntu-latest
     strategy:
       fail-fast: false
@@ -73,160 +60,25 @@
         with:
           name: playwright
           path: playwright/test-results
-<<<<<<< HEAD
-      - name: Run the Anchore scan action
-        uses: anchore/scan-action@v3
-        with:
-          image: "docker.io/ballaerospace/cosmosc2-base:latest"
-          fail-build: false
-          severity-cutoff: critical # low, medium, high, critical
-          acs-report-enable: true
-      - name: Upload Anchore Scan Report
-        uses: github/codeql-action/upload-sarif@v2
-        with:
-          sarif_file: results.sarif
-          category: base
-      - name: Run the Anchore scan action
-        uses: anchore/scan-action@v3
-        with:
-          image: "docker.io/ballaerospace/cosmosc2-ruby:latest"
-          fail-build: false
-          severity-cutoff: critical # low, medium, high, critical
-          acs-report-enable: true
-      - name: Upload Anchore Scan Report
-        uses: github/codeql-action/upload-sarif@v2
-        with:
-          sarif_file: results.sarif
-          category: ruby
-      - name: Run the Anchore scan action
-        uses: anchore/scan-action@v3
-        with:
-          image: "docker.io/ballaerospace/cosmosc2-node:latest"
-          fail-build: false
-          severity-cutoff: critical # low, medium, high, critical
-          acs-report-enable: true
-      - name: Upload Anchore Scan Report
-        uses: github/codeql-action/upload-sarif@v2
-        with:
-          sarif_file: results.sarif
-          category: node
-      - name: Run the Anchore scan action
-        uses: anchore/scan-action@v3
-        with:
-          image: "docker.io/ballaerospace/cosmosc2-init:latest"
-          fail-build: false
-          severity-cutoff: critical # low, medium, high, critical
-          acs-report-enable: true
-      - name: Upload Anchore Scan Report
-        uses: github/codeql-action/upload-sarif@v2
-        with:
-          sarif_file: results.sarif
-          category: init
-      - name: Run the Anchore scan action
-        uses: anchore/scan-action@v3
-        with:
-          image: "docker.io/ballaerospace/cosmosc2-redis:latest"
-          fail-build: false
-          severity-cutoff: critical # low, medium, high, critical
-          acs-report-enable: true
-      - name: Upload Anchore Scan Report
-        uses: github/codeql-action/upload-sarif@v2
-        with:
-          sarif_file: results.sarif
-          category: redis
-      - name: Run the Anchore scan action
-        uses: anchore/scan-action@v3
-        with:
-          image: "docker.io/ballaerospace/cosmosc2-minio:latest"
-          fail-build: false
-          severity-cutoff: critical # low, medium, high, critical
-          acs-report-enable: true
-      - name: Upload Anchore Scan Report
-        uses: github/codeql-action/upload-sarif@v2
-        with:
-          sarif_file: results.sarif
-          category: minio
-      - name: Run the Anchore scan action
-        uses: anchore/scan-action@v3
-        with:
-          image: "docker.io/ballaerospace/cosmosc2-operator:latest"
-          fail-build: false
-          severity-cutoff: critical # low, medium, high, critical
-          acs-report-enable: true
-      - name: Upload Anchore Scan Report
-        uses: github/codeql-action/upload-sarif@v2
-        with:
-          sarif_file: results.sarif
-          category: operator
-      - name: Run the Anchore scan action
-        uses: anchore/scan-action@v3
-        with:
-          image: "docker.io/ballaerospace/cosmosc2-cmd-tlm-api:latest"
-          fail-build: false
-          severity-cutoff: critical # low, medium, high, critical
-          acs-report-enable: true
-      - name: Upload Anchore Scan Report
-        uses: github/codeql-action/upload-sarif@v2
-        with:
-          sarif_file: results.sarif
-          category: cmd-tlm-api
-      - name: Run the Anchore scan action
-        uses: anchore/scan-action@v3
-        with:
-          image: "docker.io/ballaerospace/cosmosc2-script-runner-api:latest"
-          fail-build: false
-          severity-cutoff: critical # low, medium, high, critical
-          acs-report-enable: true
-      - name: Upload Anchore Scan Report
-        uses: github/codeql-action/upload-sarif@v2
-        with:
-          sarif_file: results.sarif
-          category: script-runner-api
-      - name: Run the Anchore scan action
-        uses: anchore/scan-action@v3
-        with:
-          image: "docker.io/ballaerospace/cosmosc2-traefik:latest"
-          fail-build: false
-          severity-cutoff: critical # low, medium, high, critical
-          acs-report-enable: true
-      - name: Upload Anchore Scan Report
-        uses: github/codeql-action/upload-sarif@v2
-        with:
-          sarif_file: results.sarif
-          category: traefik
-=======
-  container-scan:
-    needs: cosmos-build
-    runs-on: ubuntu-latest
-    strategy:
-      matrix:
-        container:
-          [
-            base,
-            ruby,
-            node,
-            traefik,
-            operator,
-            cmd-tlm-api,
-            script-runner-api,
-            redis,
-            minio-init,
-          ]
-    steps:
       - uses: anchore/scan-action/download-grype@v3
         id: grype
-      - name: Run grype on the image
-        run: ${{steps.grype.outputs.cmd}} docker.io/ballaerospace/cosmosc2-${{ matrix.container }}:latest
-      # - name: Run the Anchore scan action
-      #   uses: anchore/scan-action@v3
-      #   with:
-      #     image: "docker.io/ballaerospace/cosmosc2-${{ matrix.container }}:latest"
-      #     fail-build: false
-      #     severity-cutoff: critical # low, medium, high, critical
-      #     acs-report-enable: true
-      # - name: Upload Anchore Scan Report
-      #   uses: github/codeql-action/upload-sarif@v2
-      #   with:
-      #     sarif_file: results.sarif
-      #     category: ${{ matrix.container }}
->>>>>>> 272912f8
+      - name: Run grype on the image: ruby
+        run: ${{steps.grype.outputs.cmd}} docker.io/ballaerospace/cosmosc2-ruby:latest
+      - name: Run grype on the image: node
+        run: ${{steps.grype.outputs.cmd}} docker.io/ballaerospace/cosmosc2-node:latest        
+      - name: Run grype on the image: base
+        run: ${{steps.grype.outputs.cmd}} docker.io/ballaerospace/cosmosc2-base:latest
+      - name: Run grype on the image: init
+        run: ${{steps.grype.outputs.cmd}} docker.io/ballaerospace/cosmosc2-init:latest
+      - name: Run grype on the image: redis
+        run: ${{steps.grype.outputs.cmd}} docker.io/ballaerospace/cosmosc2-redis:latest
+      - name: Run grype on the image: minio
+        run: ${{steps.grype.outputs.cmd}} docker.io/ballaerospace/cosmosc2-minio:latest
+      - name: Run grype on the image: operator
+        run: ${{steps.grype.outputs.cmd}} docker.io/ballaerospace/cosmosc2-operator:latest
+      - name: Run grype on the image: cmd-tlm-api
+        run: ${{steps.grype.outputs.cmd}} docker.io/ballaerospace/cosmosc2-cmd-tlm-api:latest
+      - name: Run grype on the image: script-runner-api
+        run: ${{steps.grype.outputs.cmd}} docker.io/ballaerospace/cosmosc2-script-runner-api:latest
+      - name: Run grype on the image: traefik
+        run: ${{steps.grype.outputs.cmd}} docker.io/ballaerospace/cosmosc2-traefik:latest