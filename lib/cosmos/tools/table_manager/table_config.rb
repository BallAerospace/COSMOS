--- conflicted
+++ resolved
@@ -115,13 +115,8 @@
             end
 
           when 'PARAMETER'
-<<<<<<< HEAD
-            usage = "PARAMETER <Parameter Name> <Parameter Description> <Data Type> <Bit Size> <Display Type> <Minimum Value> <Maximum Value> <Default Value - Only in ONE_DIMENTIONAL>"
-            parser.verify_num_parameters(6, 8, usage)
-=======
             usage = "PARAMETER <Parameter Name> <Parameter Description> <Data Type> <Bit Size> <Display Type> <Minimum Value> <Maximum Value> <Default Value (Only in ONE_DIMENTIONAL)> <ENDIANNESS (Optional)>"
             parser.verify_num_parameters(6, 9, usage)
->>>>>>> a47e3ff5
             finish_parameter()
             if @current_table
               @current_table.num_rows += 1
