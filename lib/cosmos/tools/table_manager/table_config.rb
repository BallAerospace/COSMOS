# encoding: ascii-8bit

# Copyright 2014 Ball Aerospace & Technologies Corp.
# All Rights Reserved.
#
# This program is free software; you can modify and/or redistribute it
# under the terms of the GNU General Public License
# as published by the Free Software Foundation; version 3 with
# attribution addendums as found in the LICENSE.txt

require 'cosmos/config/config_parser'
require 'cosmos/packets/packet_config'
require 'cosmos/tools/table_manager/table'
require 'cosmos/tools/table_manager/table_parser'
require 'cosmos/tools/table_manager/table_item_parser'

module Cosmos
<<<<<<< HEAD

  # Reads an ascii file that defines the table parameters and creates a Table for each.
  class TableConfig

    # Constructor for a TableConfig
=======
  # Processes the Table Manager configuration files which define tables. Since
  # this class inherits from {PacketConfig} it only needs to implement Table
  # Manager specific keywords. All tables are accessed through the table
  # and tables methods.
  class TableConfig < PacketConfig
    # @return [String] Table configuration filename
    attr_reader :filename

    # Create the table configuration
>>>>>>> a7944c4d
    def initialize
      super
      # Override commands with the Table::TARGET name to store tables
      @commands[Table::TARGET] = {}
    end

    # @return [Array<Table>] All tables defined in the configuration file
    def tables
      @commands[Table::TARGET]
    end

    # @return [Array<String>] All the table names
    def table_names
      tables.keys
    end

    # @param table_name [String] Table name to return
    # @return [Table]
    def table(table_name)
      tables[table_name.upcase]
    end

    # Processes a COSMOS table configuration file and uses the keywords to build up
    # knowledge of the tables.
    #
    # @param filename [String] The name of the configuration file
    def process_file(filename)
      # Partial files are included into another file and thus aren't directly processed
      return if File.basename(filename)[0] == '_' # Partials start with underscore
      @filename = filename
      @converted_type = nil
      @converted_bit_size = nil
      @proc_text = ''
      @building_generic_conversion = false

      parser = ConfigParser.new("http://cosmosrb.com/docs/tools/#table-manager-configuration")
      parser.parse_file(filename) do |keyword, params|
        if @building_generic_conversion
          case keyword
          # Complete a generic conversion
          when 'GENERIC_READ_CONVERSION_END', 'GENERIC_WRITE_CONVERSION_END'
            parser.verify_num_parameters(0, 0, keyword)
            @current_item.read_conversion =
              GenericConversion.new(@proc_text,
                                    @converted_type,
                                    @converted_bit_size) if keyword.include? "READ"
            @current_item.write_conversion =
              GenericConversion.new(@proc_text,
                                    @converted_type,
                                    @converted_bit_size) if keyword.include? "WRITE"
            @building_generic_conversion = false
          # Add the current config.line to the conversion being built
          else
            @proc_text << parser.line << "\n"
          end # case keyword

        else # not building generic conversion
          case keyword
          when 'TABLEFILE'
            usage = "#{keyword} <File name>"
            parser.verify_num_parameters(1, 1, usage)
            filename = File.join(File.dirname(filename), params[0])
            raise parser.error("Table file #{filename} not found", usage) unless File.exist?(filename)
            process_file(filename)

          when 'TABLE'
            finish_packet()
            @current_packet = TableParser.parse_table(parser, @commands, @warnings)
            @current_cmd_or_tlm = COMMAND

          # Select an existing table for editing
          when 'SELECT_TABLE'
            usage = "#{keyword} <TABLE NAME>"
            finish_packet()
            parser.verify_num_parameters(1, 1, usage)
            table_name = params[0].upcase
            @current_packet = table(table_name)
            raise parser.error("Table #{table_name} not found", usage) unless @current_packet

          #######################################################################
          # All the following keywords must have a current packet defined
          #######################################################################
          when 'SELECT_PARAMETER', 'PARAMETER', 'ID_PARAMETER', 'ARRAY_PARAMETER', 'APPEND_PARAMETER', 'APPEND_ID_PARAMETER', 'APPEND_ARRAY_PARAMETER', 'ALLOW_SHORT', 'HAZARDOUS', 'PROCESSOR', 'META', 'DISABLE_MESSAGES', 'DISABLED'
            raise parser.error("No current packet for #{keyword}") unless @current_packet
            process_current_packet(parser, keyword, params)

          #######################################################################
          # All the following keywords must have a current item defined
          #######################################################################
          when 'STATE', 'READ_CONVERSION', 'WRITE_CONVERSION', 'POLY_READ_CONVERSION', 'POLY_WRITE_CONVERSION', 'SEG_POLY_READ_CONVERSION', 'SEG_POLY_WRITE_CONVERSION', 'GENERIC_READ_CONVERSION_START', 'GENERIC_WRITE_CONVERSION_START', 'REQUIRED', 'LIMITS', 'LIMITS_RESPONSE', 'UNITS', 'FORMAT_STRING', 'DESCRIPTION', 'MINIMUM_VALUE', 'MAXIMUM_VALUE', 'DEFAULT_VALUE', 'OVERFLOW', 'UNEDITABLE', 'HIDDEN'
            raise parser.error("No current item for #{keyword}") unless @current_item
            process_current_item(parser, keyword, params)

          else
            # blank config.lines will have a nil keyword and should not raise an exception
            raise parser.error("Unknown keyword '#{keyword}'") if keyword
          end # case keyword
        end
      end

      # Complete the last defined packet
      finish_packet()
    end

    # (see PacketConfig#process_current_packet)
    def process_current_packet(parser, keyword, params)
      super(parser, keyword, params)
    rescue => err
      if err.message.include?("not found")
        raise parser.error("#{params[0]} not found in table #{@current_packet.table_name}", "SELECT_PARAMETER <PARAMETER NAME>")
      else
        raise err
      end
    end

    # Overridden method to handle the unique table item parameters: UNEDITABLE
    # and HIDDEN.
    # (see PacketConfig#process_current_item)
    def process_current_item(parser, keyword, params)
      super(parser, keyword, params)
      case keyword
      when 'UNEDITABLE'
        usage = "#{keyword}"
        parser.verify_num_parameters(0, 0, usage)
        @current_item.editable = false
      when 'HIDDEN'
        usage = "#{keyword}"
        parser.verify_num_parameters(0, 0, usage)
        @current_item.hidden = true
      end
    end

    # (see PacketConfig#start_item)
    def start_item(parser)
      finish_item()
      @current_item = TableItemParser.parse(parser, @current_packet)
    end

    # If the table is TWO_DIMENSIONAL all currently defined items are
    # duplicated until the specified number of rows are created.
    def finish_packet
      if @current_packet
        if @current_packet.type == :TWO_DIMENSIONAL
          items = @current_packet.sorted_items.clone
          (@current_packet.num_rows - 1).times do |row|
            items.each do |item|
              new_item = item.clone
              new_item.name = "#{new_item.name[0...-1]}#{row + 1}"
              @current_packet.append(new_item)
            end
          end
        end
      end
      super()
    end
  end
end<|MERGE_RESOLUTION|>--- conflicted
+++ resolved
@@ -15,13 +15,8 @@
 require 'cosmos/tools/table_manager/table_item_parser'
 
 module Cosmos
-<<<<<<< HEAD
-
   # Reads an ascii file that defines the table parameters and creates a Table for each.
   class TableConfig
-
-    # Constructor for a TableConfig
-=======
   # Processes the Table Manager configuration files which define tables. Since
   # this class inherits from {PacketConfig} it only needs to implement Table
   # Manager specific keywords. All tables are accessed through the table
@@ -31,7 +26,6 @@
     attr_reader :filename
 
     # Create the table configuration
->>>>>>> a7944c4d
     def initialize
       super
       # Override commands with the Table::TARGET name to store tables
