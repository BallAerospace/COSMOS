--- conflicted
+++ resolved
@@ -64,11 +64,7 @@
       Logger.info "Processing CmdTlmServer configuration in file: #{File.expand_path(filename)}"
 
       Cosmos.set_working_dir do
-<<<<<<< HEAD
-      parser = ConfigParser.new("http://cosmosrb.com/docs/system/#command-and-telemetry-server-configuration")
-=======
-        parser = ConfigParser.new
->>>>>>> 97674d57
+        parser = ConfigParser.new("http://cosmosrb.com/docs/system/#command-and-telemetry-server-configuration")
         parser.parse_file(filename) do |keyword, params|
           case keyword
           when 'TITLE'
