# encoding: ascii-8bit

# Copyright 2014 Ball Aerospace & Technologies Corp.
# All Rights Reserved.
#
# This program is free software; you can modify and/or redistribute it
# under the terms of the GNU General Public License
# as published by the Free Software Foundation; version 3 with
# attribution addendums as found in the LICENSE.txt

require 'cosmos'
Cosmos.catch_fatal_exception do
  require 'cosmos/gui/qt_tool'
  require 'cosmos/gui/dialogs/splash'
  require 'cosmos/gui/dialogs/cmd_tlm_raw_dialog'
  require 'cosmos/script'
  require 'cosmos/tools/tlm_viewer/widgets/labelvaluelimitsbar_widget'
  require 'cosmos/tools/tlm_viewer/widgets/label_widget'
  require 'pathname'
end

# Extend Array to search for and delete telemetry items.
# Telemetry items are Arrays of [target name, packet name, item name].
class Array
  def includes_item?(item)
    found, index = find_item(item)
    return found
  end

  def delete_item(item)
    found, index = find_item(item)
    self.delete_at(index) if found
    return index
  end

  private
  def find_item(item)
    found = false
    index = 0
    self.each do |target_name, packet_name, item_name|
      if ((target_name == item[0]) &&
          (packet_name == item[1]) &&
          # If the item name is nil we're dealing with a packet
          (item_name == item[2] || item_name.nil?))
        found = true
        break
      end
      index += 1
    end
    return found, index
  end
end

module Cosmos

  class LimitsItems
    # @return [Array<String,String,String>] Target name, packet name, item name
    attr_reader :ignored
    # @return [Boolean] Whether the limits items have been fetched from the server
    attr_reader :initialized
    # @return [Boolean] Whether to display an item with a colorblind option
    attr_accessor :colorblind
    # @return [Boolean] Whether to display an item with operational limits while it's
    #   currently green. If false, items are not displayed until they go yellow
    #   or red. If true, items are displayed when transitioning from blue to green.
    attr_accessor :monitor_operational

    UNKNOWN_ARRAY = ['UNKNOWN', 'UNKNOWN', nil]

    # @param new_item_callback [Proc] Method to create a new item in the GUI
    # @param update_item_callback [Proc] Method to update an item in the GUI
    # @param clear_items_callback [Proc] Method to clear all items in the GUI
    def initialize(new_item_callback, update_item_callback, clear_items_callback)
      @new_item_callback = new_item_callback
      @update_item_callback = update_item_callback
      @clear_items_callback = clear_items_callback
      @ignored = []
      @items = {}
      @out_of_limits = []
      @queue_id = nil
      @limits_set = :DEFAULT
      @colorblind = false
      @monitor_operational = true
      request_reset()
    end

    # Request that the limits items be refreshed from the server
    def request_reset
      @initialized = false
    end

    # Ignore an item. Don't display it in the GUI if it goes out of limits
    # and don't have it count towards the overall limit state. Still display
    # its limits transitions in the log.
    #
    # @param item [Array<String,String,String>] Target name, packet name,
    #   item name to ignore
    def ignore(item)
      index = @out_of_limits.delete_item(item)
      @items.delete("#{item[0]} #{item[1]} #{item[2]}") if index
      unless @ignored.includes_item?(item)
        @ignored << item
      end
    end

    # Remove an item from the ignored list to have it be displayed and
    # count towards the overall limits state.
    #
    # @param item [Array<String,String,String> Target name, packet name,
    #   item name to remove from ignored list
    def remove_ignored(item)
      index = @ignored.delete_item(item)
      if index
        # If we deleted a packet we need to recalculate the stale packets
        if item[2].empty?
          get_stale(true).each do |target, packet|
            stale_packet(target, packet)
          end
        # We deleted an item so get all the current out of limit items
        else
          get_out_of_limits().each do |target, packet, item, state|
            limits_change(target, packet, item, state)
          end
        end
      end
    rescue DRb::DRbConnError
      # Do nothing
    end

    # @return [Boolean] Whether there are any items being ignored
    def ignored_items?
      !@ignored.empty?
    end

    # @return [Symbol] The overall limits state. Returns :STALE if there
    #   is no connection to the server.
    def overall_state
      get_overall_limits_state(@ignored)
    rescue DRb::DRbConnError
      :STALE
    end

    # Calls get_limits_event to process all the server limits events that
    # were subscribed to. This method should be called continuously until
    # it returns nil which indicates no more events.
    #
    # @return [Array<String,Symbol] String describing the event and a symbol
    #   indicating how the event string should be colored (:BLACK, :BLUE,
    #   :GREEN, :YELLOW, or :RED)
    def process_events
      result = nil
      type = nil
      data = nil
      begin
        reset() unless @initialized
        # Get events non-blocking which is why we rescue ThreadError
        type, data = get_limits_event(@queue_id, true)
      rescue ThreadError
        # Do nothing (nominal exception if there are no events)
      rescue DRb::DRbConnError
        # The server is down so request a reset
        request_reset()
      end
      return result unless type

      case type
      when :LIMITS_CHANGE
        # The most common event: target, packet, item, state
        result = limits_change(data[0], data[1], data[2], data[4])

      when :LIMITS_SET
        # Check if the overall limits set changed. If so we need to reset
        # to incorporate all the new limits.
        if @limits_set != data
          request_reset()
          result = ["INFO: Limits Set Changed to: #{data}\n", :BLACK]
        end

      when :LIMITS_SETTINGS
        # The limits settings for an individual item changed. Set our local tool
        # knowledge of the limits to match the server.
        begin
          System.limits.set(data[0], data[1], data[2], data[6], data[7], data[8], data[9], data[10], data[11], data[3], data[4], data[5])
          result = ["INFO: Limits Settings Changed: #{data}\n", :BLACK]
        rescue
          # This can fail if we missed setting the DEFAULT limits set earlier
        end

      when :STALE_PACKET
        # A packet has gone stale: target, packet
        result = stale_packet(data[0], data[1])
      end
      result
    end

    # Update the values for all the out of limits items being tracked.
    def update_values
      # Reject any out of limits packets as they don't have values
      items = @out_of_limits.reject {|item| item[2].nil? }

      values, limits_states, limits_settings, limits_set = get_tlm_values(items, :WITH_UNITS)
      index = 0
      items.each do |target_name, packet_name, item_name|
        begin
          # Update the limits settings each time we update values
          # to stay in sync with the Server. Responding to :LIMITS_SETTINGS
          # events isn't enough since we don't get those upon startup.
          System.limits.set(target_name, packet_name, item_name,
            limits_settings[index][0], limits_settings[index][1],
            limits_settings[index][2], limits_settings[index][3],
            limits_settings[index][4], limits_settings[index][5],
            limits_set) if limits_settings[index]
        rescue
          # This can fail if we missed setting the DEFAULT limits set earlier
        end
        name = "#{target_name} #{packet_name} #{item_name}"
        @update_item_callback.call(@items[name], values[index], limits_states[index], limits_set)
        index += 1
      end
    rescue DRb::DRbConnError
      # Do nothing
    end

    # Load a new configuration of ignored items and packets and reset
    #
<<<<<<< HEAD
    # @param config_file [String] Configuration file name
=======
    # @param filename [String] Configuration file base name which will be
    #   expanded to find a file in the config/tools/limits_monitor dir.
>>>>>>> e5fecad1
    # @return [String] Message indicating success or fail
    def open_config(filename)
      return "" unless filename
      return "Configuration file #{filename} not found!" unless File.exist?(filename)

      @ignored = []
      begin
        parser = ConfigParser.new
        parser.parse_file(filename) do |keyword, params|
          case keyword
          # TODO: Eventually we can deprecate 'IGNORE' in favor
          # of 'IGNORE_ITEM' now that we also have 'IGNORE_PACKET'
          when 'IGNORE', 'IGNORE_ITEM'
            @ignored << ([params[0], params[1], params[2]])
          when 'IGNORE_PACKET'
            @ignored << ([params[0], params[1], nil])
          when 'COLOR_BLIND'
            @colorblind = true
          when 'IGNORE_OPERATIONAL_LIMITS'
            @monitor_operational = false
          end
        end
        result = "#{filename} loaded. "
        result << "Warning: Some items ignored" if ignored_items?
      rescue => e
        result = "Error loading configuration : #{e.message}"
      end
      # Since we may have loaded new ignored items we need to reset
      request_reset()
      result
    end

    # Save the current configuration of ignored items and packets.
    #
    # @param filename [String] Configuration file to save.
    # @return [String] Message indicating success or fail
    def save_config(filename)
      begin
        File.open(filename, "w") do |file|
          if @colorblind
            file.puts("COLOR_BLIND")
          end
          unless @monitor_operational
            file.puts("IGNORE_OPERATIONAL_LIMITS")
          end
          @ignored.each do |target, pkt_name, item_name|
            if item_name
              file.puts("IGNORE_ITEM #{target} #{pkt_name} #{item_name}")
            else
              file.puts("IGNORE_PACKET #{target} #{pkt_name}")
            end
          end
        end
        result = "#{filename} saved"
      rescue => e
        result = "Error saving configuration : #{e.message}"
      end
      result
    end

    private

    # Clear all tracked out of limits items and resubscribe to the server
    # limits events. Clear the GUI and re-create all out of limits items
    # and stale packets.
    #
    # Note this method can raise a DRb::DRbConnError error!
    def reset
      @items = {}
      @out_of_limits = []
      @limits_set = get_limits_set()
      unsubscribe_limits_events(@queue_id) if @queue_id
      @queue_id = subscribe_limits_events(100000)
      @clear_items_callback.call
      get_out_of_limits().each do |target, packet, item, state|
        limits_change(target, packet, item, state)
      end
      get_stale(true).each do |target, packet|
        stale_packet(target, packet)
      end

      @initialized = true
    end

    # Process a limits_change event by recoloring out of limits events
    # and creating a log message.
    def limits_change(target_name, packet_name, item_name, state)
      message = ''
      color = :BLACK
      item = [target_name, packet_name, item_name]

      case state
      when :YELLOW, :YELLOW_HIGH, :YELLOW_LOW
        message << "WARN: "
        color = :YELLOW
        out_of_limit(item)
      when :RED, :RED_HIGH, :RED_LOW
        message << "ERROR: "
        color = :RED
        out_of_limit(item)
      when :GREEN_HIGH, :GREEN_LOW
        message << "INFO: "
        color = :GREEN
        out_of_limit(item) if @monitor_operational
      when :GREEN
        message << "INFO: "
        color = :GREEN
      when :BLUE
        message << "INFO: "
        color = :BLUE
      end
      value = tlm(target_name, packet_name, item_name)
      message << "#{target_name} #{packet_name} #{item_name} = #{value} is #{state}\n"
      [message, color]
    end

    # Record the stale packet and generate a log message
    def stale_packet(target_name, packet_name)
      out_of_limit([target_name, packet_name, nil])
      return ["INFO: Packet #{target_name} #{packet_name} is STALE\n", :BLACK]
    end

    # Record an out of limits item and call the new item callback.
    # Existing out of limits and ignored items are not recorded.
    def out_of_limit(item)
      unless (@out_of_limits.includes_item?(item) || @ignored.includes_item?(item) || UNKNOWN_ARRAY.includes_item?(item))
        @out_of_limits << item
        @items["#{item[0]} #{item[1]} #{item[2]}"] = @new_item_callback.call(*item)
      end
    end
  end

  # The LimitsMonitor application displays all the out of limits items
  # encountered by the COSMOS server. It provides the ability to ignore and
  # restore limits as well as logs all limits events.
  class LimitsMonitor < QtTool
    attr_reader :limits_items

    # LimitsWidget displays either a stale packet using the Label widget
    # or more commonly an out of limits item using the Labelvaluelimitsbar
    # Widget.
    class LimitsWidget < Qt::Widget
      # @return [Widget] The widget which displays the value
      attr_accessor :value

      # @param parent [Qt::Widget] Parent widget (the LimitsMonitor tool)
      # @param target_name [String] Target name
      # @param packet_name [String] Packet name
      # @param item_name [String] Telemetry item name (nil for stale packets)
      def initialize(parent, target_name, packet_name, item_name)
        super(parent)
        @layout = Qt::HBoxLayout.new
        @layout.setSpacing(0)
        @layout.setContentsMargins(0,0,0,0)
        setLayout(@layout)

        item = [target_name, packet_name, item_name]
        if item_name
          @value = LabelvaluelimitsbarWidget.new(@layout, target_name, packet_name, item_name)
	  @value.set_setting('COLORBLIND', [parent.limits_items.colorblind])
          @value.process_settings
        else
          @value = LabelWidget.new(layout, "#{target_name} #{packet_name} is STALE")
        end

        @ignore_button = Qt::PushButton.new('Ignore')
        @ignore_button.connect(SIGNAL('clicked()')) { parent.ignore(self, item) }
        @layout.addWidget(@ignore_button)
      end

      # Update the widget's value, limits_state, and limits_set
      def set_values(value, limits_state, limits_set)
        if LabelvaluelimitsbarWidget === @value
          @value.value = value
          @value.limits_state = limits_state
          @value.limits_set = limits_set
        end
      end

      # Enable or disable Colorblind mode
      def set_colorblind(enabled)
        if LabelvaluelimitsbarWidget === @value
          @value.set_setting('COLORBLIND', [enabled])
          @value.process_settings
        end
      end

      # Dispose of the widget
      def dispose
        @ignore_button.dispose
        @value.dispose
        @layout.dispose
        super()
      end
    end

    # Create the main application GUI. Start the limits thread which responds to
    # asynchronous limits events from the server and the value thread which
    # polls the server at 1Hz for the out of limits items values.
    #
    # @param options [Options] Contains the options for the window.
    def initialize(options)
      super(options)
      Cosmos.load_cosmos_icon("limits_monitor.png")

      @cancel_thread = false
      @limits_sleeper = Sleeper.new
      @value_sleeper = Sleeper.new

      initialize_actions()
      initialize_menus()
      initialize_central_widget()
      complete_initialize()

      @limits_items = LimitsItems.new(
        method(:new_gui_item), method(:update_gui_item), method(:clear_gui_items))
      result = @limits_items.open_config(options.config_file)
      statusBar.showMessage(tr(result))

      limits_thread()
      value_thread()
    end

    # Initialize all the actions in the application Menu
    def initialize_actions
      super

      @options_action = Qt::Action.new(tr('O&ptions'), self)
      @options_action.statusTip = tr('Open the options dialog')
      @options_action.connect(SIGNAL('triggered()')) { show_options_dialog() }

      @reset_action = Qt::Action.new(tr('&Reset'), self)
      @reset_action_keyseq = Qt::KeySequence.new(tr('Ctrl+R'))
      @reset_action.shortcut = @reset_action_keyseq
      @reset_action.statusTip = tr('Reset connection and clear all items. This does not modify the ignored items.')
      @reset_action.connect(SIGNAL('triggered()')) { @limits_items.request_reset() }

      @open_ignored_action = Qt::Action.new(Cosmos.get_icon('open.png'),
                                            tr('&Open Config'), self)
      @open_ignored_action_keyseq = Qt::KeySequence.new(tr('Ctrl+O'))
      @open_ignored_action.shortcut = @open_ignored_action_keyseq
      @open_ignored_action.statusTip = tr('Open ignored telemetry items configuration file')
      @open_ignored_action.connect(SIGNAL('triggered()')) { open_config_file() }

      @save_ignored_action = Qt::Action.new(Cosmos.get_icon('save.png'),
                                            tr('&Save Config'), self)
      @save_ignored_action_keyseq = Qt::KeySequence.new(tr('Ctrl+S'))
      @save_ignored_action.shortcut = @save_ignored_action_keyseq
      @save_ignored_action.statusTip = tr('Save all ignored telemetry items in a configuration file')
      @save_ignored_action.connect(SIGNAL('triggered()')) { save_config_file() }

      @edit_ignored_action = Qt::Action.new(tr('&Edit Ignored'), self)
      @edit_ignored_action_keyseq = Qt::KeySequence.new(tr('Ctrl+E'))
      @edit_ignored_action.shortcut = @edit_ignored_action_keyseq
      @edit_ignored_action.statusTip = tr('Edit the ignored telemetry items list')
      @edit_ignored_action.connect(SIGNAL('triggered()')) { edit_ignored_items() }
    end

    # Initialize the application menu bar options
    def initialize_menus
      @file_menu = menuBar.addMenu(tr('&File'))
      @file_menu.addAction(@open_ignored_action)
      @file_menu.addAction(@save_ignored_action)
      @file_menu.addAction(@edit_ignored_action)
      @file_menu.addSeparator()
      @file_menu.addAction(@reset_action)
      @file_menu.addAction(@options_action)
      @file_menu.addSeparator()
      @file_menu.addAction(@exit_action)

      # Help Menu
      @about_string = "Limits Monitor displays all telemetry items that are or have been out of limits since it was started or reset."

      initialize_help_menu()
    end

    # Layout the main GUI tab widget with a view of all the out of limits items
    # in one tab and a log tab showing all limits events.
    def initialize_central_widget
      @tabbook = Qt::TabWidget.new(self)
      setCentralWidget(@tabbook)
      @widget = Qt::Widget.new
      @layout = Qt::VBoxLayout.new(@widget)

      @monitored_state_text_field = Qt::LineEdit.new(self)
      @monitored_state_text_field.setText('Stale')
      @monitored_state_text_field.setAlignment(Qt::AlignCenter)
      @monitored_state_text_field.setReadOnly(true)
      @palette = Qt::Palette.new()
      @palette.setColor(Qt::Palette::Base, Qt::Color.new(255,0,255))
      @monitored_state_text_field.setPalette(@palette)
      @state_label = Qt::Label.new('Monitored Limits State: ')

      @monitored_state_frame = Qt::HBoxLayout.new
      @monitored_state_frame.addWidget(@state_label)
      @monitored_state_frame.addWidget(@monitored_state_text_field)
      label = Qt::Label.new
      filename = File.join(::Cosmos::PATH, 'data', 'spinner.gif')
      movie = Qt::Movie.new(filename)
      label.setMovie(movie)
      movie.start
      @monitored_state_frame.addWidget(label)
      @monitored_state_frame.setAlignment(Qt::AlignTop)
      @layout.addLayout(@monitored_state_frame)

      @scroll = Qt::ScrollArea.new
      @scroll_widget = Qt::Widget.new
      @scroll.setWidget(@scroll_widget)
      @scroll_layout = Qt::VBoxLayout.new(@scroll_widget)
      @scroll_layout.setSizeConstraint(Qt::Layout::SetMinAndMaxSize)
      @layout.addWidget(@scroll)

      @log_output = Qt::PlainTextEdit.new
      @log_output.setReadOnly(true)
      @log_output.setMaximumBlockCount(100)

      @tabbook.addTab(@widget, "Limits")
      @tabbook.addTab(@log_output, "Log")
    end

    def show_options_dialog
      Qt::Dialog.new(self) do |dialog|
        dialog.setWindowTitle('Options')

        colorblind_box = Qt::CheckBox.new('Colorblind Mode Enabled', self)
        colorblind_box.setCheckState(Qt::Checked) if @limits_items.colorblind
        operational_limit_box = Qt::CheckBox.new('Monitor Operational Limits', self)
        operational_limit_box.setCheckState(Qt::Checked) if @limits_items.monitor_operational

        ok = Qt::PushButton.new('Ok') do
          connect(SIGNAL('clicked()')) { dialog.accept }
        end
        cancel = Qt::PushButton.new('Cancel') do
          connect(SIGNAL('clicked()')) { dialog.reject }
        end
        buttons = Qt::HBoxLayout.new do
          addWidget(ok)
          addWidget(cancel)
        end
        dialog.layout = Qt::VBoxLayout.new do
          addWidget(colorblind_box)
          addWidget(operational_limit_box)
          addLayout(buttons)
        end

        case dialog.exec
        when Qt::Dialog::Accepted
          if (operational_limit_box.checkState() == Qt::Checked)
            @limits_items.monitor_operational = true
          else
            @limits_items.monitor_operational = false
          end
          if (colorblind_box.checkState() == Qt::Checked)
            @limits_items.colorblind = true
          else
            @limits_items.colorblind = false
          end
          (0...@scroll_layout.count).each do |index|
            @scroll_layout.itemAt(index).widget.set_colorblind(@limits_items.colorblind)
          end
        end
        dialog.dispose
      end
    end

    # @return [String] Fully qualified path to the configuration file
    def default_config_path
      # If the config file has been set then just return it
      return @filename if @filename
      # This is the default path to the configuration files
      File.join(::Cosmos::USERPATH, 'config', 'tools', 'limits_monitor', 'limits_monitor.txt')
    end

    # Opens the configuration file and loads the ignored items
    def open_config_file
      filename = Qt::FileDialog::getOpenFileName(self,
        "Open Configuration File", default_config_path())
      unless filename.nil? || filename.empty?
        result = @limits_items.open_config(filename)
        statusBar.showMessage(tr(result))
      end
    end

    # Saves the ignored items to the configuration file
    def save_config_file
      filename = Qt::FileDialog.getSaveFileName(self,
        'Save As...', default_config_path(), 'Configuration Files (*.txt)')
      unless filename.nil? || filename.empty?
        result = @limits_items.save_config(filename)
        statusBar.showMessage(tr(result))
        @filename = filename
      end
    end

    # Opens a dialog to allow the user to remove ignored items
    def edit_ignored_items
      items = []
      index = 0
      @limits_items.ignored.each do |target_name, packet_name, item_name|
        item = Qt::ListWidgetItem.new("#{target_name} #{packet_name} #{item_name}")
        item.setData(Qt::UserRole, Qt::Variant.new(@limits_items.ignored[index]))
        items << item
        index += 1
      end

      Qt::Dialog.new(self) do |dialog|
        dialog.setWindowTitle('Ignored Telemetry Items')
        list = Qt::ListWidget.new
        list.setFocus()
        # Allow multiple sections
        list.setSelectionMode(Qt::AbstractItemView::ExtendedSelection)
        items.each {|item| list.addItem(item) }

        shortcut = Qt::Shortcut.new(Qt::KeySequence.new(Qt::KeySequence::Delete), list)
        list.connect(shortcut, SIGNAL('activated()')) do
          items = list.selectedItems()
          (0...items.length).each do |index|
            @limits_items.remove_ignored(items[index].data(Qt::UserRole).value)
          end
          list.remove_selected_items
          list.setCurrentRow(0)
        end
        # Preselect the first row (works if list is empty) so the keyboard
        # works instantly without having to click the list
        list.setCurrentRow(0)

        ok = Qt::PushButton.new('Ok') do
          connect(SIGNAL('clicked()')) { dialog.done(0) }
        end
        remove = Qt::PushButton.new('Remove Selected') do
          connect(SIGNAL('clicked()')) { shortcut.activated() }
        end
        button_layout = Qt::HBoxLayout.new do
          addWidget(ok)
          addStretch(1)
          addWidget(remove)
        end
        dialog.layout = Qt::VBoxLayout.new do
          addWidget(list)
          addLayout(button_layout)
        end
        dialog.resize(500, 200)
        dialog.exec
        dialog.dispose
      end
    end

    # Thread to monitor for broken limits and add them to the log and
    # front panel when found.
    def limits_thread
      result = nil
      color = nil
      @limits_thread = Thread.new do
        while true
          break if @cancel_thread
          Qt.execute_in_main_thread(true) do
            result, color = @limits_items.process_events()
          end
          if result
            update_log(result, color)
          else
            break if @limits_sleeper.sleep(1)
          end
        end
      end
    rescue Exception => error
      Cosmos.handle_fatal_exception(error)
    end

    # Add new out of limit item or stale packet
    #
    # @param target_name [String] Target name of out of limits item.
    # @param packet_name [String] Packet name of out of limits item.
    # @param item_name [String] Item name of out of limits item or nil
    #   if its a stale packet
    # @return [Qt::Widget] The new widget that was created
    def new_gui_item(target_name, packet_name, item_name)
      widget = nil
      Qt.execute_in_main_thread(true) do
        widget = LimitsWidget.new(self, target_name, packet_name, item_name)
        @scroll_layout.addWidget(widget)
      end
      widget
    end

    # Update a widget with new values
    #
    # @param widget [Qt::Widget] The widget to update
    # @param value [Object] Value to update
    # @param limits_state [Symbol] The items limits state, e.g. :GREEN, :RED, etc
    # @param limits_set [Symbol] The current limits set, e.g. :DEFAULT
    def update_gui_item(widget, value, limits_state, limits_set)
      Qt.execute_in_main_thread(true) do
        widget.set_values(value, limits_state, limits_set) if widget
      end
    end

    # Reset the GUI by clearing all items
    def clear_gui_items
      Qt.execute_in_main_thread(true) { @scroll_layout.removeAll }
    end

    # Update front panel to ignore an item when the corresponding button is pressed.
    #
    # @param item [Array<String,String,String] Array containing the target name,
    #   packet name, and item name of the item to ignore.
    def ignore(widget, item)
      @limits_items.ignore(item)
      Qt.execute_in_main_thread(true) do
        @scroll_layout.removeWidget(widget)
        widget.dispose
        @scroll_widget.adjustSize
        statusBar.showMessage('Warning: Some Telemetry Items are Ignored')
      end
    end

    # Update the log panel with limits change information.
    #
    # @param message [String] Text string with information about which item is out of
    #   limits, what its value is, and what limit was broken (red_low, yellow_low, etc.)
    # @param color [Symbol] Color of text to add.
    def update_log(message, color)
      return if @cancel_thread
      Qt.execute_in_main_thread(true) do
        @tf ||= Qt::TextCharFormat.new
        case color
        when :GREEN
          brush = Cosmos.getBrush(Cosmos::GREEN)
        when :YELLOW
          brush = Cosmos.getBrush(Cosmos::YELLOW)
        when :RED
          brush = Cosmos.getBrush(Cosmos::RED)
        when :BLUE
          brush = Cosmos.getBrush(Cosmos::BLUE)
        else # :BLACK
          brush = Cosmos.getBrush(Cosmos::BLACK)
        end
        @tf.setForeground(brush)
        @log_output.setCurrentCharFormat(@tf)
        @log_output.appendPlainText(message.chomp)
      end
    end

    # Thread to request the out of limits values and update them at 1Hz.
    # Also updates the status bar at the top of the front panel indicating
    # the overall limits value of the system.
    def value_thread
      @value_thread = Thread.new do
        while true
          break if @cancel_thread
          Qt.execute_in_main_thread(true) do
            if @limits_items.initialized
              @limits_items.update_values()
              update_overall_limits_state(@limits_items.overall_state())
            else
              # Set the status bar message to expire in 2s since this runs at 1Hz
              statusBar.showMessage('Error Connecting to Command and Telemetry Server', 2000)
            end
          end
          break if @value_sleeper.sleep(1)
        end
      end
    rescue Exception => error
      Cosmos.handle_fatal_exception(error)
    end

    # Changes the limits state on the status bar at the top of the screen.
    def update_overall_limits_state(state)
      Qt.execute_in_main_thread(true) do
        text = ''
        case state
        when :STALE
          palette = Cosmos.getPalette(Cosmos.getColor(0, 0, 0), Cosmos.getColor(255,0,255))
          @monitored_state_text_field.setPalette(palette)
          text = 'Stale'
        when :GREEN, :GREEN_HIGH, :GREEN_LOW
          palette = Cosmos.getPalette(Cosmos.getColor(0, 0, 0), Cosmos.getColor(0,255,0))
          @monitored_state_text_field.setPalette(palette)
          text = 'Green'
        when :YELLOW, :YELLOW_HIGH, :YELLOW_LOW
          palette = Cosmos.getPalette(Cosmos.getColor(0, 0, 0), Cosmos.getColor(255,255,0))
          @monitored_state_text_field.setPalette(palette)
          text = 'Yellow'
        when :RED, :RED_HIGH, :RED_LOW
          palette = Cosmos.getPalette(Cosmos.getColor(0, 0, 0), Cosmos.getColor(255,0,0))
          @monitored_state_text_field.setPalette(palette)
          text = 'Red'
        end
        text << ' - Some Items Ignored' if @limits_items.ignored_items?
        @monitored_state_text_field.text = text
      end
    end

    # Handle the window closing
    def closeEvent(event)
      @cancel_thread = true
      @value_sleeper.cancel
      @limits_sleeper.cancel
      shutdown_cmd_tlm()
      Cosmos.kill_thread(self, @limits_thread, 2)
      Cosmos.kill_thread(self, @value_thread, 2)
      super(event)
    end

    # Gracefully kill threads
    def graceful_kill
      Qt::CoreApplication.processEvents()
    end

    # Initialize tool options.
    def self.run(option_parser = nil, options = nil)
      Cosmos.catch_fatal_exception do
        unless option_parser and options
          option_parser, options = create_default_options()
          options.width = 600
          options.height = 500
          options.remember_geometry = false
          options.title = "Limits Monitor"
          options.auto_size = false
          options.config_file = nil
          options.production = false
          options.no_prompt = false
          option_parser.separator "Limits Monitor Specific Options:"
          option_parser.on("-c", "--config FILE", "Use the specified configuration file") do |arg|
            options.config_file = arg
          end
        end

        super(option_parser, options)
      end
    end

  end # class LimitsMonitor
end # module Cosmos<|MERGE_RESOLUTION|>--- conflicted
+++ resolved
@@ -223,12 +223,8 @@
 
     # Load a new configuration of ignored items and packets and reset
     #
-<<<<<<< HEAD
-    # @param config_file [String] Configuration file name
-=======
     # @param filename [String] Configuration file base name which will be
     #   expanded to find a file in the config/tools/limits_monitor dir.
->>>>>>> e5fecad1
     # @return [String] Message indicating success or fail
     def open_config(filename)
       return "" unless filename
