--- conflicted
+++ resolved
@@ -32,12 +32,7 @@
     def connect
       unless @initialized
         # Save the current time + 10 ms as the next expected tick time
-<<<<<<< HEAD
-        @next_tick_time = Time.now + 0.01
-=======
         @next_tick_time = Time.now.sys + 0.01
-
->>>>>>> 66d01ff6
         # Create Simulated Target Object
         @sim_target = @sim_target_class.new(@target_names[0])
         # Set telemetry rates
