# encoding: ascii-8bit

# Copyright 2017 Ball Aerospace & Technologies Corp.
# All Rights Reserved.
#
# This program is free software; you can modify and/or redistribute it
# under the terms of the GNU General Public License
# as published by the Free Software Foundation; version 3 with
# attribution addendums as found in the LICENSE.txt

require 'cosmos/interfaces/tcpip_client_interface'
require 'uuidtools'

module Cosmos
  # Interface for connecting to Ball Aerospace LINC Labview targets
  class LincInterface < TcpipClientInterface
    # The maximum number of asynchronous commands we can wait for at a time.
    # We don't ever expect to get close to this but we need to limit it
    # to ensure the Array doesn't grow out of control.
    MAX_CONCURRENT_HANDSHAKES = 1000

    def initialize(
      hostname,
      port,
      handshake_enabled = true,
      response_timeout = 5.0,
      read_timeout = nil,
      write_timeout = 5.0,
      length_bitoffset = 0,
      length_bitsize = 16,
      length_value_offset = 4,
      fieldname_guid = 'HDR_GUID',
      endianness = 'BIG_ENDIAN',
      fieldname_cmd_length = 'HDR_LENGTH'
    )
      # Initialize Super Class
      super(hostname, port, port, write_timeout, read_timeout, 'LENGTH',
        length_bitoffset, length_bitsize, length_value_offset, 1, endianness, 0, nil, nil)

      # Configuration Settings
      @handshake_enabled = ConfigParser.handle_true_false(handshake_enabled)
      @handshake_enableds = nil
      @response_timeout  = response_timeout.to_f
      @length_value_offset = Integer(length_value_offset)
      @fieldname_guid = ConfigParser.handle_nil(fieldname_guid)
      @fieldname_cmd_length = ConfigParser.handle_nil(fieldname_cmd_length)

      # Other instance variables
      @ignored_error_codes = {}
      @handshake_cmds = []
      @handshakes_mutex = Mutex.new

      # Call this once now because the first time is slow
      UUIDTools::UUID.random_create.raw
    end # def initialize

    def connect
      # Packet definitions need to be retrieved here because @target_names is not filled in until after initialize
      unless @handshake_enableds
        @handshake_enableds = {}
        @target_names.each do |target_name|
          @handshake_enableds[target_name] = @handshake_enabled
          @ignored_error_codes[target_name] = []
        end
      end
      @handshake_packets = []
      @error_packets = []
      @error_ignore_commands = nil
      @error_handle_commands = nil
      @handshake_enable_commands = nil
      @handshake_disable_commands = nil

      @target_names.each do |target_name|
        @handshake_packets << System.telemetry.packet(target_name, 'HANDSHAKE')
        @error_packets << System.telemetry.packet(target_name, 'ERROR')

        # Handle not defining the interface configuration commands (Targets may not want to support this functionality)
        begin
          command = System.commands.packet(target_name, 'COSMOS_ERROR_IGNORE')
          @error_ignore_commands ||= []
          @error_ignore_commands << command
        rescue
        end
        begin
          command = System.commands.packet(target_name, 'COSMOS_ERROR_HANDLE')
          @error_handle_commands ||= []
          @error_handle_commands << command
        rescue
        end
        begin
          command = System.commands.packet(target_name, 'COSMOS_HANDSHAKE_EN')
          @handshake_enable_commands ||= []
          @handshake_enable_commands << command
        rescue
        end
        begin
          command = System.commands.packet(target_name, 'COSMOS_HANDSHAKE_DS')
          @handshake_disable_commands ||= []
          @handshake_disable_commands << command
        rescue
        end
      end

      @handshakes_mutex.synchronize do
        @handshake_cmds = []
      end

      # Actually connect
      super()
    end

    def write(packet)
      return if linc_interface_command(packet)
      raise "Interface not connected" unless connected?()

      # Add a GUID to the GUID field if its defined
      # A GUID means it's an asychronous packet type.
      if @fieldname_guid
        guid = get_guid(packet)
      else
        # If @fieldname_guid is not defined (syncronous) we don't care what the
        # GUID is because we're not trying to match it up with anything.
        # As soon as we get a response we free the command.
        guid = 0
      end

      # Fix the length field to handle the cases where a variable length packet
      # is defined. COSMOS does not do this automatically.
      update_length_field(packet) if @fieldname_cmd_length

      # Always take the mutex (even if we aren't handshaking)
      # We do not want any incoming telemetry to be missed because
      # it could be the handshake to this command.
      @handshakes_mutex.synchronize do
        super(packet) # Send the command
        wait_for_response(packet, guid) if @handshake_enableds[packet.target_name]
      end
    end

    def linc_interface_command(packet)
      if @error_ignore_commands
        @error_ignore_commands.each do |error_ignore_command|
          if error_ignore_command.identify?(packet.buffer(false))
            linc_cmd = error_ignore_command.clone
            linc_cmd.buffer = packet.buffer
            code = linc_cmd.read('CODE')
            @ignored_error_codes[error_ignore_command.target_name] << code unless @ignored_error_codes[error_ignore_command.target_name].include? code
            return true
          end
        end
      end

      if @error_handle_commands
        @error_handle_commands.each do |error_handle_command|
          if error_handle_command.identify?(packet.buffer(false))
            linc_cmd = error_handle_command.clone
            linc_cmd.buffer = packet.buffer
            code = linc_cmd.read('CODE')
            @ignored_error_codes[error_handle_command.target_name].delete(code) if @ignored_error_codes[error_handle_command.target_name].include? code
            return true
          end
        end
      end

      if @handshake_enable_commands
        @handshake_enable_commands.each do |handshake_enable_command|
          if handshake_enable_command.identify?(packet.buffer(false))
            @handshake_enabled = true
            @handshake_enableds[handshake_enable_command.target_name] = true
            return true
          end
        end
      end

      if @handshake_disable_commands
        @handshake_disable_commands.each do |handshake_disable_command|
          if handshake_disable_command.identify?(packet.buffer(false))
            @handshake_enabled = false
            @handshake_enableds[handshake_disable_command.target_name] = false
            return true
          end
        end
      end

      return false
    end

    def get_guid(packet)
      if not packet.read(@fieldname_guid) =~ /[\x01-\xFF]/
        # The GUID has not been set already (it has all \x00 values), so make a new one.
        # This enables a router GUI to make the GUIDs so it can process handshakes too.
        guid = UUIDTools::UUID.random_create.raw
        packet.write(@fieldname_guid, guid, :RAW)
      else
        guid = packet.read(@fieldname_guid)
      end
      return guid
    end

    def update_length_field(packet)
      length = packet.length - @length_value_offset
      packet.write(@fieldname_cmd_length, length, :RAW)
    end

    def wait_for_response(packet, guid)
      # Check the number of commands waiting for handshakes.  This is just for sanity
      # If the number of commands waiting for handshakes is very large then it can't be real
      # So raise an error.  Something has gone horribly wrong.
      if @handshake_cmds.length > MAX_CONCURRENT_HANDSHAKES
        len = @handshake_cmds.length
        @handshake_cmds = []
        raise "The number of commands waiting for handshakes to #{len}. Clearing all commands!"
      end

      # Create a handshake command object and add it to the list of commands waiting
      handshake_cmd = LincHandshakeCommand.new(@handshakes_mutex, guid)
      @handshake_cmds.push(handshake_cmd)

      # wait for that handshake. This releases the mutex so that the telemetry and other commands can start running again.
      timed_out = handshake_cmd.wait_for_handshake(@response_timeout)
      # We now have the mutex again.  This interface is blocked for the rest of the command handling,
      # which should be quick because it's just checking variables and logging.
      # We want to hold the mutex during that so that the commands get logged in order of handshake from here.

      if timed_out
        # Clean this command out of the array of items that require handshakes.
        @handshake_cmds.delete_if {|hsc| hsc == handshake_cmd}
        raise "Timeout waiting for handshake from #{System.commands.format(packet, System.targets[packet.target_name].ignored_parameters)}"
      end

      process_handshake_results(handshake_cmd)

    rescue Exception => err
      # If anything goes wrong after successfully writing the packet to the LINC target
      # ensure that the packet gets updated in the CVT and logged to the packet log writer.
      # COSMOS normally only does this if write returns successfully
      if packet.identified?
        command = System.commands.packet(packet.target_name, packet.packet_name)
      else
        command = System.commands.packet('UNKNOWN', 'UNKNOWN')
      end
      command.buffer = packet.buffer

      @packet_log_writer_pairs.each do |packet_log_writer_pair|
        packet_log_writer_pair.cmd_log_writer.write(packet)
      end

      raise err
    end

    def process_handshake_results(handshake_cmd)
      status = handshake_cmd.handshake.handshake.read('STATUS')
      code = handshake_cmd.handshake.handshake.read('CODE')
      source = handshake_cmd.handshake.error_source

      # Handle handshake warnings and errors
      if status == "OK" and code != 0
        unless @ignored_error_codes[handshake_cmd.handshake.handshake.target_name].include? code
          Logger.warn "Warning sending command (#{code}): #{source}"
        end
      elsif status == "ERROR"
        unless @ignored_error_codes[handshake_cmd.handshake.handshake.target_name].include? code
          raise "Error sending command (#{code}): #{source}"
        end
      end
    end

    def read
      packet = super()
      if packet
<<<<<<< HEAD
        if @handshake_packet.identify?(packet.buffer(false))
          handshake_packet = @handshake_packet.clone
          handshake_packet.buffer = packet.buffer
          linc_handshake = LincHandshake.new(handshake_packet, @target_names[0])

          # Check for a local handshake
          if handshake_packet.read('origin') == "LCL"
            handle_local_handshake(linc_handshake)
          else
            handle_remote_handshake(linc_handshake) if @handshake_enabled
          end
        end
      end
      packet
=======
        @handshake_packets.each do |handshake_packet|
          if handshake_packet.identify?(packet.buffer(false))
            handshake_packet = handshake_packet.clone
            handshake_packet.buffer = packet.buffer
            linc_handshake = LincHandshake.new(handshake_packet, handshake_packet.target_name)

            # Check for a local handshake
            if handshake_packet.read('origin') == "LCL"
              handle_local_handshake(linc_handshake)
            else
              handle_remote_handshake(linc_handshake) if @handshake_enableds[handshake_packet.target_name]
            end # if handshake_packet.read('origin') == "LCL"
          end # @handshake_packet.identify?(packet.buffer(false))
        end
      end # if packet

      return packet
>>>>>>> 66d01ff6
    end

    def handle_local_handshake(linc_handshake)
      # Update the current value table for this command
      command = System.commands.packet(linc_handshake.identified_command.target_name, linc_handshake.identified_command.packet_name)
      command.received_time = linc_handshake.identified_command.received_time
      command.buffer = linc_handshake.identified_command.buffer
      command.received_count += 1

      # Put a log of the command onto the server for the user to see
      Logger.info("External Command: " + System.commands.format(linc_handshake.identified_command, System.targets[linc_handshake.identified_command.target_name].ignored_parameters))

      # Log the command to the command log(s)
      @packet_log_writer_pairs.each do |packet_log_writer_pair|
        packet_log_writer_pair.cmd_log_writer.write(linc_handshake.identified_command)
      end
    end

    def handle_remote_handshake(linc_handshake)
      # This is a remote packet (sent from here).
      # Add to the array of handshake packet responses
      # The mutex is required by the command task due to the way it
      # first looks up the handshake before removing it.
      @handshakes_mutex.synchronize do
        if @fieldname_guid
          # A GUID means it's an asychronous packet type.
          # So look at the list of incoming handshakes and pick off (deleting)
          # the handshake from the list if it's for this command.
          #
          # The mutex is required because the telemetry task
          # could enqueue a response between the index lookup and the slice
          # function which would remove the wrong response. FAIL!

          # Loop through all waiting commands to see if this handshake belongs to them
          this_handshake_guid = linc_handshake.get_cmd_guid(@fieldname_guid)
          handshake_cmd_index = @handshake_cmds.index {|hsc| hsc.get_cmd_guid == this_handshake_guid}

          # If command was waiting (ie the loop above found one), then remove it from waiters and signal it
          if handshake_cmd_index
            handshake_cmd = @handshake_cmds.slice!(handshake_cmd_index)
            handshake_cmd.got_your_handshake(linc_handshake)
          else
            # No command match found!  Either it gave up and timed out or this wasn't originated from here.
            # Ignore this typically.  This case here for clarity.
          end

        else
          # Synchronous version: just pop the array (pull the command off) and send it the handshake
          handshake_cmd = @handshakes_cmds.pop
          handshake_cmd.got_your_handshake(linc_handshake)
        end # of handshaking type check
      end
    end

  end # class LincInterface

  # The LincHandshakeCommand class is used only by the LincInterface.
  # It is the command with other required items that is passed to the telemetry
  # thread so it can match it with the handshake.
  class LincHandshakeCommand
    attr_accessor :handshake

    def initialize(handshakes_mutex,cmd_guid)
      @cmd_guid = cmd_guid
      @handshakes_mutex = handshakes_mutex
      @resource = ConditionVariable.new
      @handshake = nil
    end

    def wait_for_handshake(response_timeout)
      timed_out = false

      @resource.wait(@handshakes_mutex,response_timeout)
      if @handshake
        timed_out = false
      else
        Logger.warn "No handshake - must be timeout."
        timed_out = true
      end

      return timed_out
    end

    def got_your_handshake(handshake)
      @handshake = handshake
      @resource.signal
    end

    def get_cmd_guid
      return @cmd_guid
    end
  end # class LincHandshakeCommand

  # The LincHandshake class is used only by the LincInterface. It processes the handshake and
  # helps with finding the information regarding the internal command.
  class LincHandshake
    attr_accessor :handshake
    attr_accessor :identified_command
    attr_accessor :error_source

    def initialize(handshake, interface_target_name)
      @handshake = handshake

      # Interpret the command field of the handshake packet
      # Where DATA is defined as:
      # 1 byte target name length
      # X byte target name
      # 1 byte packet name length
      # X byte packet name
      # 4 byte packet data length
      # X byte packet data
      # 4 byte error source length
      # X byte error source
      data = handshake.read('DATA')
      raise "Data field too short for target name length" if data.length == 0

      # Get target name length
      target_name_length = data[0..0].unpack('C')[0]
      raise "Invalid target name length" if target_name_length == 0
      data = data[1..-1]

      # get target name
      raise "Data field too short for target name" if data.length < target_name_length
      # target_name = data[0..(target_name_length - 1)] # Unused
      data = data[target_name_length..-1]

      # get packet name length
      raise "Data field too short for packet name length" if data.length == 0
      packet_name_length = data[0..0].unpack('C')[0]
      raise "Invalid packet name length" if packet_name_length == 0
      data = data[1..-1]

      # get packet name
      raise "Data field too short for packet name" if data.length < packet_name_length
      packet_name = data[0..(packet_name_length - 1)]
      data = data[packet_name_length..-1]

      # get packet data length
      raise "Data field too short for packet data length" if data.length < 4
      packet_data_length = data[0..3].unpack('N')[0]
      raise "Invalid data length" if packet_data_length == 0
      data = data[4..-1]

      # get packet data
      raise "Data field too short for packet data" if data.length < packet_data_length
      packet_data = data[0..(packet_data_length - 1)]
      data = data[packet_data_length..-1]

      # get error source length
      raise "Data field too short for error source length" if data.length < 4
      error_source_length = data[0..3].unpack('N')[0]
      # note it is OK to have a 0 source length
      data = data[4..-1]

      # get error source - store on object
      if error_source_length > 0
        @error_source = data[0..(error_source_length - 1)]
      else
        @error_source = ''
      end

      # make packet - store on object as a defined packet of type command that this handshakes
      @identified_command = System.commands.packet(interface_target_name, packet_name).clone
      @identified_command.buffer = packet_data
      @identified_command.received_time = Time.at(handshake.read('TIME_SECONDS'), handshake.read('TIME_MICROSECONDS')).sys
    end

    def get_cmd_guid(fieldname_guid)
      return @identified_command.read(fieldname_guid)
    end
  end
end<|MERGE_RESOLUTION|>--- conflicted
+++ resolved
@@ -268,22 +268,6 @@
     def read
       packet = super()
       if packet
-<<<<<<< HEAD
-        if @handshake_packet.identify?(packet.buffer(false))
-          handshake_packet = @handshake_packet.clone
-          handshake_packet.buffer = packet.buffer
-          linc_handshake = LincHandshake.new(handshake_packet, @target_names[0])
-
-          # Check for a local handshake
-          if handshake_packet.read('origin') == "LCL"
-            handle_local_handshake(linc_handshake)
-          else
-            handle_remote_handshake(linc_handshake) if @handshake_enabled
-          end
-        end
-      end
-      packet
-=======
         @handshake_packets.each do |handshake_packet|
           if handshake_packet.identify?(packet.buffer(false))
             handshake_packet = handshake_packet.clone
@@ -301,7 +285,6 @@
       end # if packet
 
       return packet
->>>>>>> 66d01ff6
     end
 
     def handle_local_handshake(linc_handshake)
