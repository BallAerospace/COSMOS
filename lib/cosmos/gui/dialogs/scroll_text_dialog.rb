--- conflicted
+++ resolved
@@ -13,13 +13,13 @@
 module Cosmos
   # Dialog which creates a read only list of text
   class ScrollTextDialog < Qt::Dialog
-<<<<<<< HEAD
-=======
     TEXT_MARGIN = 30
     SCREEN_WIDTH_MARGIN = 40
     SCREEN_HEIGHT_MARGIN = 100
 
->>>>>>> 61483e0b
+    # @param parent [Qt::Widget] Parent of this dialog
+    # @param title [String] Dialog title
+    # @param text [String] Text to display
     # @param parent [Qt::Widget] Parent of this dialog
     # @param title [String] Dialog title
     # @param text [String] Text to display
@@ -28,12 +28,7 @@
       setWindowTitle(title)
 
       layout = Qt::VBoxLayout.new
-<<<<<<< HEAD
-      text.gsub!("\n", "<br>")
-      @text_edit = Qt::TextEdit.new(text, self)
-=======
       @text_edit = Qt::TextEdit.new(text.gsub("\n","<br>"), self)
->>>>>>> 61483e0b
       @text_edit.setReadOnly(true)
       layout.addWidget(@text_edit)
 
