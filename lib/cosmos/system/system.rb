--- conflicted
+++ resolved
@@ -329,22 +329,14 @@
             parser.verify_num_parameters(1, 1, "#{keyword} <Value in Seconds>")
             @staleness_seconds = Integer(parameters[0])
 
-<<<<<<< HEAD
-=======
           when 'META_INIT'
             parser.verify_num_parameters(1, 1, "#{keyword} <Filename>")
             @meta_init_filename = ConfigParser.handle_nil(parameters[0])
 
-          when 'CMD_TLM_VERSION'
-            usage = "#{keyword} <VERSION>"
-            parser.verify_num_parameters(1, 1, usage)
-            @cmd_tlm_version = parameters[0]
-
           when 'TIME_ZONE_UTC'
             parser.verify_num_parameters(0, 0, "#{keyword}")
             @use_utc = true
 
->>>>>>> b4f6c4c0
           else
             # blank lines will have a nil keyword and should not raise an exception
             raise parser.error("Unknown keyword '#{keyword}'") if keyword
