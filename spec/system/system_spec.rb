# encoding: ascii-8bit

# Copyright 2014 Ball Aerospace & Technologies Corp.
# All Rights Reserved.
#
# This program is free software; you can modify and/or redistribute it
# under the terms of the GNU General Public License
# as published by the Free Software Foundation; version 3 with
# attribution addendums as found in the LICENSE.txt

require 'spec_helper'
require 'cosmos'
require 'cosmos/system/system'
require 'tempfile'
require 'fileutils'

module Cosmos

  describe System do
    before(:all) do
      clean_config()
      System.class_eval('@@instance = nil')

      # Save system.txt
      @config_file = File.join(Cosmos::USERPATH,'config','system','system.txt')
      FileUtils.mv @config_file, Cosmos::USERPATH

      # Create a dummy system.txt
      File.open(@config_file,'w') {|file| file.puts "# This is a comment" }
      @config_targets = File.join(Cosmos::USERPATH,'config','targets')
    end

    after(:all) do
      # Restore system.txt
      FileUtils.mv File.join(Cosmos::USERPATH, 'system.txt'),
        File.join(Cosmos::USERPATH,'config','system')
      System.class_eval('@@instance = nil')
    end

    after(:each) do
      clean_config()
      System.class_eval('@@instance = nil')
    end

    describe "instance" do
      it "creates default ports" do
        # Don't check the actual port numbers but just that they exist
<<<<<<< HEAD
        expect(System.ports.keys).to eql %w(CTS_API TLMVIEWER_API CTS_PREIDENTIFIED CTS_CMD_ROUTER REPLAY_API REPLAY_PREIDENTIFIED REPLAY_CMD_ROUTER DART_DECOM DART_STREAM DART_MASTER)
=======
        expect(System.ports.keys).to eql %w(CTS_API TLMVIEWER_API CTS_PREIDENTIFIED CTS_CMD_ROUTER REPLAY_API REPLAY_PREIDENTIFIED REPLAY_CMD_ROUTER DART_STREAM DART_DECOM)
>>>>>>> fc3d60b1
      end

      it "creates default paths" do
        # Don't check the actual paths but just that they exist
        expect(System.paths.keys).to eql %w(LOGS TMP SAVED_CONFIG TABLES HANDBOOKS PROCEDURES SEQUENCES DART_DATA DART_LOGS)
      end

      context "initializing SYSTEM META" do
        before(:all) do
          FileUtils.mv(File.join(@config_targets, 'SYSTEM', 'cmd_tlm', 'meta_tlm.txt'), Dir.pwd)
        end
        after(:all) do
          FileUtils.mv(File.join(Dir.pwd, 'meta_tlm.txt'), File.join(@config_targets, 'SYSTEM', 'cmd_tlm'))
        end

        it "initializes the SYSTEM META with no definitions" do
          tlm = System.telemetry.packet("SYSTEM", "META")
          expect(tlm.read("PKTID")).to_not be_nil
          expect(tlm.read("CONFIG")).to_not be_nil
          expect(tlm.read("COSMOS_VERSION")).to_not be_nil
          expect(tlm.read("RUBY_VERSION")).to_not be_nil
          expect(tlm.read("USER_VERSION")).to_not be_nil
          expect(tlm.received_time.to_f).to be_within(1).of(Time.now.to_f)
          cmd = System.commands.packet("SYSTEM", "META")
          expect(cmd.read("PKTID")).to eql tlm.read("PKTID")
          expect(cmd.read("CONFIG")).to eql tlm.read("CONFIG")
          expect(cmd.read("COSMOS_VERSION")).to eql tlm.read("COSMOS_VERSION")
          expect(cmd.read("RUBY_VERSION")).to eql tlm.read("RUBY_VERSION")
          expect(cmd.read("USER_VERSION")).to eql tlm.read("USER_VERSION")
          expect(cmd.received_time.to_f).to be_within(1).of(Time.now.to_f)
        end

        it "defaults badly defined TELEMETRY SYSTEM META" do
          file = File.open(File.join(@config_targets, 'SYSTEM', 'cmd_tlm', 'meta_tlm.txt'), 'w')
          file.puts "TELEMETRY SYSTEM META BIG_ENDIAN"
          file.puts "APPEND_ID_ITEM PKTID 8 UINT 1"
          file.puts "APPEND_ITEM CONFIG 256 STRING"
          file.puts "APPEND_ITEM COSMOS_VERSION 240 STRING"
          file.puts "APPEND_ITEM USER_VERSION 240 STRING"
          file.puts "APPEND_ITEM RUBY_VERSION 200 STRING" # Error in the RUBY_VERSION length
          file.close

          expect(Logger).to receive(:error) do |msg|
            expect(msg).to eql "SYSTEM META not defined correctly due to RUBY_VERSION incorrect - defaulting"
          end
          tf = Tempfile.new('unittest')
          tf.puts("AUTO_DECLARE_TARGETS")
          tf.close
          System.class_variable_set(:@@instance, nil)
          System.new(tf.path)
          tlm = System.telemetry.packet("SYSTEM", "META")
          expect(tlm.read("RECEIVED_TIMESECONDS")).to_not be_nil
          expect(tlm.read("RECEIVED_TIMEFORMATTED")).to_not be_nil
          expect(tlm.read("RECEIVED_COUNT")).to_not be_nil
          expect(tlm.read("PKTID")).to_not be_nil
          expect(tlm.read("CONFIG")).to_not be_nil
          expect(tlm.read("COSMOS_VERSION")).to_not be_nil
          expect(tlm.get_item("COSMOS_VERSION").bit_size).to eql(240)
          expect(tlm.read("RUBY_VERSION")).to_not be_nil
          expect(tlm.read("USER_VERSION")).to_not be_nil
          cmd = System.commands.packet("SYSTEM", "META")
          expect(cmd.read("PKTID")).to eql tlm.read("PKTID")
          expect(cmd.read("CONFIG")).to eql tlm.read("CONFIG")
          expect(cmd.read("COSMOS_VERSION")).to eql tlm.read("COSMOS_VERSION")
          expect(cmd.read("RUBY_VERSION")).to eql tlm.read("RUBY_VERSION")
          expect(cmd.read("USER_VERSION")).to eql tlm.read("USER_VERSION")
          tf.unlink
        end

        it "doesn't allow COMMAND SYSTEM META definitions" do
          file = File.open(File.join(@config_targets, 'SYSTEM', 'cmd_tlm', 'meta_tlm.txt'), 'w')
          file.puts "TELEMETRY SYSTEM META BIG_ENDIAN"
          file.puts "APPEND_ID_ITEM PKTID 8 UINT 1"
          file.puts "APPEND_ITEM CONFIG 256 STRING"
          file.puts "APPEND_ITEM COSMOS_VERSION 240 STRING"
          file.puts "APPEND_ITEM USER_VERSION 240 STRING"
          file.puts "APPEND_ITEM RUBY_VERSION 240 STRING"
          file.puts "APPEND_ITEM TEST 512 STRING ''"
          # The command system meta definition is correct but not allowed
          file.puts "COMMAND SYSTEM META BIG_ENDIAN"
          file.puts "APPEND_ID_PARAMETER PKTID 8 UINT 1 1 1"
          file.puts "APPEND_PARAMETER CONFIG 256 STRING ''"
          file.puts "APPEND_PARAMETER COSMOS_VERSION 240 STRING ''"
          file.puts "APPEND_PARAMETER USER_VERSION 240 STRING ''"
          file.puts "APPEND_PARAMETER RUBY_VERSION 240 STRING ''"
          file.puts "APPEND_PARAMETER TEST 512 STRING ''"
          file.close

          expect(Logger).to receive(:error) do |msg|
            expect(msg).to eql "SYSTEM META not defined correctly due to COMMAND SYSTEM META defined - defaulting"
          end
          tf = Tempfile.new('unittest')
          tf.puts("AUTO_DECLARE_TARGETS")
          tf.close
          System.class_variable_set(:@@instance, nil)
          System.new(tf.path)
          tlm = System.telemetry.packet("SYSTEM", "META")
          expect(tlm.read("PKTID")).to_not be_nil
          expect(tlm.read("CONFIG")).to_not be_nil
          expect(tlm.read("COSMOS_VERSION")).to_not be_nil
          expect(tlm.get_item("COSMOS_VERSION").bit_size).to eql(240)
          expect(tlm.read("RUBY_VERSION")).to_not be_nil
          expect(tlm.read("USER_VERSION")).to_not be_nil
          expect(tlm.items.keys.include?("TEST")).to be false
          cmd = System.commands.packet("SYSTEM", "META")
          expect(cmd.read("PKTID")).to eql tlm.read("PKTID")
          expect(cmd.read("CONFIG")).to eql tlm.read("CONFIG")
          expect(cmd.read("COSMOS_VERSION")).to eql tlm.read("COSMOS_VERSION")
          expect(cmd.read("RUBY_VERSION")).to eql tlm.read("RUBY_VERSION")
          expect(cmd.read("USER_VERSION")).to eql tlm.read("USER_VERSION")
          expect(cmd.items.keys.include?("TEST")).to be false
          tf.unlink
        end

        it "defines COMMAND SYSTEM META based on TELEMETRY" do
          file = File.open(File.join(@config_targets, 'SYSTEM', 'cmd_tlm', 'meta_tlm.txt'), 'w')
          file.puts "TELEMETRY SYSTEM META BIG_ENDIAN"
          file.puts "APPEND_ID_ITEM PKTID 8 UINT 1"
          file.puts "APPEND_ITEM CONFIG 256 STRING"
          file.puts "APPEND_ITEM COSMOS_VERSION 240 STRING"
          file.puts "APPEND_ITEM USER_VERSION 240 STRING"
          file.puts "APPEND_ITEM RUBY_VERSION 240 STRING"
          file.puts "APPEND_ITEM TEST 240 STRING"
          file.close

          expect(Logger).to_not receive(:error)
          tf = Tempfile.new('unittest')
          tf.puts("AUTO_DECLARE_TARGETS")
          tf.close
          System.class_variable_set(:@@instance, nil)
          System.new(tf.path)
          tlm = System.telemetry.packet("SYSTEM", "META")
          expect(tlm.read("PKTID")).to_not be_nil
          expect(tlm.read("CONFIG")).to_not be_nil
          expect(tlm.read("COSMOS_VERSION")).to_not be_nil
          expect(tlm.read("RUBY_VERSION")).to_not be_nil
          expect(tlm.read("USER_VERSION")).to_not be_nil
          expect(tlm.read("TEST")).to_not be_nil
          cmd = System.commands.packet("SYSTEM", "META")
          expect(cmd.read("PKTID")).to eql tlm.read("PKTID")
          expect(cmd.read("CONFIG")).to eql tlm.read("CONFIG")
          expect(cmd.read("COSMOS_VERSION")).to eql tlm.read("COSMOS_VERSION")
          expect(cmd.read("RUBY_VERSION")).to eql tlm.read("RUBY_VERSION")
          expect(cmd.read("USER_VERSION")).to eql tlm.read("USER_VERSION")
          expect(cmd.read("TEST")).to eql tlm.read("TEST")
          tf.unlink
        end
      end
    end

    describe "System.commands" do
      it "is just SYSTEM" do
        expect(System.commands.target_names).to eql ['SYSTEM']
      end

      it "logs errors saving the configuration" do
       # Write the system.txt file to auto declare targets
       File.open(@config_file, 'w') { |file| file.puts "AUTO_DECLARE_TARGETS" }
       # Force a reload of the configuration
       System.class_eval('@@instance = nil')
       capture_io do |stdout|
         allow(Zip::File).to receive(:open) { raise "Error" }
         System.commands
         expect(stdout.string).to match("Problem saving configuration")
       end
       File.open(@config_file, 'w') { |file| file.puts "# Comment" }
      end
    end

    describe "System.telemetry" do
      it "is just SYSTEM" do
        expect(System.telemetry.target_names).to eql ['SYSTEM']
      end
    end

    describe "System.limits" do
      it "includes the DEFAULT limit set" do
        expect(System.limits.sets).to include :DEFAULT
      end
    end

    context "with valid targets" do
      before(:all) do
        # Write the system.txt file to auto declare targets
        File.open(@config_file,'w') { |file| file.puts "AUTO_DECLARE_TARGETS" }
      end

      describe "System.clear_counters" do
        it "clears the target, command and telemetry counters" do
          expect(System.targets.length).to be > 0
          System.targets.each do |name, tgt|
            tgt.cmd_cnt = 100
            tgt.tlm_cnt = 100
          end
          System.commands.all do |tgt, pkt|
            pkt.received_count = 100
          end
          System.telemetry.all do |tgt, pkt|
            pkt.received_count = 100
          end

          System.clear_counters

          System.targets.each do |name, tgt|
            expect(tgt.cmd_cnt).to eql 0
            expect(tgt.tlm_cnt).to eql 0
          end
          System.commands.all do |tgt, pkt|
            expect(pkt.received_count).to eql 0
          end
          System.telemetry.all do |tgt, pkt|
            expect(pkt.received_count).to eql 0
          end
        end
      end

      describe "packets and System.packets" do
        it "calculates hash strings across all the target files" do
          capture_io do |stdout|
            # This line actually does the work of reading the configuration
            expect(System.telemetry.target_names).to eql ['INST', 'SYSTEM']
            expect(System.commands.target_names).to eql ['INST', 'SYSTEM']

            expect(stdout.string).to match("Marshal file does not exist")

            # Reset stdout for another go at the processing
            stdout.rewind
            # Reset the instance variable so it will read the new configuration
            System.class_eval('@@instance = nil')
            # This line actually does the work of reading the configuration
            expect(System.telemetry.target_names).to eql ['INST', 'SYSTEM']
            expect(System.commands.target_names).to eql ['INST', 'SYSTEM']

            expect(stdout.string).to match("Marshal load success")
          end
        end

        it "handles target parsing errors" do
          capture_io do |stdout|
            allow_any_instance_of(PacketConfig).to receive(:process_file) { raise "ProcessError" }
            # This line actually does the work of reading the configuration
            expect { System.telemetry.target_names }.to raise_error("ProcessError")

            expect(stdout.string).to match("Problem processing")
          end
        end
      end

      describe "load_configuration" do
        after(:all) do
          test1 = File.join(@config_targets,'SYSTEM','cmd_tlm','test1_tlm.txt')
          FileUtils.rm_f(test1) if File.exist?(test1)
          test2 = File.join(@config_targets,'SYSTEM','cmd_tlm','test2_tlm.txt')
          FileUtils.rm_f(test2) if File.exist?(test2)
        end

        it "loads the initial configuration" do
          System.load_configuration
          expect(System.commands.target_names).to eql ['INST', 'SYSTEM']
          expect(System.telemetry.target_names).to eql ['INST', 'SYSTEM']
        end

        it "loads a named configuration" do
          File.open(@config_file,'w') do |file|
            file.puts "DECLARE_TARGET INST OVERRIDE"
            file.puts "DECLARE_TARGET SYSTEM"
          end

          # Load the original configuration
          original_config_name, err = System.load_configuration
          expect(err).to eql nil
          expect(System.telemetry.target_names).to eql %w(OVERRIDE SYSTEM)
          System.telemetry.packets('SYSTEM').keys

          # Create a new configuration by writing another telemetry file
          File.open(File.join(@config_targets,'SYSTEM','cmd_tlm','test1_tlm.txt'),'w') do |file|
            file.puts "TELEMETRY SYSTEM TEST1 BIG_ENDIAN"
            file.puts "  APPEND_ITEM DATA 240 STRING"
          end
          System.instance.process_file(@config_file)
          # Verify the new telemetry packet is there
          expect(System.telemetry.packets('SYSTEM').keys).to include "TEST1"
          second_config_name = System.configuration_name

          # Now load the original configuration
          name, err = System.load_configuration(original_config_name)
          expect(err).to eql nil
          expect(original_config_name).to eql name
          expect(System.telemetry.packets('SYSTEM').keys).not_to include "TEST1"

          # Create yet another configuration by writing another telemetry file
          File.open(File.join(@config_targets,'SYSTEM','cmd_tlm','test2_tlm.txt'),'w') do |file|
            file.puts "TELEMETRY SYSTEM TEST2 BIG_ENDIAN"
            file.puts "  APPEND_ITEM DATA 240 STRING"
          end
          System.instance.process_file(@config_file)
          # Verify the new telemetry packet is there as well as the second one
          expect(System.telemetry.packets('SYSTEM').keys).to include("TEST1", "TEST2")
          #third_config_name = System.configuration_name

          # Try loading something that doesn't exist
          # It should fail and reload the original configuration
          name, err = System.load_configuration("BLAH")
          expect(err.message).to eql "Unable to find configuration: BLAH"
          expect(name).to eql original_config_name

          # Now load the second configuration. It shouldn't have the most
          # recently defined telemetry packet.
          System.load_configuration(second_config_name)
          expect(System.telemetry.packets('SYSTEM').keys).to include "TEST1"
          expect(System.telemetry.packets('SYSTEM').keys).not_to include "TEST2"

          # Now remove system.txt from the third configuration and try to load it again to cause an error
          #third_config_path = System.instance.send(:find_configuration, third_config_name)
          #FileUtils.mv File.join(third_config_path, 'system.txt'), File.join(third_config_path, 'system2.txt')
          #result, err = System.load_configuration(third_config_name)
          #expect(result).to eql original_config_name
          #expect(err).to_not be_nil
        end
      end
    end

    describe "process_file" do
      before(:all) do
        begin
          # Move the targets directory out of the way so we can make our own
          FileUtils.mv @config_targets, Cosmos::USERPATH
          FileUtils.mkdir_p(@config_targets)
          File.open(@config_file,'w') { |file| file.puts "AUTO_DECLARE_TARGETS" }
        rescue
          puts "Cannot move targets folder... probably due to open editor or explorer"
          exit 1
        end
      end
      after(:all) do
        # Restore the targets directory
        FileUtils.rm_rf @config_targets
        FileUtils.mv File.join(Cosmos::USERPATH, 'targets'), File.join(Cosmos::USERPATH, 'config')
      end

      it "complains about unknown keywords" do
        tf = Tempfile.new('unittest')
        tf.puts("BLAH")
        tf.close
        expect { System.instance.process_file(tf.path) }.to raise_error(ConfigParser::Error, /Unknown keyword 'BLAH'/)
        tf.unlink
      end

      context "with AUTO_DECLARE_TARGETS" do
        it "takes 0 parameters" do
          tf = Tempfile.new('unittest')
          tf.puts("AUTO_DECLARE_TARGETS TRUE")
          tf.close
          expect { System.instance.process_file(tf.path) }.to raise_error(ConfigParser::Error, /Too many parameters for AUTO_DECLARE_TARGETS./)
          tf.unlink
        end

        it "complains if config/targets doesn't exist" do
          tf = Tempfile.new('unittest')
          tf.puts("AUTO_DECLARE_TARGETS")
          tf.close
          FileUtils.rm_rf(@config_targets)
          expect { System.instance.process_file(tf.path) }.to raise_error(ConfigParser::Error, /\/config\/targets must exist/)
          FileUtils.mkdir_p(@config_targets)
          tf.unlink
        end

        it "complains if target directories aren't uppercase" do
          tf = Tempfile.new('unittest')
          tf.puts("AUTO_DECLARE_TARGETS")
          tf.close
          FileUtils.mkdir_p(File.join(@config_targets, 'tgt'))
          expect { System.instance.process_file(tf.path) }.to raise_error(ConfigParser::Error, /Target folder must be uppercase: 'tgt'/)
          Dir.rmdir(File.join(@config_targets, 'tgt'))
          tf.unlink
        end

        it "processes target directories with the SYSTEM directory last" do
          tf = Tempfile.new('unittest')
          tf.puts("AUTO_DECLARE_TARGETS")
          tf.close
          FileUtils.mkdir_p(File.join(@config_targets, 'ABC'))
          FileUtils.mkdir_p(File.join(@config_targets, 'SYSTEM'))
          FileUtils.mkdir_p(File.join(@config_targets, 'XYZ'))
          System.instance.process_file(tf.path)
          # Since Ruby 1.9+ uses ordered Hashes we can ask for the keys and
          # SYSTEM should be last
          expect(System.instance.targets.keys).to eql %w(ABC XYZ SYSTEM)
          Dir.rmdir(File.join(@config_targets, 'ABC'))
          Dir.rmdir(File.join(@config_targets, 'SYSTEM'))
          Dir.rmdir(File.join(@config_targets, 'XYZ'))
          tf.unlink
        end

        it "ignores previous DECLARE_TARGET directories" do
          tf = Tempfile.new('unittest')
          tf.puts("DECLARE_TARGET ABC CBA")
          tf.puts("AUTO_DECLARE_TARGETS")
          tf.close
          FileUtils.mkdir_p(File.join(@config_targets, 'ABC'))
          FileUtils.mkdir_p(File.join(@config_targets, 'SYSTEM'))
          FileUtils.mkdir_p(File.join(@config_targets, 'XYZ'))
          System.instance.process_file(tf.path)
          # Since Ruby 1.9+ uses ordered Hashes we can ask for the keys and
          # SYSTEM should be last
          expect(System.instance.targets.keys).to eql %w(CBA XYZ SYSTEM)
          Dir.rmdir(File.join(@config_targets, 'ABC'))
          Dir.rmdir(File.join(@config_targets, 'SYSTEM'))
          Dir.rmdir(File.join(@config_targets, 'XYZ'))
          tf.unlink
        end
      end

      context "with DECLARE_TARGET" do
        it "takes 1 or 2 parameters" do
          tf = Tempfile.new('unittest')
          tf.puts("DECLARE_TARGET")
          tf.close
          expect { System.instance.process_file(tf.path) }.to raise_error(ConfigParser::Error, /Not enough parameters for DECLARE_TARGET./)
          tf.unlink

          tf = Tempfile.new('unittest')
          tf.puts("DECLARE_TARGET TGT TGT TGT TGT")
          tf.close
          expect { System.instance.process_file(tf.path) }.to raise_error(ConfigParser::Error, /Too many parameters for DECLARE_TARGET./)
          tf.unlink
        end

        it "complains if the target directory doesn't exist" do
          tf = Tempfile.new('unittest')
          tf.puts("DECLARE_TARGET TGT")
          tf.close
          expect { System.instance.process_file(tf.path) }.to raise_error(ConfigParser::Error, /Target folder must exist/)
          tf.unlink
        end

        it "processes the target directory" do
          tf = Tempfile.new('unittest')
          tf.puts("DECLARE_TARGET TGT")
          tf.close
          FileUtils.mkdir_p(File.join(@config_targets, 'TGT'))
          System.instance.process_file(tf.path)
          expect(System.targets.key?('TGT')).to be true
          expect(System.targets.key?('SYSTEM')).to be true
          tf.unlink
        end

        it "processes the target directory with substitute name" do
          tf = Tempfile.new('unittest')
          tf.puts("DECLARE_TARGET TGT NEW")
          tf.close
          FileUtils.mkdir_p(File.join(@config_targets, 'TGT'))
          System.instance.process_file(tf.path)
          tf.unlink
        end

        it "processes the target directory with specified target.txt" do
          tf = Tempfile.new('unittest')
          tf.puts("DECLARE_TARGET TGT nil target.txt")
          tf.close
          FileUtils.mkdir_p(File.join(@config_targets, 'TGT'))
          File.open(File.join(@config_targets, 'TGT', 'target.txt'), 'w') do |file|
            file.puts "# target.txt"
          end
          System.instance.process_file(tf.path)
          tf.unlink
        end
      end

      context "with PORT" do
        it "takes 2 parameters" do
          tf = Tempfile.new('unittest')
          tf.puts("PORT CTS_API")
          tf.close
          expect { System.instance.process_file(tf.path) }.to raise_error(ConfigParser::Error, /Not enough parameters for PORT./)
          tf.unlink

          tf = Tempfile.new('unittest')
          tf.puts("PORT CTS_API 8888 TRUE")
          tf.close
          expect { System.instance.process_file(tf.path) }.to raise_error(ConfigParser::Error, /Too many parameters for PORT./)
          tf.unlink
        end

        it "complains about unknown ports" do
          tf = Tempfile.new('unittest')
          tf.puts("PORT MYPORT 10")
          tf.close
          capture_io do |stdout|
            System.instance.process_file(tf.path)
            expect(stdout.string).to match(/WARN: Unknown port name given: MYPORT/)
          end
          tf.unlink
        end

        it "changes known ports" do
          tf = Tempfile.new('unittest')
          tf.puts("PORT CTS_API 8888")
          tf.close
          expect(System.ports['CTS_API']).to eql 7777
          System.instance.process_file(tf.path)
          expect(System.ports['CTS_API']).to eql 8888
          tf.unlink
        end
      end

      context "with PATH" do
        it "takes 2 parameters" do
          tf = Tempfile.new('unittest')
          tf.puts("PATH C:/")
          tf.close
          expect { System.instance.process_file(tf.path) }.to raise_error(ConfigParser::Error, /Not enough parameters for PATH./)
          tf.unlink

          tf = Tempfile.new('unittest')
          tf.puts("PATH MYPATH C:/ TRUE")
          tf.close
          expect { System.instance.process_file(tf.path) }.to raise_error(ConfigParser::Error, /Too many parameters for PATH./)
          tf.unlink
        end

        it "complains about unknown paths" do
          tf = Tempfile.new('unittest')
          tf.puts("PATH MYPATH C:/")
          tf.close
          capture_io do |stdout|
            System.instance.process_file(tf.path)
            expect(stdout.string).to match(/WARN: Unknown path name given: MYPATH/)
          end
          tf.unlink
        end

        it "changes known paths" do
          if Kernel.is_windows?
            tf = Tempfile.new('unittest')
            tf.puts("PATH LOGS C:/mylogs")
            tf.close
            expect(System.paths['LOGS']).to match('outputs/logs')
            System.instance.process_file(tf.path)
            expect(System.paths['LOGS']).to eql 'C:/mylogs'
            tf.unlink
          end
        end
      end

      context "with DEFAULT_PACKET_LOG_WRITER" do
        it "takes 1 or more parameters" do
          tf = Tempfile.new('unittest')
          tf.puts("DEFAULT_PACKET_LOG_WRITER")
          tf.close
          expect { System.instance.process_file(tf.path) }.to raise_error(ConfigParser::Error, /Not enough parameters for DEFAULT_PACKET_LOG_WRITER./)
          tf.unlink

          tf = Tempfile.new('unittest')
          tf.puts("DEFAULT_PACKET_LOG_WRITER packet_log_writer.rb nil false")
          tf.close
          System.instance.process_file(tf.path)
          expect(System.default_packet_log_writer).to eql PacketLogWriter
          expect(System.default_packet_log_writer_params).to eql ["nil", "false"]
          tf.unlink
        end

        it "complains if the class doesn't exist" do
          tf = Tempfile.new('unittest')
          tf.puts("DEFAULT_PACKET_LOG_WRITER my_nonexistent_class")
          tf.close
          expect { System.instance.process_file(tf.path) }.to raise_error(/Unable to require my_nonexistent_class/)
          tf.unlink
        end

        it "sets the packet writer" do
          filename = File.join(File.dirname(__FILE__),'..','..','lib','my_writer.rb')
          File.open(filename, 'w') do |file|
            file.puts "class MyWriter"
            file.puts "end"
          end
          tf = Tempfile.new('unittest')
          tf.puts("DEFAULT_PACKET_LOG_WRITER my_writer")
          tf.close
          System.instance.process_file(tf.path)
          expect(System.default_packet_log_writer).to eql MyWriter
          File.delete filename
          tf.unlink
        end
      end

      context "with DEFAULT_PACKET_LOG_READER" do
        it "takes 1 or more parameters" do
          tf = Tempfile.new('unittest')
          tf.puts("DEFAULT_PACKET_LOG_READER")
          tf.close
          expect { System.instance.process_file(tf.path) }.to raise_error(ConfigParser::Error, /Not enough parameters for DEFAULT_PACKET_LOG_READER./)
          tf.unlink

          tf = Tempfile.new('unittest')
          tf.puts("DEFAULT_PACKET_LOG_READER packet_log_reader.rb nil false")
          tf.close
          System.instance.process_file(tf.path)
          expect(System.default_packet_log_reader).to eql PacketLogReader
          expect(System.default_packet_log_reader_params).to eql ["nil", "false"]
          tf.unlink
        end

        it "complains if the class doesn't exist" do
          tf = Tempfile.new('unittest')
          tf.puts("DEFAULT_PACKET_LOG_READER my_nonexistent_class")
          tf.close
          expect { System.instance.process_file(tf.path) }.to raise_error(/Unable to require my_nonexistent_class/)
          tf.unlink
        end

        it "sets the packet reader" do
          filename = File.join(File.dirname(__FILE__),'..','..','lib','my_reader.rb')
          File.open(filename, 'w') do |file|
            file.puts "class MyReader"
            file.puts "end"
          end
          tf = Tempfile.new('unittest')
          tf.puts("DEFAULT_PACKET_LOG_READER my_reader")
          tf.close
          System.instance.process_file(tf.path)
          expect(System.default_packet_log_reader).to eql MyReader
          File.delete filename
          tf.unlink
        end
      end

      context "with DISABLE_DNS" do
        it "takes 0 parameters" do
          tf = Tempfile.new('unittest')
          tf.puts("DISABLE_DNS BLAH TRUE")
          tf.close
          expect { System.instance.process_file(tf.path) }.to raise_error(ConfigParser::Error, /Too many parameters for DISABLE_DNS./)
          tf.unlink
        end

        it "disables dns lookups" do
          tf = Tempfile.new('unittest')
          tf.puts("DISABLE_DNS")
          tf.close
          expect(System.use_dns).to be false
          System.instance.process_file(tf.path)
          expect(System.use_dns).to be false
          tf.unlink
        end

        it "enables dns lookups" do
          tf = Tempfile.new('unittest')
          tf.puts("ENABLE_DNS")
          tf.close
          expect(System.use_dns).to be false
          System.instance.process_file(tf.path)
          expect(System.use_dns).to be true
          tf.unlink
        end
      end

      context "with ALLOW_ACCESS" do
        it "takes 1 parameters" do
          tf = Tempfile.new('unittest')
          tf.puts("ALLOW_ACCESS")
          tf.close
          expect { System.instance.process_file(tf.path) }.to raise_error(ConfigParser::Error, /Not enough parameters for ALLOW_ACCESS./)
          tf.unlink

          tf = Tempfile.new('unittest')
          tf.puts("ALLOW_ACCESS localhost true")
          tf.close
          expect { System.instance.process_file(tf.path) }.to raise_error(ConfigParser::Error, /Too many parameters for ALLOW_ACCESS./)
          tf.unlink
        end

        it "complains about bad addresses" do
          tf = Tempfile.new('unittest')
          tf.puts("ALLOW_ACCESS blah")
          tf.close
          expect { System.instance.process_file(tf.path) }.to raise_error(ConfigParser::Error)
          tf.unlink

          tf = Tempfile.new('unittest')
          tf.puts("ALLOW_ACCESS hopefully_this_is_not_a_valid_machine_name_XYZ")
          tf.close
          expect { System.instance.process_file(tf.path) }.to raise_error(ConfigParser::Error)
          tf.unlink
        end

        it "allows ALL" do
          tf = Tempfile.new('unittest')
          tf.puts("ALLOW_ACCESS ALL")
          tf.close
          System.instance.process_file(tf.path)
          expect(System.acl).to be_nil
          tf.unlink
        end

        it "stores host by name" do
          tf = Tempfile.new('unittest')
          tf.puts("ALLOW_ACCESS localhost")
          tf.close
          System.instance.process_file(tf.path)
          expect(System.acl.allow_addr?(["AF_INET",0,"localhost","127.0.0.1"])).to be true
          tf.unlink
        end

        it "stores host by IP address" do
          addr = IPSocket.getaddress("www.google.com")
          if addr and !addr.index(':')
            tf = Tempfile.new('unittest')
            tf.puts("ALLOW_ACCESS #{addr}")
            tf.close
            System.instance.process_file(tf.path)
            expect(System.acl.allow_addr?(["AF_INET",0,"www.google.com",addr])).to be true
            tf.unlink
          end
        end
      end

      context "with STALENESS_SECONDS" do
        it "takes 1 parameters" do
          tf = Tempfile.new('unittest')
          tf.puts("STALENESS_SECONDS")
          tf.close
          expect { System.instance.process_file(tf.path) }.to raise_error(ConfigParser::Error, /Not enough parameters for STALENESS_SECONDS./)
          tf.unlink

          tf = Tempfile.new('unittest')
          tf.puts("STALENESS_SECONDS 1 2")
          tf.close
          expect { System.instance.process_file(tf.path) }.to raise_error(ConfigParser::Error, /Too many parameters for STALENESS_SECONDS./)
          tf.unlink
        end

        it "sets the number of seconds required to be stale" do
          tf = Tempfile.new('unittest')
          tf.puts("STALENESS_SECONDS 3")
          tf.close
          expect(System.staleness_seconds).to eql 30
          System.instance.process_file(tf.path)
          expect(System.staleness_seconds).to eql 3
          tf.unlink
        end
      end

      context "with META_INIT" do
        it "takes 1 parameters" do
          tf = Tempfile.new('unittest')
          tf.puts("META_INIT")
          tf.close
          expect { System.instance.process_file(tf.path) }.to raise_error(ConfigParser::Error, /Not enough parameters for META_INIT./)
          tf.unlink

          tf = Tempfile.new('unittest')
          tf.puts("META_INIT 1 2")
          tf.close
          expect { System.instance.process_file(tf.path) }.to raise_error(ConfigParser::Error, /Too many parameters for META_INIT./)
          tf.unlink
        end

        it "populates the SYSTEM META packet with the file" do
          FileUtils.rm_rf @config_targets
          FileUtils.mkdir_p(File.join(@config_targets, 'SYSTEM', 'cmd_tlm'))
          file = File.open(File.join(@config_targets, 'SYSTEM', 'cmd_tlm', 'meta_tlm.txt'), 'w')
          file.puts "TELEMETRY SYSTEM META BIG_ENDIAN"
          file.puts "APPEND_ID_ITEM PKTID 8 UINT 1"
          file.puts "APPEND_ITEM CONFIG 256 STRING"
          file.puts "APPEND_ITEM COSMOS_VERSION 240 STRING"
          file.puts "APPEND_ITEM USER_VERSION 240 STRING"
          file.puts "APPEND_ITEM RUBY_VERSION 240 STRING"
          file.puts "APPEND_ITEM TEST 512 STRING"
          file.puts "APPEND_ITEM ID 32 UINT"
          file.close

          meta = Tempfile.new('meta')
          meta.puts("USER_VERSION 4.5")
          meta.puts("TEST hello")
          meta.puts("ID 123456789")
          meta.close
          tf = Tempfile.new('unittest')
          tf.puts("AUTO_DECLARE_TARGETS")
          tf.puts("META_INIT #{meta.path}")
          tf.close
          System.class_variable_set(:@@instance, nil)
          System.new(tf.path)
          tlm = System.telemetry.packet("SYSTEM", "META")
          expect(tlm.read("USER_VERSION")).to eql '4.5'
          expect(tlm.read("TEST")).to eql 'hello'
          expect(tlm.read("ID")).to eql 123456789
          cmd = System.commands.packet("SYSTEM", "META")
          expect(cmd.read("USER_VERSION")).to eql tlm.read("USER_VERSION")
          expect(cmd.read("TEST")).to eql tlm.read("TEST")
          expect(cmd.read("ID")).to eql tlm.read("ID")
          tf.unlink
          meta.unlink
          FileUtils.rm_rf(File.join(@config_targets, 'SYSTEM'))
        end
      end

      context "with ADD_MD5_FILE" do
        it "takes 1 parameters" do
          tf = Tempfile.new('unittest')
          tf.puts("ADD_MD5_FILE")
          tf.close
          expect { System.instance.process_file(tf.path) }.to raise_error(ConfigParser::Error, /Not enough parameters for ADD_MD5_FILE./)
          tf.unlink

          tf = Tempfile.new('unittest')
          tf.puts("ADD_MD5_FILE 1 2")
          tf.close
          expect { System.instance.process_file(tf.path) }.to raise_error(ConfigParser::Error, /Too many parameters for ADD_MD5_FILE./)
          tf.unlink
        end

        it "complains about missing files" do
          tf = Tempfile.new('unittest')
          tf.puts("ADD_MD5_FILE missing_file")
          tf.close
          expect { System.instance.process_file(tf.path) }.to raise_error(/Missing expected file: missing_file/)
          tf.unlink
        end

        it "adds a file to the MD5 calculation" do
          md5f = Tempfile.new('md5_file')
          tf = Tempfile.new('unittest')
          tf.puts("ADD_MD5_FILE #{File.expand_path(md5f.path)}")
          tf.close
          System.instance.process_file(tf.path)
          expect(System.additional_hashing_files.include?(File.expand_path(md5f.path))).to be true
          md5f.close
          md5f.unlink
          tf.unlink
        end
      end

      context "with ADD_HASH_FILE" do
        it "takes 1 parameter" do
          tf = Tempfile.new('unittest')
          tf.puts("ADD_HASH_FILE")
          tf.close
          expect { System.instance.process_file(tf.path) }.to raise_error(ConfigParser::Error, /Not enough parameters for ADD_HASH_FILE./)
          tf.unlink

          tf = Tempfile.new('unittest')
          tf.puts("ADD_HASH_FILE 1 2")
          tf.close
          expect { System.instance.process_file(tf.path) }.to raise_error(ConfigParser::Error, /Too many parameters for ADD_HASH_FILE./)
          tf.unlink
        end

        it "complains about missing files" do
          tf = Tempfile.new('unittest')
          tf.puts("ADD_HASH_FILE missing_file")
          tf.close
          expect { System.instance.process_file(tf.path) }.to raise_error(/Missing expected file: missing_file/)
          tf.unlink
        end

        it "adds a file to the hashing sum calculation" do
          hashf = Tempfile.new('hash_file')
          tf = Tempfile.new('unittest')
          tf.puts("ADD_HASH_FILE #{File.expand_path(hashf.path)}")
          tf.close
          System.instance.process_file(tf.path)
          expect(System.additional_hashing_files.include?(File.expand_path(hashf.path))).to be true
          hashf.close
          hashf.unlink
          tf.unlink
        end
      end

      context "with HASHING_ALGORITHM" do
        it "takes 1 parameter" do
          tf = Tempfile.new('unittest')
          tf.puts("HASHING_ALGORITHM")
          tf.close
          expect { System.instance.process_file(tf.path) }.to raise_error(ConfigParser::Error, /Not enough parameters for HASHING_ALGORITHM./)
          tf.unlink

          tf = Tempfile.new('unittest')
          tf.puts("HASHING_ALGORITHM 1 2")
          tf.close
          expect { System.instance.process_file(tf.path) }.to raise_error(ConfigParser::Error, /Too many parameters for HASHING_ALGORITHM./)
          tf.unlink
        end

        it "complains about invalid algorithms" do
          tf = Tempfile.new('unittest')
          tf.puts("HASHING_ALGORITHM BAD")
          tf.close
          expect(Logger).to receive(:error) do |msg|
            expect(msg).to eql "Unrecognized hashing algorithm: BAD, using default algorithm MD5"
          end
          System.instance.process_file(tf.path)
          expect(System.hashing_algorithm).to eql 'MD5'
          tf.unlink
        end

        it "sets the hashing algorithm" do
          tf = Tempfile.new('unittest')
          tf.puts("HASHING_ALGORITHM SHA256")
          tf.close
          System.instance.process_file(tf.path)
          expect(System.hashing_algorithm).to eql 'SHA256'
          tf.unlink
        end
      end
    end

    describe "Cosmos.write_exception_file" do
      it "writes a file with the exception" do
        filename = Cosmos.write_exception_file(RuntimeError.new("HELP!"))
        expect(File.exist?(filename)).to be true
        File.delete(filename)
      end

      it "writes a file without a defined LOGS directory" do
        File.open(@config_file,'w') {|file| file.puts "PATH LOGS C:/this/is/not/a/real/path" }
        # Reset the instance variable so it will read the new config file
        System.instance_eval('@instance = nil')
        filename = Cosmos.write_exception_file(RuntimeError.new("HELP!"))
        expect(File.exist?(filename)).to be true
        File.delete(filename)
      end
    end
  end
end<|MERGE_RESOLUTION|>--- conflicted
+++ resolved
@@ -45,11 +45,7 @@
     describe "instance" do
       it "creates default ports" do
         # Don't check the actual port numbers but just that they exist
-<<<<<<< HEAD
-        expect(System.ports.keys).to eql %w(CTS_API TLMVIEWER_API CTS_PREIDENTIFIED CTS_CMD_ROUTER REPLAY_API REPLAY_PREIDENTIFIED REPLAY_CMD_ROUTER DART_DECOM DART_STREAM DART_MASTER)
-=======
-        expect(System.ports.keys).to eql %w(CTS_API TLMVIEWER_API CTS_PREIDENTIFIED CTS_CMD_ROUTER REPLAY_API REPLAY_PREIDENTIFIED REPLAY_CMD_ROUTER DART_STREAM DART_DECOM)
->>>>>>> fc3d60b1
+        expect(System.ports.keys).to eql %w(CTS_API TLMVIEWER_API CTS_PREIDENTIFIED CTS_CMD_ROUTER REPLAY_API REPLAY_PREIDENTIFIED REPLAY_CMD_ROUTER DART_STREAM DART_DECOM DART_MASTER)
       end
 
       it "creates default paths" do
