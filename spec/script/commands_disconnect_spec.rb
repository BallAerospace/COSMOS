# encoding: ascii-8bit

# Copyright 2014 Ball Aerospace & Technologies Corp.
# All Rights Reserved.
#
# This program is free software; you can modify and/or redistribute it
# under the terms of the GNU General Public License
# as published by the Free Software Foundation; version 3 with
# attribution addendums as found in the LICENSE.txt

require 'spec_helper'
require 'cosmos'
require 'cosmos/script/script'
require 'tempfile'

module Cosmos
  describe Script do
    before(:all) do
<<<<<<< HEAD
      set_cmd_tlm_disconnect(true)
    end

    after(:all) do
      set_cmd_tlm_disconnect(false)
=======
      cts = File.join(Cosmos::USERPATH,'config','tools','cmd_tlm_server','cmd_tlm_server.txt')
      FileUtils.mkdir_p(File.dirname(cts))
      File.open(cts,'w') do |file|
        file.puts 'INTERFACE INST_INT interface.rb'
        file.puts 'TARGET INST'
      end
      System.class_eval('@@instance = nil')
      require 'cosmos/script'
      set_disconnected_targets(['INST'])
    end

    after(:all) do
      clear_disconnected_targets()
      clean_config()
      FileUtils.rm_rf File.join(Cosmos::USERPATH,'config','tools')
>>>>>>> 0b08695f
    end

    describe "require cosmos/script.rb" do
      it "should raise when inside CmdTlmServer" do
        save = $0
        $0 = "CmdTlmServer"
        expect { load 'cosmos/script.rb' }.to raise_error(/must not be required/)
        $0 = save
      end

      it "should raise when inside Replay" do
        save = $0
        $0 = "Replay"
        expect { load 'cosmos/script.rb' }.to raise_error(/must not be required/)
        $0 = save
      end
    end

    describe "cmd" do
      it "sends a command" do
        capture_io do |stdout|
          cmd("INST ABORT")
          expect(stdout.string).to match(/cmd\(\"INST ABORT\"\)/) #"
          stdout.rewind
          cmd("INST", "ABORT")
          expect(stdout.string).to match(/cmd\(\"INST ABORT\"\)/) #"
        end
      end

      it "checks parameter ranges" do
        expect { cmd("INST COLLECT with TYPE NORMAL, DURATION 20") }.to raise_error(/Command parameter 'INST COLLECT DURATION' = 20 not in valid range/)
      end

      it "prompts for a hazardous command" do
        capture_io do |stdout|
          expect(self).to receive(:gets) { 'y' } # Send hazardous command
          cmd("INST COLLECT with TYPE SPECIAL")

          expect(stdout.string).to match(/cmd\(\"INST COLLECT/) # "
          expect(stdout.string).to match("Warning: Command INST COLLECT is Hazardous")
          expect(stdout.string).to_not match("Command INST COLLECT being sent ignoring range checks")
          expect(stdout.string).to_not match("Command INST COLLECT being sent ignoring hazardous warnings")
          stdout.rewind

          expect(self).to receive(:gets) { 'n' } # Don't send hazardous
          expect(self).to receive(:gets) { 'y' } # Stop running script
          cmd("INST COLLECT with TYPE SPECIAL")
          expect(stdout.string).to match("Warning: Command INST COLLECT is Hazardous")
        end
      end
    end

    describe "cmd_no_range_check" do
      it "sends an out of range command" do
        expect { cmd_no_range_check("INST COLLECT with TYPE NORMAL, DURATION 20") }.to_not raise_error
      end

      it "prompts for a hazardous command" do
        capture_io do |stdout|
          expect(self).to receive(:gets) { 'y' } # Send hazardous command
          cmd_no_range_check("INST COLLECT with TYPE SPECIAL")

          expect(stdout.string).to match(/cmd\(\"INST COLLECT/) # "
          expect(stdout.string).to match("Warning: Command INST COLLECT is Hazardous")
          expect(stdout.string).to match("Command INST COLLECT being sent ignoring range checks")
          expect(stdout.string).to_not match("Command INST COLLECT being sent ignoring hazardous warnings")
          stdout.rewind

          expect(self).to receive(:gets) { 'n' } # Don't send hazardous
          expect(self).to receive(:gets) { 'y' } # Stop running script
          cmd_no_range_check("INST COLLECT with TYPE SPECIAL")
          expect(stdout.string).to match("Warning: Command INST COLLECT is Hazardous")
        end
      end
    end

    describe "cmd_no_hazardous_check" do
      it "checks parameter ranges" do
        expect { cmd_no_hazardous_check("INST COLLECT with TYPE SPECIAL, DURATION 20") }.to raise_error(/Command parameter 'INST COLLECT DURATION' = 20 not in valid range/)
      end

      it "sends a hazardous command without prompting" do
        capture_io do |stdout|
          cmd_no_hazardous_check("INST COLLECT with TYPE SPECIAL")

          expect(stdout.string).to match(/cmd\(\"INST COLLECT/) # "
          expect(stdout.string).to_not match("Warning: Command INST COLLECT is Hazardous")
          expect(stdout.string).to_not match("Command INST COLLECT being sent ignoring range checks")
          expect(stdout.string).to match("Command INST COLLECT being sent ignoring hazardous warnings")
        end
      end
    end

    describe "cmd_no_checks" do
      it "sends an out of range hazardous command without prompting" do
        capture_io do |stdout|
          cmd_no_checks("INST COLLECT with TYPE SPECIAL, DURATION 20")

          expect(stdout.string).to match(/cmd\(\"INST COLLECT/) # "
          expect(stdout.string).to_not match("Warning: Command INST COLLECT is Hazardous")
          expect(stdout.string).to match("Command INST COLLECT being sent ignoring range checks")
          expect(stdout.string).to match("Command INST COLLECT being sent ignoring hazardous warnings")
        end
      end
    end

    describe "cmd_raw" do
      it "sends a command" do
        capture_io do |stdout|
          cmd_raw("INST ABORT")
          expect(stdout.string).to match(/cmd_raw\(\"INST ABORT\"\)/) # "
        end
      end

      it "checks parameter ranges" do
        expect { cmd_raw("INST COLLECT with TYPE 0, DURATION 20") }.to raise_error(/Command parameter 'INST COLLECT DURATION' = 20 not in valid range/) # '
      end

      it "prompts for a hazardous command" do
        capture_io do |stdout|
          expect(self).to receive(:gets) { 'y' } # Send hazardous command
          cmd_raw("INST COLLECT with TYPE 1")

          expect(stdout.string).to match(/cmd_raw\(\"INST COLLECT/) # "
          expect(stdout.string).to match("Warning: Command INST COLLECT is Hazardous")
          expect(stdout.string).to_not match("Command INST COLLECT being sent ignoring range checks")
          expect(stdout.string).to_not match("Command INST COLLECT being sent ignoring hazardous warnings")
          stdout.rewind

          expect(self).to receive(:gets) { 'n' } # Don't send hazardous
          expect(self).to receive(:gets) { 'y' } # Stop running script
          cmd_raw("INST COLLECT with TYPE 1")
          expect(stdout.string).to match("Warning: Command INST COLLECT is Hazardous")
        end
      end
    end

    describe "cmd_raw_no_range_check" do
      it "sends an out of range command" do
        expect { cmd_raw_no_range_check("INST COLLECT with TYPE 0, DURATION 20") }.to_not raise_error
      end

      it "prompts for a hazardous command" do
        capture_io do |stdout|
          expect(self).to receive(:gets) { 'y' } # Send hazardous command
          cmd_raw_no_range_check("INST COLLECT with TYPE 1")

          expect(stdout.string).to match(/cmd_raw\(\"INST COLLECT/) # "
          expect(stdout.string).to match("Warning: Command INST COLLECT is Hazardous")
          expect(stdout.string).to match("Command INST COLLECT being sent ignoring range checks")
          expect(stdout.string).to_not match("Command INST COLLECT being sent ignoring hazardous warnings")
          stdout.rewind

          expect(self).to receive(:gets) { 'n' } # Don't send hazardous
          expect(self).to receive(:gets) { 'y' } # Stop running script
          cmd_raw_no_range_check("INST COLLECT with TYPE 1")
          expect(stdout.string).to match("Warning: Command INST COLLECT is Hazardous")
        end
      end
    end

    describe "cmd_raw_no_hazardous_check" do
      it "checks parameter ranges" do
        expect { cmd_raw_no_hazardous_check("INST COLLECT with TYPE 1, DURATION 20") }.to raise_error(/Command parameter 'INST COLLECT DURATION' = 20 not in valid range/)
      end

      it "sends a hazardous command without prompting" do
        capture_io do |stdout|
          cmd_raw_no_hazardous_check("INST COLLECT with TYPE 1")
          expect(stdout.string).to match(/cmd_raw\(\"INST COLLECT/) #"
          expect(stdout.string).to_not match("Warning: Command INST COLLECT is Hazardous")
          expect(stdout.string).to_not match("Command INST COLLECT being sent ignoring range checks")
          expect(stdout.string).to match("Command INST COLLECT being sent ignoring hazardous warnings")
        end
      end
    end

    describe "cmd_raw_no_checks" do
      it "sends an out of range hazardous command without prompting" do
        capture_io do |stdout|
          cmd_raw_no_checks("INST COLLECT with TYPE 1, DURATION 20")
          expect(stdout.string).to match(/cmd_raw\(\"INST COLLECT/) #"
          expect(stdout.string).to_not match("Warning: Command INST COLLECT is Hazardous")
          expect(stdout.string).to match("Command INST COLLECT being sent ignoring range checks")
          expect(stdout.string).to match("Command INST COLLECT being sent ignoring hazardous warnings")
        end
      end
    end

    describe "send_raw" do
      it "uses the JsonDRbObject and is not disconnected" do
        expect { send_raw('INST_INT', '\x00') }.to raise_error(DRb::DRbConnError)
      end
    end

    describe "send_raw_file" do
      it "uses the JsonDRbObject and is not disconnected" do
        file = File.open('raw_test_file.bin','wb')
        file.write '\x00\x01\x02\x03'
        file.close

        expect { send_raw_file('INST_INT', 'raw_test_file.bin') }.to raise_error(DRb::DRbConnError)

        File.delete('raw_test_file.bin')
      end
    end

    describe "get_cmd_list" do
      it "returns all the target commands" do
        list = get_cmd_list("INST")
        # Only check for the collect command to make this test list dependent
        # on the demo INST command definition file
        expect(list).to include(["COLLECT", "Starts a collect on the instrument"])
      end
    end

    describe "get_cmd_param_list" do
      it "returns all the parameters for a command" do
        list = get_cmd_param_list("INST", "COLLECT")
        expect(list).to include(["TYPE", 0, {"NORMAL"=>0, "SPECIAL"=>1}, "Collect type", nil, nil, true, "UINT"])
      end
    end

    describe "get_cmd_hazardous" do
      it "returns whether a command is hazardous" do
        expect(get_cmd_hazardous("INST", "COLLECT", {"TYPE"=>"NORMAL"})).to be false
        expect(get_cmd_hazardous("INST", "COLLECT", {"TYPE"=>"SPECIAL"})).to be true
      end
    end

  end
end<|MERGE_RESOLUTION|>--- conflicted
+++ resolved
@@ -16,13 +16,6 @@
 module Cosmos
   describe Script do
     before(:all) do
-<<<<<<< HEAD
-      set_cmd_tlm_disconnect(true)
-    end
-
-    after(:all) do
-      set_cmd_tlm_disconnect(false)
-=======
       cts = File.join(Cosmos::USERPATH,'config','tools','cmd_tlm_server','cmd_tlm_server.txt')
       FileUtils.mkdir_p(File.dirname(cts))
       File.open(cts,'w') do |file|
@@ -38,7 +31,6 @@
       clear_disconnected_targets()
       clean_config()
       FileUtils.rm_rf File.join(Cosmos::USERPATH,'config','tools')
->>>>>>> 0b08695f
     end
 
     describe "require cosmos/script.rb" do
