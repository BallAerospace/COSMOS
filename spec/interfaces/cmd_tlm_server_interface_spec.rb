--- conflicted
+++ resolved
@@ -78,12 +78,6 @@
         @cts.limits_change_callback(pkt, pi, :RED, 100, true)
 
         result = @ctsi.read
-<<<<<<< HEAD
-        expect(result.read('COSMOS')).to eql Cosmos::VERSION
-
-        result = @ctsi.read
-=======
->>>>>>> b4f6c4c0
         expect(result.read('TARGET')).to eql "TGT"
         expect(result.read('PACKET')).to eql "PKT"
         expect(result.read('ITEM')).to eql "ITEM"
