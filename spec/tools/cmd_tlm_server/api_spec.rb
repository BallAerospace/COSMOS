# encoding: ascii-8bit

# Copyright 2014 Ball Aerospace & Technologies Corp.
# All Rights Reserved.
#
# This program is free software; you can modify and/or redistribute it
# under the terms of the GNU General Public License
# as published by the Free Software Foundation; version 3 with
# attribution addendums as found in the LICENSE.txt

require 'spec_helper'
require 'cosmos'
require 'cosmos/tools/cmd_tlm_server/cmd_tlm_server'
require 'cosmos/tools/cmd_tlm_server/api'

module Cosmos

  describe Api do

    before(:all) do
      cts = File.join(Cosmos::USERPATH,'config','tools','cmd_tlm_server','cmd_tlm_server.txt')
      FileUtils.mkdir_p(File.dirname(cts))
      File.open(cts,'w') do |file|
        file.puts 'INTERFACE INST_INT interface.rb'
        file.puts '  TARGET INST'
        file.puts '  PROTOCOL READ_WRITE OverrideProtocol'
        file.puts 'ROUTER ROUTE interface.rb'
        file.puts 'BACKGROUND_TASK example_background_task1.rb'
        file.puts 'BACKGROUND_TASK example_background_task2.rb'
      end
      @background1 = File.join(Cosmos::USERPATH,'lib','example_background_task1.rb')
      File.open(@background1,'w') do |file|
        file.write <<-DOC
require 'cosmos/tools/cmd_tlm_server/background_task'
module Cosmos
  class ExampleBackgroundTask1 < BackgroundTask
    def initialize
      super()
      @name = 'Example Background Task1'
      @status = "This is example one"
    end
    def call
    end
  end
end
DOC
      end
      @background2 = File.join(Cosmos::USERPATH,'lib','example_background_task2.rb')
      File.open(@background2,'w') do |file|
        file.write <<-DOC
require 'cosmos/tools/cmd_tlm_server/background_task'
module Cosmos
  class ExampleBackgroundTask2 < BackgroundTask
    def initialize
      super()
      @name = 'Example Background Task2'
      @status = "This is example two"
    end
    def call
      loop do
        sleep 1
      end
    end
  end
end
DOC
      end
    end

    after(:all) do
      clean_config()
      FileUtils.rm_rf File.join(Cosmos::USERPATH,'config','tools')
      FileUtils.rm_rf @background1
      FileUtils.rm_rf @background2
    end

    before(:each) do
      allow_any_instance_of(Interface).to receive(:connected?)
      allow_any_instance_of(Interface).to receive(:connect)
      allow_any_instance_of(Interface).to receive(:disconnect)
      allow_any_instance_of(Interface).to receive(:write_raw)
      allow_any_instance_of(Interface).to receive(:read)
      allow_any_instance_of(Interface).to receive(:write)
      @api = CmdTlmServer.new
    end

    after(:each) do
      @api.stop
    end

    def test_cmd_unknown(method)
      expect { @api.send(method,"BLAH COLLECT with TYPE NORMAL") }.to raise_error(/does not exist/)
      expect { @api.send(method,"INST UNKNOWN with TYPE NORMAL") }.to raise_error(/does not exist/)
      expect { @api.send(method,"INST COLLECT with BLAH NORMAL") }.to raise_error(/does not exist/)
      expect { @api.send(method,"BLAH","COLLECT","TYPE"=>"NORMAL") }.to raise_error(/does not exist/)
      expect { @api.send(method,"INST","UNKNOWN","TYPE"=>"NORMAL") }.to raise_error(/does not exist/)
      expect { @api.send(method,"INST","COLLECT","BLAH"=>"NORMAL") }.to raise_error(/does not exist/)
    end

    describe "cmd" do
      it "complains about unknown targets, commands, and parameters" do
        test_cmd_unknown(:cmd)
        sleep(0.5)
      end

      it "processes a string" do
        target_name, cmd_name, params = @api.cmd("INST COLLECT with TYPE NORMAL, DURATION 5")
        expect(target_name).to eql 'INST'
        expect(cmd_name).to eql 'COLLECT'
        expect(params).to include('TYPE'=>'NORMAL', 'DURATION'=>5)
      end

      it "complains if parameters are not separated by commas" do
        expect { @api.cmd("INST COLLECT with TYPE NORMAL DURATION 5") }.to raise_error(/Missing comma/)
      end

      it "complains if parameters don't have values" do
        expect { @api.cmd("INST COLLECT with TYPE") }.to raise_error(/Missing value/)
      end

      it "processes parameters" do
        target_name, cmd_name, params = @api.cmd("INST","COLLECT","TYPE"=>"NORMAL","DURATION"=>5)
        expect(target_name).to eql 'INST'
        expect(cmd_name).to eql 'COLLECT'
        expect(params).to include('TYPE'=>'NORMAL', 'DURATION'=>5)
      end

      it "processes commands without parameters" do
        target_name, cmd_name, params = @api.cmd("INST","ABORT")
        expect(target_name).to eql 'INST'
        expect(cmd_name).to eql 'ABORT'
        expect(params).to be {}
      end

      it "complains about too many parameters" do
        expect { @api.cmd("INST","COLLECT","TYPE","DURATION") }.to raise_error(/Invalid number of arguments/)
      end

      it "warns about required parameters" do
        expect { @api.cmd("INST COLLECT with DURATION 5") }.to raise_error(/Required/)
      end

      it "warns about out of range parameters" do
        expect { @api.cmd("INST COLLECT with TYPE NORMAL, DURATION 1000") }.to raise_error(/not in valid range/)
      end

      it "warns about hazardous parameters" do
        expect { @api.cmd("INST COLLECT with TYPE SPECIAL") }.to raise_error(/Hazardous/)
      end

      it "warns about hazardous commands" do
        expect { @api.cmd("INST CLEAR") }.to raise_error(/Hazardous/)
      end
    end

    describe "cmd_no_range_check" do
      it "complains about unknown targets, commands, and parameters" do
        test_cmd_unknown(:cmd_no_range_check)
      end

      it "processes a string" do
        target_name, cmd_no_range_check_name, params = @api.cmd_no_range_check("INST COLLECT with TYPE NORMAL, DURATION 5")
        expect(target_name).to eql 'INST'
        expect(cmd_no_range_check_name).to eql 'COLLECT'
        expect(params).to include('TYPE'=>'NORMAL', 'DURATION'=>5)
      end

      it "processes parameters" do
        target_name, cmd_no_range_check_name, params = @api.cmd_no_range_check("INST","COLLECT","TYPE"=>"NORMAL","DURATION"=>5)
        expect(target_name).to eql 'INST'
        expect(cmd_no_range_check_name).to eql 'COLLECT'
        expect(params).to include('TYPE'=>'NORMAL', 'DURATION'=>5)
      end

      it "warns about required parameters" do
        expect { @api.cmd_no_range_check("INST COLLECT with DURATION 5") }.to raise_error(/Required/)
      end

      it "does not warn about out of range parameters" do
        expect { @api.cmd_no_range_check("INST COLLECT with TYPE NORMAL, DURATION 1000") }.to_not raise_error
      end

      it "warns about hazardous parameters" do
        expect { @api.cmd_no_range_check("INST COLLECT with TYPE SPECIAL") }.to raise_error(/Hazardous/)
      end

      it "warns about hazardous commands" do
        expect { @api.cmd_no_range_check("INST CLEAR") }.to raise_error(/Hazardous/)
      end
    end

    describe "cmd_no_hazardous_check" do
      it "complains about unknown targets, commands, and parameters" do
        test_cmd_unknown(:cmd_no_hazardous_check)
      end

      it "processes a string" do
        target_name, cmd_no_hazardous_check_name, params = @api.cmd_no_hazardous_check("INST COLLECT with TYPE NORMAL, DURATION 5")
        expect(target_name).to eql 'INST'
        expect(cmd_no_hazardous_check_name).to eql 'COLLECT'
        expect(params).to include('TYPE'=>'NORMAL', 'DURATION'=>5)
      end

      it "processes parameters" do
        target_name, cmd_no_hazardous_check_name, params = @api.cmd_no_hazardous_check("INST","COLLECT","TYPE"=>"NORMAL","DURATION"=>5)
        expect(target_name).to eql 'INST'
        expect(cmd_no_hazardous_check_name).to eql 'COLLECT'
        expect(params).to include('TYPE'=>'NORMAL', 'DURATION'=>5)
      end

      it "processes parameters that are strings" do
        target_name, cmd_name, params = @api.cmd_no_hazardous_check("INST ASCIICMD with STRING 'ARM LASER'")
        expect(target_name).to eql 'INST'
        expect(cmd_name).to eql 'ASCIICMD'
        expect(params).to include('STRING'=>'ARM LASER')
      end

      it "warns about required parameters" do
        expect { @api.cmd_no_hazardous_check("INST COLLECT with DURATION 5") }.to raise_error(/Required/)
      end

      it "warns about out of range parameters" do
        expect { @api.cmd_no_hazardous_check("INST COLLECT with TYPE NORMAL, DURATION 1000") }.to raise_error(/not in valid range/)
      end

      it "does not warn about hazardous parameters" do
        expect { @api.cmd_no_hazardous_check("INST COLLECT with TYPE SPECIAL") }.to_not raise_error
      end

      it "does not warn about hazardous commands" do
        expect { @api.cmd_no_hazardous_check("INST CLEAR") }.to_not raise_error
      end
    end

    describe "cmd_no_checks" do
      it "complains about unknown targets, commands, and parameters" do
        test_cmd_unknown(:cmd_no_checks)
      end

      it "processes a string" do
        target_name, cmd_no_checks_name, params = @api.cmd_no_checks("INST COLLECT with TYPE NORMAL, DURATION 5")
        expect(target_name).to eql 'INST'
        expect(cmd_no_checks_name).to eql 'COLLECT'
        expect(params).to include('TYPE'=>'NORMAL', 'DURATION'=>5)
      end

      it "processes parameters" do
        target_name, cmd_no_checks_name, params = @api.cmd_no_checks("INST","COLLECT","TYPE"=>"NORMAL","DURATION"=>5)
        expect(target_name).to eql 'INST'
        expect(cmd_no_checks_name).to eql 'COLLECT'
        expect(params).to include('TYPE'=>'NORMAL', 'DURATION'=>5)
      end

      it "warns about required parameters" do
        expect { @api.cmd_no_checks("INST COLLECT with DURATION 5") }.to raise_error(/Required/)
      end

      it "does not warn about out of range parameters" do
        expect { @api.cmd_no_checks("INST COLLECT with TYPE NORMAL, DURATION 1000") }.to_not raise_error
      end

      it "does not warn about hazardous parameters" do
        expect { @api.cmd_no_checks("INST COLLECT with TYPE SPECIAL") }.to_not raise_error
      end

      it "does not warn about hazardous commands" do
        expect { @api.cmd_no_checks("INST CLEAR") }.to_not raise_error
      end
    end

    describe "cmd_raw" do
      it "complains about unknown targets, commands, and parameters" do
        test_cmd_unknown(:cmd_raw)
      end

      it "processes a string" do
        target_name, cmd_name, params = @api.cmd_raw("INST COLLECT with TYPE 0, DURATION 5")
        expect(target_name).to eql 'INST'
        expect(cmd_name).to eql 'COLLECT'
        expect(params).to include('TYPE'=>0, 'DURATION'=>5)
      end

      it "complains if parameters are not separated by commas" do
        expect { @api.cmd_raw("INST COLLECT with TYPE 0 DURATION 5") }.to raise_error(/Missing comma/)
      end

      it "complains if parameters don't have values" do
        expect { @api.cmd_raw("INST COLLECT with TYPE") }.to raise_error(/Missing value/)
      end

      it "processes parameters" do
        target_name, cmd_name, params = @api.cmd_raw("INST","COLLECT","TYPE"=>0,"DURATION"=>5)
        expect(target_name).to eql 'INST'
        expect(cmd_name).to eql 'COLLECT'
        expect(params).to include('TYPE'=>0, 'DURATION'=>5)
      end

      it "processes commands without parameters" do
        target_name, cmd_name, params = @api.cmd_raw("INST","ABORT")
        expect(target_name).to eql 'INST'
        expect(cmd_name).to eql 'ABORT'
        expect(params).to be {}
      end

      it "complains about too many parameters" do
        expect { @api.cmd_raw("INST","COLLECT","TYPE","DURATION") }.to raise_error(/Invalid number of arguments/)
      end

      it "warns about required parameters" do
        expect { @api.cmd_raw("INST COLLECT with DURATION 5") }.to raise_error(/Required/)
      end

      it "warns about out of range parameters" do
        expect { @api.cmd_raw("INST COLLECT with TYPE 0, DURATION 1000") }.to raise_error(/not in valid range/)
      end

      it "warns about hazardous parameters" do
        expect { @api.cmd_raw("INST COLLECT with TYPE 1") }.to raise_error(/Hazardous/)
      end

      it "warns about hazardous commands" do
        expect { @api.cmd_raw("INST CLEAR") }.to raise_error(/Hazardous/)
      end
    end

    describe "cmd_no_range_check" do
      it "complains about unknown targets, commands, and parameters" do
        test_cmd_unknown(:cmd_raw_no_range_check)
      end

      it "processes a string" do
        target_name, cmd_no_range_check_name, params = @api.cmd_raw_no_range_check("INST COLLECT with TYPE 0, DURATION 5")
        expect(target_name).to eql 'INST'
        expect(cmd_no_range_check_name).to eql 'COLLECT'
        expect(params).to include('TYPE'=>0, 'DURATION'=>5)
      end

      it "processes parameters" do
        target_name, cmd_no_range_check_name, params = @api.cmd_raw_no_range_check("INST","COLLECT","TYPE"=>0,"DURATION"=>5)
        expect(target_name).to eql 'INST'
        expect(cmd_no_range_check_name).to eql 'COLLECT'
        expect(params).to include('TYPE'=>0, 'DURATION'=>5)
      end

      it "warns about required parameters" do
        expect { @api.cmd_raw_no_range_check("INST COLLECT with DURATION 5") }.to raise_error(/Required/)
      end

      it "does not warn about out of range parameters" do
        expect { @api.cmd_raw_no_range_check("INST COLLECT with TYPE 0, DURATION 1000") }.to_not raise_error
      end

      it "warns about hazardous parameters" do
        expect { @api.cmd_raw_no_range_check("INST COLLECT with TYPE 1") }.to raise_error(/Hazardous/)
      end

      it "warns about hazardous commands" do
        expect { @api.cmd_raw_no_range_check("INST CLEAR") }.to raise_error(/Hazardous/)
      end
    end

    describe "cmd_raw_no_hazardous_check" do
      it "complains about unknown targets, commands, and parameters" do
        test_cmd_unknown(:cmd_raw_no_hazardous_check)
      end

      it "processes a string" do
        target_name, cmd_no_hazardous_check_name, params = @api.cmd_raw_no_hazardous_check("INST COLLECT with TYPE 0, DURATION 5")
        expect(target_name).to eql 'INST'
        expect(cmd_no_hazardous_check_name).to eql 'COLLECT'
        expect(params).to include('TYPE'=>0, 'DURATION'=>5)
      end

      it "processes parameters" do
        target_name, cmd_no_hazardous_check_name, params = @api.cmd_raw_no_hazardous_check("INST","COLLECT","TYPE"=>0,"DURATION"=>5)
        expect(target_name).to eql 'INST'
        expect(cmd_no_hazardous_check_name).to eql 'COLLECT'
        expect(params).to include('TYPE'=>0, 'DURATION'=>5)
      end

      it "processes parameters that are strings" do
        target_name, cmd_name, params = @api.cmd_raw_no_hazardous_check("INST ASCIICMD with STRING 'ARM LASER'")
        expect(target_name).to eql 'INST'
        expect(cmd_name).to eql 'ASCIICMD'
        expect(params).to include('STRING'=>'ARM LASER')
      end

      it "warns about required parameters" do
        expect { @api.cmd_raw_no_hazardous_check("INST COLLECT with DURATION 5") }.to raise_error(/Required/)
      end

      it "warns about out of range parameters" do
        expect { @api.cmd_raw_no_hazardous_check("INST COLLECT with TYPE 0, DURATION 1000") }.to raise_error(/not in valid range/)
      end

      it "does not warn about hazardous parameters" do
        expect { @api.cmd_raw_no_hazardous_check("INST COLLECT with TYPE 1") }.to_not raise_error
      end

      it "does not warn about hazardous commands" do
        expect { @api.cmd_raw_no_hazardous_check("INST CLEAR") }.to_not raise_error
      end
    end

    describe "cmd_raw_no_checks" do
      it "complains about unknown targets, commands, and parameters" do
        test_cmd_unknown(:cmd_raw_no_checks)
      end

      it "processes a string" do
        target_name, cmd_no_checks_name, params = @api.cmd_raw_no_checks("INST COLLECT with TYPE 0, DURATION 5")
        expect(target_name).to eql 'INST'
        expect(cmd_no_checks_name).to eql 'COLLECT'
        expect(params).to include('TYPE'=>0, 'DURATION'=>5)
      end

      it "processes parameters" do
        target_name, cmd_no_checks_name, params = @api.cmd_raw_no_checks("INST","COLLECT","TYPE"=>0,"DURATION"=>5)
        expect(target_name).to eql 'INST'
        expect(cmd_no_checks_name).to eql 'COLLECT'
        expect(params).to include('TYPE'=>0, 'DURATION'=>5)
      end

      it "warns about required parameters" do
        expect { @api.cmd_raw_no_checks("INST COLLECT with DURATION 5") }.to raise_error(/Required/)
      end

      it "does not warn about out of range parameters" do
        expect { @api.cmd_raw_no_checks("INST COLLECT with TYPE 0, DURATION 1000") }.to_not raise_error
      end

      it "does not warn about hazardous parameters" do
        expect { @api.cmd_raw_no_checks("INST COLLECT with TYPE 1") }.to_not raise_error
      end

      it "does not warn about hazardous commands" do
        expect { @api.cmd_raw_no_checks("INST CLEAR") }.to_not raise_error
      end
    end

    describe "get_cmd_buffer" do
      it "returns a command packet buffer" do
        @api.cmd("INST ABORT")
        expect(@api.get_cmd_buffer("INST", "ABORT")[6..7].unpack("n")[0]).to eq 2
        @api.cmd("INST COLLECT with TYPE NORMAL, DURATION 5")
        expect(@api.get_cmd_buffer("INST", "COLLECT")[6..7].unpack("n")[0]).to eq 1
      end
    end

    describe "get_cmd_list" do
      it "returns command names sorted" do
        result = @api.get_cmd_list("INST")
        expect(result.sort).to eql result
      end

      it "complains with a unknown target" do
        expect { @api.get_cmd_list("BLAH") }.to raise_error(/does not exist/)
      end

      it "returns command names and descriptions for a given target" do
        result = @api.get_cmd_list("INST")
        expect(result[0][0]).to eql "ABORT"
        # The second parameter is the description ... only test one
        expect(result[0][1]).to eql "Aborts a collect on the instrument"
        expect(result[1][0]).to eql "ARYCMD"
        expect(result[2][0]).to eql "ASCIICMD"
        expect(result[3][0]).to eql "CLEAR"
        expect(result[4][0]).to eql "COLLECT"
        expect(result[5][0]).to eql "COSMOS_ERROR_HANDLE"
        expect(result[6][0]).to eql "COSMOS_ERROR_IGNORE"
        expect(result[7][0]).to eql "COSMOS_HANDSHAKE_DS"
        expect(result[8][0]).to eql "COSMOS_HANDSHAKE_EN"
        expect(result[9][0]).to eql "FLTCMD"
        expect(result[10][0]).to eql "LINC_COMMAND"
        expect(result[11][0]).to eql "SETPARAMS"
        expect(result[12][0]).to eql "SLRPNLDEPLOY"
        expect(result[13][0]).to eql "SLRPNLRESET"
      end
    end

    describe "get_cmd_param_list" do
      it "returns parameters for the command" do
        result = @api.get_cmd_param_list("INST","COLLECT")
        # Each element in the results array contains:
        #   name, default, states, description, full units, units, required
        expect(result).to include ['TYPE',0,{"NORMAL"=>0,"SPECIAL"=>1},'Collect type',nil,nil,true]
        expect(result).to include ['TEMP',0.0,nil,'Collect temperature','Celcius','C',false]
      end

      it "returns array parameters for the command" do
        result = @api.get_cmd_param_list("INST","ARYCMD")
        # Each element in the results array contains:
        #   name, default, states, description, full units, units, required
        expect(result).to include ['ARRAY',[],nil,'Array parameter',nil,nil,false]
        # Since ARRAY2 has a format string the default is in quotes
        expect(result).to include ['ARRAY2',"[]",nil,'Array parameter',nil,nil,false]
      end
    end

    describe "get_cmd_hazardous" do
      it "returns whether the command with parameters is hazardous" do
        expect(@api.get_cmd_hazardous("INST","COLLECT",{"TYPE"=>"NORMAL"})).to be false
        expect(@api.get_cmd_hazardous("INST","COLLECT",{"TYPE"=>"SPECIAL"})).to be true
      end

      it "returns whether the command is hazardous" do
        expect(@api.get_cmd_hazardous("INST","CLEAR")).to be true
      end
    end

    describe "get_cmd_value" do
      it "returns command values" do
        time = Time.now
        packet = System.commands.packet("INST", "COLLECT")
        packet.received_time = time
        packet.restore_defaults
        packet.received_count = 5
        expect(@api.get_cmd_value("INST", "COLLECT", "TYPE")).to eql 'NORMAL'
        expect(@api.get_cmd_value("INST", "COLLECT", "RECEIVED_TIMEFORMATTED")).to eql time.formatted
        expect(@api.get_cmd_value("INST", "COLLECT", "RECEIVED_TIMESECONDS")).to eql time.to_f
        expect(@api.get_cmd_value("INST", "COLLECT", "RECEIVED_COUNT")).to eql 5
      end

      it "returns special values for time if time isn't set" do
        time = Time.now
        packet = System.commands.packet("INST", "COLLECT")
        packet.received_time = nil
        packet.restore_defaults
        packet.received_count = 5
        expect(@api.get_cmd_value("INST", "COLLECT", "TYPE")).to eql 'NORMAL'
        expect(@api.get_cmd_value("INST", "COLLECT", "RECEIVED_TIMEFORMATTED")).to eql "No Packet Received Time"
        expect(@api.get_cmd_value("INST", "COLLECT", "RECEIVED_TIMESECONDS")).to eql 0.0
        expect(@api.get_cmd_value("INST", "COLLECT", "RECEIVED_COUNT")).to eql 5
      end
    end

    describe "get_cmd_time" do
      it "returns command times" do
        time = Time.now
        time2 = Time.now + 2
        collect_cmd = System.commands.packet("INST", "COLLECT")
        collect_cmd.received_time = time
        abort_cmd = System.commands.packet("INST", "ABORT")
        abort_cmd.received_time = time + 1
        packet2 = System.commands.packet("SYSTEM", "STARTLOGGING")
        packet2.received_time = time2
        expect(@api.get_cmd_time()).to eql ['SYSTEM', 'STARTLOGGING', time2.tv_sec, time2.tv_usec]
        expect(@api.get_cmd_time('INST')).to eql ['INST', 'ABORT', time.tv_sec + 1, time.tv_usec]
        expect(@api.get_cmd_time('SYSTEM')).to eql ['SYSTEM', 'STARTLOGGING', time2.tv_sec, time2.tv_usec]
        expect(@api.get_cmd_time('INST', 'COLLECT')).to eql ['INST', 'COLLECT', time.tv_sec, time.tv_usec]
        expect(@api.get_cmd_time('SYSTEM', 'STARTLOGGING')).to eql ['SYSTEM', 'STARTLOGGING', time2.tv_sec, time2.tv_usec]
      end

      it "returns nil if no times are set" do
        System.commands.packets("INST").each { |name, pkt| pkt.received_time = nil }
        expect(@api.get_cmd_time("INST")).to eql [nil, nil, nil, nil]
        expect(@api.get_cmd_time("INST", "ABORT")).to eql ["INST", "ABORT", nil, nil]
      end
    end

    def test_tlm_unknown(method)
      expect { @api.send(method,"BLAH HEALTH_STATUS COLLECTS") }.to raise_error(/does not exist/)
      expect { @api.send(method,"INST UNKNOWN COLLECTS") }.to raise_error(/does not exist/)
      expect { @api.send(method,"INST HEALTH_STATUS BLAH") }.to raise_error(/does not exist/)
      expect { @api.send(method,"BLAH","HEALTH_STATUS","COLLECTS") }.to raise_error(/does not exist/)
      expect { @api.send(method,"INST","UNKNOWN","COLLECTS") }.to raise_error(/does not exist/)
      expect { @api.send(method,"INST","HEALTH_STATUS","BLAH") }.to raise_error(/does not exist/)
    end

    describe "tlm" do
      it "complains about unknown targets, commands, and parameters" do
        test_tlm_unknown(:tlm)
      end

      it "processes a string" do
        expect(@api.tlm("INST HEALTH_STATUS TEMP1")).to eql -100.0
      end

      it "processes parameters" do
        expect(@api.tlm("INST","HEALTH_STATUS","TEMP1")).to eql -100.0
      end

      it "complains if too many parameters" do
        expect { @api.tlm("INST","HEALTH_STATUS","TEMP1","TEMP2") }.to raise_error(/Invalid number of arguments/)
      end
    end

    describe "tlm_raw" do
      it "complains about unknown targets, commands, and parameters" do
        test_tlm_unknown(:tlm_raw)
      end

      it "processes a string" do
        expect(@api.tlm_raw("INST HEALTH_STATUS TEMP1")).to eql 0
      end

      it "returns the value using LATEST" do
        expect(@api.tlm_raw("INST LATEST TEMP1")).to eql 0
      end

      it "processes parameters" do
        expect(@api.tlm_raw("INST","HEALTH_STATUS","TEMP1")).to eql 0
      end
    end

    describe "tlm_formatted" do
      it "complains about unknown targets, commands, and parameters" do
        test_tlm_unknown(:tlm_formatted)
      end

      it "processes a string" do
        expect(@api.tlm_formatted("INST HEALTH_STATUS TEMP1")).to eql "-100.000"
      end

      it "returns the value using LATEST" do
        expect(@api.tlm_formatted("INST LATEST TEMP1")).to eql "-100.000"
      end

      it "processes parameters" do
        expect(@api.tlm_formatted("INST","HEALTH_STATUS","TEMP1")).to eql "-100.000"
      end
    end

    describe "tlm_with_units" do
      it "complains about unknown targets, commands, and parameters" do
        test_tlm_unknown(:tlm_with_units)
      end

      it "processes a string" do
        expect(@api.tlm_with_units("INST HEALTH_STATUS TEMP1")).to eql "-100.000 C"
      end

      it "returns the value using LATEST" do
        expect(@api.tlm_with_units("INST LATEST TEMP1")).to eql "-100.000 C"
      end

      it "processes parameters" do
        expect(@api.tlm_with_units("INST","HEALTH_STATUS","TEMP1")).to eql "-100.000 C"
      end
    end

    describe "tlm_variable" do
      it "complains about unknown targets, commands, and parameters" do
        expect { @api.tlm_variable("BLAH HEALTH_STATUS COLLECTS",:RAW) }.to raise_error(/does not exist/)
        expect { @api.tlm_variable("INST UNKNOWN COLLECTS",:RAW) }.to raise_error(/does not exist/)
        expect { @api.tlm_variable("INST HEALTH_STATUS BLAH",:RAW) }.to raise_error(/does not exist/)
        expect { @api.tlm_variable("BLAH","HEALTH_STATUS","COLLECTS",:RAW) }.to raise_error(/does not exist/)
        expect { @api.tlm_variable("INST","UNKNOWN","COLLECTS",:RAW) }.to raise_error(/does not exist/)
        expect { @api.tlm_variable("INST","HEALTH_STATUS","BLAH",:RAW) }.to raise_error(/does not exist/)
      end

      it "processes a string" do
        expect(@api.tlm_variable("INST HEALTH_STATUS TEMP1",:CONVERTED)).to eql -100.0
        expect(@api.tlm_variable("INST HEALTH_STATUS TEMP1",:RAW)).to eql 0
        expect(@api.tlm_variable("INST HEALTH_STATUS TEMP1",:FORMATTED)).to eql "-100.000"
        expect(@api.tlm_variable("INST HEALTH_STATUS TEMP1",:WITH_UNITS)).to eql "-100.000 C"
      end

      it "returns the value using LATEST" do
        expect(@api.tlm_variable("INST LATEST TEMP1",:CONVERTED)).to eql -100.0
        expect(@api.tlm_variable("INST LATEST TEMP1",:RAW)).to eql 0
        expect(@api.tlm_variable("INST LATEST TEMP1",:FORMATTED)).to eql "-100.000"
        expect(@api.tlm_variable("INST LATEST TEMP1",:WITH_UNITS)).to eql "-100.000 C"
      end

      it "processes parameters" do
        expect(@api.tlm_variable("INST","HEALTH_STATUS","TEMP1",:CONVERTED)).to eql -100.0
        expect(@api.tlm_variable("INST","HEALTH_STATUS","TEMP1",:RAW)).to eql 0
        expect(@api.tlm_variable("INST","HEALTH_STATUS","TEMP1",:FORMATTED)).to eql "-100.000"
        expect(@api.tlm_variable("INST","HEALTH_STATUS","TEMP1",:WITH_UNITS)).to eql "-100.000 C"
      end

      it "complains with too many parameters" do
        expect { @api.tlm_variable("INST","HEALTH_STATUS","TEMP1","TEMP2",:CONVERTED) }.to raise_error(/Invalid number of arguments/)
      end
    end

    describe "set_tlm" do
      it "complains about unknown targets, packets, and parameters" do
        expect { @api.set_tlm("BLAH HEALTH_STATUS COLLECTS = 1") }.to raise_error(/does not exist/)
        expect { @api.set_tlm("INST UNKNOWN COLLECTS = 1") }.to raise_error(/does not exist/)
        expect { @api.set_tlm("INST HEALTH_STATUS BLAH = 1") }.to raise_error(/does not exist/)
        expect { @api.set_tlm("BLAH","HEALTH_STATUS","COLLECTS",1) }.to raise_error(/does not exist/)
        expect { @api.set_tlm("INST","UNKNOWN","COLLECTS",1) }.to raise_error(/does not exist/)
        expect { @api.set_tlm("INST","HEALTH_STATUS","BLAH",1) }.to raise_error(/does not exist/)
      end

      it "doesn't allow SYSTEM META PKTID or CONFIG" do
        expect { @api.set_tlm("SYSTEM META PKTID = 1") }.to raise_error(/set_tlm not allowed/)
        expect { @api.set_tlm("SYSTEM META CONFIG = 1") }.to raise_error(/set_tlm not allowed/)
      end

      it "sets SYSTEM META command as well as tlm" do
        cmd = System.commands.packet("SYSTEM", "META")
        tlm = System.telemetry.packet("SYSTEM", "META")
        @api.set_tlm("SYSTEM META RUBY_VERSION = 1.8.0")
        expect(cmd.read("RUBY_VERSION")).to eq("1.8.0")
        expect(tlm.read("RUBY_VERSION")).to eq("1.8.0")
      end

      it "processes a string" do
        @api.set_tlm("INST HEALTH_STATUS TEMP1 = 0.0")
        expect(@api.tlm("INST HEALTH_STATUS TEMP1")).to be_within(0.00001).of(-0.05759)
      end

      it "processes parameters" do
        @api.set_tlm("INST","HEALTH_STATUS","TEMP1", 0.0)
        expect(@api.tlm("INST HEALTH_STATUS TEMP1")).to be_within(0.00001).of(-0.05759)
      end

      it "complains with too many parameters" do
        expect { @api.set_tlm("INST","HEALTH_STATUS","TEMP1","TEMP2",0.0) }.to raise_error(/Invalid number of arguments/)
      end
    end

    describe "set_tlm_raw" do
      it "complains about unknown targets, packets, and parameters" do
        expect { @api.set_tlm_raw("BLAH HEALTH_STATUS COLLECTS = 1") }.to raise_error(/does not exist/)
        expect { @api.set_tlm_raw("INST UNKNOWN COLLECTS = 1") }.to raise_error(/does not exist/)
        expect { @api.set_tlm_raw("INST HEALTH_STATUS BLAH = 1") }.to raise_error(/does not exist/)
        expect { @api.set_tlm_raw("BLAH","HEALTH_STATUS","COLLECTS",1) }.to raise_error(/does not exist/)
        expect { @api.set_tlm_raw("INST","UNKNOWN","COLLECTS",1) }.to raise_error(/does not exist/)
        expect { @api.set_tlm_raw("INST","HEALTH_STATUS","BLAH",1) }.to raise_error(/does not exist/)
      end

      it "processes a string" do
        @api.set_tlm_raw("INST HEALTH_STATUS TEMP1 = 0.0")
        expect(@api.tlm("INST HEALTH_STATUS TEMP1")).to eql -100.0
      end

      it "processes parameters" do
        @api.set_tlm_raw("INST","HEALTH_STATUS","TEMP1", 0.0)
        expect(@api.tlm("INST HEALTH_STATUS TEMP1")).to eql -100.0
      end
    end

    describe "inject_tlm" do
      it "complains about non-existant targets" do
        expect { @api.inject_tlm("BLAH","HEALTH_STATUS") }.to raise_error(RuntimeError, "Unknown target: BLAH")
      end

      it "complains about non-existant packets" do
        expect { @api.inject_tlm("INST","BLAH") }.to raise_error(RuntimeError, "Telemetry packet 'INST BLAH' does not exist")
      end

      it "complains about non-existant items" do
        expect { @api.inject_tlm("INST","HEALTH_STATUS",{BLAH: 0}) }.to raise_error(RuntimeError, "Packet item 'INST HEALTH_STATUS BLAH' does not exist")
      end

      it "logs errors writing routers" do
        @api.inject_tlm("INST","HEALTH_STATUS",{TEMP1: 50, TEMP2: 50, TEMP3: 50, TEMP4: 50}, :CONVERTED)
        allow_any_instance_of(Interface).to receive(:write_allowed?).and_raise("PROBLEM!")
        expect(Logger).to receive(:error) do |msg|
          expect(msg).to match /Problem writing to router/
        end
        @api.inject_tlm("INST","HEALTH_STATUS")
      end

      it "injects a packet into the system" do
        @api.inject_tlm("INST","HEALTH_STATUS",{TEMP1: 10, TEMP2: 20}, :CONVERTED, true, true, false)
        expect(@api.tlm("INST HEALTH_STATUS TEMP1")).to be_within(0.1).of(10.0)
        expect(@api.tlm("INST HEALTH_STATUS TEMP2")).to be_within(0.1).of(20.0)
        @api.inject_tlm("INST","HEALTH_STATUS",{TEMP1: 0, TEMP2: 0}, :RAW, true, true, false)
        expect(@api.tlm("INST HEALTH_STATUS TEMP1")).to eql -100.0
        expect(@api.tlm("INST HEALTH_STATUS TEMP2")).to eql -100.0
      end

      it "writes to routers and logs even if the packet has no interface" do
        sys = System.targets["SYSTEM"]
        interface = sys.interface
        sys.interface = nil

        allow_any_instance_of(Interface).to receive(:write_allowed?).and_raise("PROBLEM!")
        expect(Logger).to receive(:error) do |msg|
          expect(msg).to match /Problem writing to router/
        end

        @api.inject_tlm("SYSTEM","LIMITS_CHANGE")
        sys.interface = interface
      end
    end

    describe "override_tlm" do
      it "complains about unknown targets, packets, and parameters" do
        expect { @api.override_tlm("BLAH HEALTH_STATUS COLLECTS = 1") }.to raise_error(/does not exist/)
        expect { @api.override_tlm("INST UNKNOWN COLLECTS = 1") }.to raise_error(/does not exist/)
        expect { @api.override_tlm("INST HEALTH_STATUS BLAH = 1") }.to raise_error(/does not exist/)
        expect { @api.override_tlm("BLAH","HEALTH_STATUS","COLLECTS",1) }.to raise_error(/does not exist/)
        expect { @api.override_tlm("INST","UNKNOWN","COLLECTS",1) }.to raise_error(/does not exist/)
        expect { @api.override_tlm("INST","HEALTH_STATUS","BLAH",1) }.to raise_error(/does not exist/)
      end

      it "complains if the target has no interface" do
        expect { @api.override_tlm("SYSTEM META PKTID = 1") }.to raise_error(/Target 'SYSTEM' has no interface/)
      end

      it "complains if the target doesn't have OVERRIDE protocol" do
        interface = OpenStruct.new
        interface.name = "SYSTEM_INT"
        System.targets["SYSTEM"].interface = interface # Set a dummy interface
        expect { @api.override_tlm("SYSTEM META PKTID = 1") }.to raise_error(/Interface SYSTEM_INT does not have override/)
      end

      it "complains with too many parameters" do
        expect { @api.override_tlm("INST","HEALTH_STATUS","TEMP1","TEMP2",0.0) }.to raise_error(/Invalid number of arguments/)
      end

      it "calls _override_tlm in the interface" do
        int = System.targets["INST"].interface
        expect(int).to receive("_override_tlm").with("INST","HEALTH_STATUS","TEMP1",100.0)
        @api.override_tlm("INST HEALTH_STATUS TEMP1 = 100.0")
        expect(int).to receive("_override_tlm").with("INST","HEALTH_STATUS","TEMP2",50.0)
        @api.override_tlm("INST","HEALTH_STATUS","TEMP2", 50.0)
      end
    end

    describe "override_tlm_raw" do
      it "complains about unknown targets, commands, and parameters" do
        expect { @api.override_tlm_raw("BLAH HEALTH_STATUS COLLECTS = 1") }.to raise_error(/does not exist/)
        expect { @api.override_tlm_raw("INST UNKNOWN COLLECTS = 1") }.to raise_error(/does not exist/)
        expect { @api.override_tlm_raw("INST HEALTH_STATUS BLAH = 1") }.to raise_error(/does not exist/)
        expect { @api.override_tlm_raw("BLAH","HEALTH_STATUS","COLLECTS",1) }.to raise_error(/does not exist/)
        expect { @api.override_tlm_raw("INST","UNKNOWN","COLLECTS",1) }.to raise_error(/does not exist/)
        expect { @api.override_tlm_raw("INST","HEALTH_STATUS","BLAH",1) }.to raise_error(/does not exist/)
      end

      it "complains if the target has no interface" do
        expect { @api.override_tlm_raw("SYSTEM META PKTID = 1") }.to raise_error(/Target 'SYSTEM' has no interface/)
      end

      it "complains with too many parameters" do
        expect { @api.override_tlm_raw("INST","HEALTH_STATUS","TEMP1","TEMP2",0.0) }.to raise_error(/Invalid number of arguments/)
      end

      it "calls _override_tlm_raw in the interface" do
        int = System.targets["INST"].interface
        expect(int).to receive("_override_tlm_raw").with("INST","HEALTH_STATUS","TEMP1",100.0)
        @api.override_tlm_raw("INST HEALTH_STATUS TEMP1 = 100.0")
        expect(int).to receive("_override_tlm_raw").with("INST","HEALTH_STATUS","TEMP2",50.0)
        @api.override_tlm_raw("INST","HEALTH_STATUS","TEMP2", 50.0)
      end
    end

    describe "normalize_tlm" do
      it "complains about unknown targets, commands, and parameters" do
        expect { @api.normalize_tlm("BLAH HEALTH_STATUS COLLECTS") }.to raise_error(/does not exist/)
        expect { @api.normalize_tlm("INST UNKNOWN COLLECTS") }.to raise_error(/does not exist/)
        expect { @api.normalize_tlm("INST HEALTH_STATUS BLAH") }.to raise_error(/does not exist/)
        expect { @api.normalize_tlm("BLAH","HEALTH_STATUS","COLLECTS") }.to raise_error(/does not exist/)
        expect { @api.normalize_tlm("INST","UNKNOWN","COLLECTS") }.to raise_error(/does not exist/)
        expect { @api.normalize_tlm("INST","HEALTH_STATUS","BLAH") }.to raise_error(/does not exist/)
      end

      it "complains if the target has no interface" do
        expect { @api.normalize_tlm("SYSTEM META PKTID") }.to raise_error(/Target 'SYSTEM' has no interface/)
      end

      it "complains with too many parameters" do
        expect { @api.normalize_tlm("INST","HEALTH_STATUS","TEMP1",0.0) }.to raise_error(/Invalid number of arguments/)
      end

      it "calls _normalize_tlm in the interface" do
        int = System.targets["INST"].interface
        expect(int).to receive("_normalize_tlm").with("INST","HEALTH_STATUS","TEMP1")
        @api.normalize_tlm("INST HEALTH_STATUS TEMP1")
        expect(int).to receive("_normalize_tlm").with("INST","HEALTH_STATUS","TEMP2")
        @api.normalize_tlm("INST","HEALTH_STATUS","TEMP2")
      end
    end

    describe "get_tlm_buffer" do
      it "returns a telemetry packet buffer" do
        @api.inject_tlm("INST","HEALTH_STATUS",{TIMESEC: 0xDEADBEEF})
        expect(@api.get_tlm_buffer("INST", "HEALTH_STATUS")[6..10].unpack("N")[0]).to eq 0xDEADBEEF
      end
    end

    describe "get_tlm_packet" do
      it "complains about non-existant targets" do
        expect { @api.get_tlm_packet("BLAH","HEALTH_STATUS") }.to raise_error(RuntimeError, "Telemetry target 'BLAH' does not exist")
      end

      it "complains about non-existant packets" do
        expect { @api.get_tlm_packet("INST","BLAH") }.to raise_error(RuntimeError, "Telemetry packet 'INST BLAH' does not exist")
      end

      it "complains using LATEST" do
        expect { @api.get_tlm_packet("INST","LATEST") }.to raise_error(RuntimeError, "Telemetry packet 'INST LATEST' does not exist")
      end

      it "complains about non-existant value_types" do
        expect { @api.get_tlm_packet("INST","HEALTH_STATUS",:MINE) }.to raise_error(ArgumentError, "Unknown value type on read: MINE")
      end

      it "reads all telemetry items with their limits states" do
        # Call inject_tlm to ensure the limits are set
        @api.inject_tlm("INST","HEALTH_STATUS",{TEMP1: 0, TEMP2: 0, TEMP3: 0, TEMP4: 0}, :RAW)

        vals = @api.get_tlm_packet("INST","HEALTH_STATUS")
        expect(vals[0][0]).to eql "RECEIVED_TIMESECONDS"
        expect(vals[0][1]).to be > 0
        expect(vals[0][2]).to be_nil
        expect(vals[1][0]).to eql "RECEIVED_TIMEFORMATTED"
        expect(vals[1][1].split(' ')[0]).to eql Time.now.formatted.split(' ')[0]
        expect(vals[1][2]).to be_nil
        expect(vals[2][0]).to eql "RECEIVED_COUNT"
        expect(vals[2][1]).to be > 0
        expect(vals[2][2]).to be_nil
        # Spot check a few more
        expect(vals[22][0]).to eql "TEMP1"
        expect(vals[22][1]).to eql -100.0
        expect(vals[22][2]).to eql :RED_LOW
        expect(vals[23][0]).to eql "TEMP2"
        expect(vals[23][1]).to eql -100.0
        expect(vals[23][2]).to eql :RED_LOW
        expect(vals[24][0]).to eql "TEMP3"
        expect(vals[24][1]).to eql -100.0
        expect(vals[24][2]).to eql :RED_LOW
        expect(vals[25][0]).to eql "TEMP4"
        expect(vals[25][1]).to eql -100.0
        expect(vals[25][2]).to eql :RED_LOW
      end
    end

    describe "get_tlm_values" do
      it "handles an empty request" do
        expect(@api.get_tlm_values([])).to eql [[], [], [], :DEFAULT]
      end

      it "complains about non-existant targets" do
        expect { @api.get_tlm_values([["BLAH","HEALTH_STATUS","TEMP1"]]) }.to raise_error(RuntimeError, "Telemetry target 'BLAH' does not exist")
      end

      it "complains about non-existant packets" do
        expect { @api.get_tlm_values([["INST","BLAH","TEMP1"]]) }.to raise_error(RuntimeError, "Telemetry packet 'INST BLAH' does not exist")
      end

      it "complains about non-existant items" do
        expect { @api.get_tlm_values([["INST","LATEST","BLAH"]]) }.to raise_error(RuntimeError, "Telemetry item 'INST LATEST BLAH' does not exist")
      end

      it "complains about non-existant value_types" do
        expect { @api.get_tlm_values([["INST","HEALTH_STATUS","TEMP1"]],:MINE) }.to raise_error(ArgumentError, "Unknown value type on read: MINE")
      end

      it "complains about bad arguments" do
        expect { @api.get_tlm_values("INST",:MINE) }.to raise_error(ArgumentError, /item_array must be nested array/)
        expect { @api.get_tlm_values(["INST","HEALTH_STATUS","TEMP1"],:MINE) }.to raise_error(ArgumentError, /item_array must be nested array/)
        expect { @api.get_tlm_values([["INST","HEALTH_STATUS","TEMP1"]],10) }.to raise_error(ArgumentError, /value_types must be a single symbol or array of symbols/)
        expect { @api.get_tlm_values([["INST","HEALTH_STATUS","TEMP1"]],[10]) }.to raise_error(ArgumentError, /value_types must be a single symbol or array of symbols/)
      end

      it "reads all the specified items" do
        items = []
        items << %w(INST HEALTH_STATUS TEMP1)
        items << %w(INST HEALTH_STATUS TEMP2)
        items << %w(INST HEALTH_STATUS TEMP3)
        items << %w(INST HEALTH_STATUS TEMP4)
        vals = @api.get_tlm_values(items)
        expect(vals[0][0]).to eql -100.0
        expect(vals[0][1]).to eql -100.0
        expect(vals[0][2]).to eql -100.0
        expect(vals[0][3]).to eql -100.0
        expect(vals[1][0]).to eql :RED_LOW
        expect(vals[1][1]).to eql :RED_LOW
        expect(vals[1][2]).to eql :RED_LOW
        expect(vals[1][3]).to eql :RED_LOW
        expect(vals[2][0]).to eql [-80.0, -70.0, 60.0, 80.0, -20.0, 20.0]
        expect(vals[2][1]).to eql [-60.0, -55.0, 30.0, 35.0]
        expect(vals[2][2]).to eql [-25.0, -10.0, 50.0, 55.0]
        expect(vals[2][3]).to eql [-80.0, -70.0, 60.0, 80.0]
        expect(vals[3]).to eql :DEFAULT
      end

      it "reads all the specified items with one conversion" do
        items = []
        items << %w(INST HEALTH_STATUS TEMP1)
        items << %w(INST HEALTH_STATUS TEMP2)
        items << %w(INST HEALTH_STATUS TEMP3)
        items << %w(INST HEALTH_STATUS TEMP4)
        vals = @api.get_tlm_values(items, :RAW)
        expect(vals[0][0]).to eql 0
        expect(vals[0][1]).to eql 0
        expect(vals[0][2]).to eql 0
        expect(vals[0][3]).to eql 0
        expect(vals[1][0]).to eql :RED_LOW
        expect(vals[1][1]).to eql :RED_LOW
        expect(vals[1][2]).to eql :RED_LOW
        expect(vals[1][3]).to eql :RED_LOW
        expect(vals[2][0]).to eql [-80.0, -70.0, 60.0, 80.0, -20.0, 20.0]
        expect(vals[2][1]).to eql [-60.0, -55.0, 30.0, 35.0]
        expect(vals[2][2]).to eql [-25.0, -10.0, 50.0, 55.0]
        expect(vals[2][3]).to eql [-80.0, -70.0, 60.0, 80.0]
        expect(vals[3]).to eql :DEFAULT
      end

      it "reads all the specified items with different conversions" do
        items = []
        items << %w(INST HEALTH_STATUS TEMP1)
        items << %w(INST HEALTH_STATUS TEMP2)
        items << %w(INST HEALTH_STATUS TEMP3)
        items << %w(INST HEALTH_STATUS TEMP4)
        vals = @api.get_tlm_values(items, [:RAW, :CONVERTED, :FORMATTED, :WITH_UNITS])
        expect(vals[0][0]).to eql 0
        expect(vals[0][1]).to eql -100.0
        expect(vals[0][2]).to eql "-100.000"
        expect(vals[0][3]).to eql "-100.000 C"
        expect(vals[1][0]).to eql :RED_LOW
        expect(vals[1][1]).to eql :RED_LOW
        expect(vals[1][2]).to eql :RED_LOW
        expect(vals[1][3]).to eql :RED_LOW
        expect(vals[2][0]).to eql [-80.0, -70.0, 60.0, 80.0, -20.0, 20.0]
        expect(vals[2][1]).to eql [-60.0, -55.0, 30.0, 35.0]
        expect(vals[2][2]).to eql [-25.0, -10.0, 50.0, 55.0]
        expect(vals[2][3]).to eql [-80.0, -70.0, 60.0, 80.0]
        expect(vals[3]).to eql :DEFAULT
      end

      it "complains if items length != conversions length" do
        items = []
        items << %w(INST HEALTH_STATUS TEMP1)
        items << %w(INST HEALTH_STATUS TEMP2)
        items << %w(INST HEALTH_STATUS TEMP3)
        items << %w(INST HEALTH_STATUS TEMP4)
        expect { @api.get_tlm_values(items, [:RAW, :CONVERTED]) }.to raise_error(ArgumentError, "Passed 4 items but only 2 value types")
      end
    end

    describe "get_tlm_list" do
      it "complains about non-existant targets" do
        expect { @api.get_tlm_list("BLAH") }.to raise_error(RuntimeError, "Telemetry target 'BLAH' does not exist")
      end

      it "returns the sorted packet names for a target" do
        pkts = @api.get_tlm_list("INST")
        expect(pkts[0][0]).to eql "ADCS"
        expect(pkts[1][0]).to eql "ERROR"
        expect(pkts[2][0]).to eql "HANDSHAKE"
        expect(pkts[3][0]).to eql "HEALTH_STATUS"
        expect(pkts[4][0]).to eql "IMAGE"
        expect(pkts[5][0]).to eql "MECH"
        expect(pkts[6][0]).to eql "PARAMS"
      end
    end

    describe "get_tlm_item_list" do
      it "complains about non-existant targets" do
        expect { @api.get_tlm_item_list("BLAH","HEALTH_STATUS") }.to raise_error(RuntimeError, "Telemetry target 'BLAH' does not exist")
      end

      it "complains about non-existant packets" do
        expect { @api.get_tlm_item_list("INST","BLAH") }.to raise_error(RuntimeError, "Telemetry packet 'INST BLAH' does not exist")
      end

      it "returns all the items for a target/packet" do
        items = @api.get_tlm_item_list("INST","HEALTH_STATUS")
        expect(items[0][0]).to eql "RECEIVED_TIMESECONDS"
        expect(items[1][0]).to eql "RECEIVED_TIMEFORMATTED"
        expect(items[2][0]).to eql "RECEIVED_COUNT"
        # Spot check a few more
        expect(items[22][0]).to eql "TEMP1"
        expect(items[22][1]).to be_nil
        expect(items[22][2]).to eql "Temperature #1"
        expect(items[28][0]).to eql "COLLECT_TYPE"
        expect(items[28][1]).to include("NORMAL"=>0, "SPECIAL"=>1)
        expect(items[28][2]).to eql "Most recent collect type"
      end
    end

    describe "get_tlm_details" do
      it "complains about non-existant targets" do
        expect { @api.get_tlm_details([["BLAH","HEALTH_STATUS","TEMP1"]]) }.to raise_error(RuntimeError, "Telemetry target 'BLAH' does not exist")
      end

      it "complains about non-existant packets" do
        expect { @api.get_tlm_details([["INST","BLAH","TEMP1"]]) }.to raise_error(RuntimeError, "Telemetry packet 'INST BLAH' does not exist")
      end

      it "complains about non-existant items" do
        expect { @api.get_tlm_details([["INST","LATEST","BLAH"]]) }.to raise_error(RuntimeError, "Telemetry item 'INST LATEST BLAH' does not exist")
      end

      it "complains about bad parameters" do
        expect { @api.get_tlm_details("INST") }.to raise_error(ArgumentError, /item_array must be nested array/)
        expect { @api.get_tlm_details(["INST","LATEST","BLAH"]) }.to raise_error(ArgumentError, /item_array must be nested array/)
      end

      it "reads all the specified items" do
        items = []
        items << %w(INST HEALTH_STATUS TEMP1)
        items << %w(INST HEALTH_STATUS TEMP2)
        items << %w(INST HEALTH_STATUS TEMP3)
        items << %w(INST HEALTH_STATUS TEMP4)
        details = @api.get_tlm_details(items)
        expect(details.length).to eql 4
        expect(details[0]["name"]).to eql "TEMP1"
        expect(details[1]["name"]).to eql "TEMP2"
        expect(details[2]["name"]).to eql "TEMP3"
        expect(details[3]["name"]).to eql "TEMP4"
      end
    end

    describe "get_out_of_limits" do
      it "returns all out of limits items" do
        @api.inject_tlm("INST","HEALTH_STATUS",{TEMP1: 0, TEMP2: 0, TEMP3: 0, TEMP4: 0}, :RAW)
        items = @api.get_out_of_limits
        (0..3).each do |i|
          expect(items[i][0]).to eql "INST"
          expect(items[i][1]).to eql "HEALTH_STATUS"
          expect(items[i][2]).to eql "TEMP#{i+1}"
          expect(items[i][3]).to eql :RED_LOW
        end
      end
    end

    describe "get_overall_limits_state" do
      it "returns the overall system limits state" do
        @api.inject_tlm("INST","HEALTH_STATUS",{TEMP1: 0, TEMP2: 0, TEMP3: 0, TEMP4: 0}, :RAW)
        expect(@api.get_overall_limits_state).to eq :RED
      end
    end

    describe "limits_enabled?" do
      it "complains about non-existant targets" do
        expect { @api.limits_enabled?("BLAH","HEALTH_STATUS","TEMP1") }.to raise_error(RuntimeError, "Telemetry target 'BLAH' does not exist")
      end

      it "complains about non-existant packets" do
        expect { @api.limits_enabled?("INST","BLAH","TEMP1") }.to raise_error(RuntimeError, "Telemetry packet 'INST BLAH' does not exist")
      end

      it "complains about non-existant items" do
        expect { @api.limits_enabled?("INST","HEALTH_STATUS","BLAH") }.to raise_error(RuntimeError, "Packet item 'INST HEALTH_STATUS BLAH' does not exist")
      end

      it "returns whether limits are enable for an item" do
        expect(@api.limits_enabled?("INST","HEALTH_STATUS","TEMP1")).to be true
      end
    end

    describe "enable_limits" do
      it "complains about non-existant targets" do
        expect { @api.enable_limits("BLAH","HEALTH_STATUS","TEMP1") }.to raise_error(RuntimeError, "Telemetry target 'BLAH' does not exist")
      end

      it "complains about non-existant packets" do
        expect { @api.enable_limits("INST","BLAH","TEMP1") }.to raise_error(RuntimeError, "Telemetry packet 'INST BLAH' does not exist")
      end

      it "complains about non-existant items" do
        expect { @api.enable_limits("INST","HEALTH_STATUS","BLAH") }.to raise_error(RuntimeError, "Packet item 'INST HEALTH_STATUS BLAH' does not exist")
      end

      it "enables limits for an item" do
        expect(@api.limits_enabled?("INST","HEALTH_STATUS","TEMP1")).to be true
        @api.disable_limits("INST","HEALTH_STATUS","TEMP1")
        expect(@api.limits_enabled?("INST","HEALTH_STATUS","TEMP1")).to be false
        @api.enable_limits("INST","HEALTH_STATUS","TEMP1")
        expect(@api.limits_enabled?("INST","HEALTH_STATUS","TEMP1")).to be true
      end
    end

    describe "disable_limits" do
      it "complains about non-existant targets" do
        expect { @api.disable_limits("BLAH","HEALTH_STATUS","TEMP1") }.to raise_error(RuntimeError, "Telemetry target 'BLAH' does not exist")
      end

      it "complains about non-existant packets" do
        expect { @api.disable_limits("INST","BLAH","TEMP1") }.to raise_error(RuntimeError, "Telemetry packet 'INST BLAH' does not exist")
      end

      it "complains about non-existant items" do
        expect { @api.disable_limits("INST","HEALTH_STATUS","BLAH") }.to raise_error(RuntimeError, "Packet item 'INST HEALTH_STATUS BLAH' does not exist")
      end

      it "disables limits for an item" do
        expect(@api.limits_enabled?("INST","HEALTH_STATUS","TEMP1")).to be true
        @api.disable_limits("INST","HEALTH_STATUS","TEMP1")
        expect(@api.limits_enabled?("INST","HEALTH_STATUS","TEMP1")).to be false
        @api.enable_limits("INST","HEALTH_STATUS","TEMP1")
      end
    end

    describe "get_stale" do
      it "complains about non-existant targets" do
        expect { @api.get_stale(false,"BLAH") }.to raise_error(RuntimeError, "Telemetry target 'BLAH' does not exist")
      end

      it "gets stale packets for the specified target" do
        # By calling check_limits we make HEALTH_STATUS not stale
        System.telemetry.packet("INST","HEALTH_STATUS").check_limits
        stale = @api.get_stale(false,"INST").sort
        inst_pkts = []
        System.telemetry.packets("INST").each do |name, pkt|
          next if name == "HEALTH_STATUS" # not stale
          inst_pkts << ["INST", name]
        end
        expect(stale).to eq inst_pkts.sort

        # Passing true only gets packets with limits items
        stale = @api.get_stale(true,"INST").sort
        expect(stale).to eq [["INST","PARAMS"]]
      end
    end

    describe "get_limits" do
      it "complains about non-existant targets" do
        expect { @api.get_limits("BLAH","HEALTH_STATUS","TEMP1") }.to raise_error(RuntimeError, "Telemetry target 'BLAH' does not exist")
      end

      it "complains about non-existant packets" do
        expect { @api.get_limits("INST","BLAH","TEMP1") }.to raise_error(RuntimeError, "Telemetry packet 'INST BLAH' does not exist")
      end

      it "complains about non-existant items" do
        expect { @api.get_limits("INST","HEALTH_STATUS","BLAH") }.to raise_error(RuntimeError, "Packet item 'INST HEALTH_STATUS BLAH' does not exist")
      end

      it "gets limits for an item" do
        expect(@api.get_limits("INST","HEALTH_STATUS","TEMP1")).to eql([:DEFAULT, 1, true, -80.0, -70.0, 60.0, 80.0, -20.0, 20.0])
        expect(@api.get_limits("INST","HEALTH_STATUS","TEMP1",:TVAC)).to eql([:TVAC, 1, true, -80.0, -30.0, 30.0, 80.0, nil, nil])
      end
    end

    describe "set_limits" do
      it "complains about non-existant targets" do
        expect { @api.set_limits("BLAH","HEALTH_STATUS","TEMP1",0.0,10.0,20.0,30.0) }.to raise_error(RuntimeError, "Telemetry target 'BLAH' does not exist")
      end

      it "complains about non-existant packets" do
        expect { @api.set_limits("INST","BLAH","TEMP1",0.0,10.0,20.0,30.0) }.to raise_error(RuntimeError, "Telemetry packet 'INST BLAH' does not exist")
      end

      it "complains about non-existant items" do
        expect { @api.set_limits("INST","HEALTH_STATUS","BLAH",0.0,10.0,20.0,30.0) }.to raise_error(RuntimeError, "Packet item 'INST HEALTH_STATUS BLAH' does not exist")
      end

      it "gets limits for an item" do
        expect(@api.set_limits("INST","HEALTH_STATUS","TEMP1",0.0,10.0,20.0,30.0)).to eql([:CUSTOM, 1, true, 0.0, 10.0, 20.0, 30.0, nil, nil])
        expect(@api.set_limits("INST","HEALTH_STATUS","TEMP1",0.0,10.0,20.0,30.0,12.0,15.0,:CUSTOM2,2,false)).to eql([:CUSTOM2, 2, false, 0.0, 10.0, 20.0, 30.0, 12.0, 15.0])
        expect(@api.set_limits("INST","HEALTH_STATUS","TEMP1",0.0,10.0,20.0,30.0,12.0,15.0,:CUSTOM,1,true)).to eql([:CUSTOM, 1, true, 0.0, 10.0, 20.0, 30.0, 12.0, 15.0])
      end
    end

    describe "get_limits_groups" do
      it "returns all the limits groups" do
        expect(@api.get_limits_groups).to eql %w(FIRST SECOND)
      end
    end

    describe "enable_limits_group" do
      it "complains about undefined limits groups" do
        expect { @api.enable_limits_group("MINE") }.to raise_error(RuntimeError, "LIMITS_GROUP MINE undefined. Ensure your telemetry definition contains the line: LIMITS_GROUP MINE")
      end

      it "enables limits for all items in the group" do
        @api.disable_limits("INST","HEALTH_STATUS","TEMP1")
        @api.disable_limits("INST","HEALTH_STATUS","TEMP3")
        expect(@api.limits_enabled?("INST","HEALTH_STATUS","TEMP1")).to be false
        expect(@api.limits_enabled?("INST","HEALTH_STATUS","TEMP3")).to be false
        @api.enable_limits_group("FIRST")
        expect(@api.limits_enabled?("INST","HEALTH_STATUS","TEMP1")).to be true
        expect(@api.limits_enabled?("INST","HEALTH_STATUS","TEMP3")).to be true
      end
    end

    describe "disable_limits_group" do
      it "complains about undefined limits groups" do
        expect { @api.disable_limits_group("MINE") }.to raise_error(RuntimeError, "LIMITS_GROUP MINE undefined. Ensure your telemetry definition contains the line: LIMITS_GROUP MINE")
      end

      it "disables limits for all items in the group" do
        @api.enable_limits("INST","HEALTH_STATUS","TEMP1")
        @api.enable_limits("INST","HEALTH_STATUS","TEMP3")
        expect(@api.limits_enabled?("INST","HEALTH_STATUS","TEMP1")).to be true
        expect(@api.limits_enabled?("INST","HEALTH_STATUS","TEMP3")).to be true
        @api.disable_limits_group("FIRST")
        expect(@api.limits_enabled?("INST","HEALTH_STATUS","TEMP1")).to be false
        expect(@api.limits_enabled?("INST","HEALTH_STATUS","TEMP3")).to be false
      end
    end

    describe "get_limits_sets, get_limits_set, set_limits_set" do
      it "gets and set the active limits set" do
        if @api.get_limits_sets.include?(:CUSTOM)
          expect(@api.get_limits_sets).to eql [:DEFAULT,:TVAC, :CUSTOM, :CUSTOM2]
        else
          expect(@api.get_limits_sets).to eql [:DEFAULT,:TVAC]
        end
        @api.set_limits_set("TVAC")
        expect(@api.get_limits_set).to eql "TVAC"
        @api.set_limits_set("DEFAULT")
        expect(@api.get_limits_set).to eql "DEFAULT"
      end
    end

    describe "get_target_list" do
      it "returns all target names" do
        expect(@api.get_target_list).to eql %w(INST SYSTEM)
      end
    end

    describe "subscribe_limits_events" do
      it "calls CmdTlmServer" do
        stub_const("Cosmos::CmdTlmServer::DEFAULT_LIMITS_EVENT_QUEUE_SIZE", 100)
        expect(CmdTlmServer).to receive(:subscribe_limits_events)
        @api.subscribe_limits_events
      end
    end

    describe "unsubscribe_limits_events" do
      it "calls CmdTlmServer" do
        expect(CmdTlmServer).to receive(:unsubscribe_limits_events)
        @api.unsubscribe_limits_events(0)
      end
    end

    describe "get_limits_event" do
      it "gets a limits event" do
        expect(CmdTlmServer).to receive(:get_limits_event)
        @api.get_limits_event(0)
      end
    end

    describe "subscribe_packet_data" do
      it "calls CmdTlmServer" do
        stub_const("Cosmos::CmdTlmServer::DEFAULT_PACKET_DATA_QUEUE_SIZE", 100)
        expect(CmdTlmServer).to receive(:subscribe_packet_data)
        @api.subscribe_packet_data([["TGT","PKT1"],["TGT","PKT2"]])
      end
    end

    describe "unsubscribe_packet_datas" do
      it "calls CmdTlmServer" do
        expect(CmdTlmServer).to receive(:unsubscribe_packet_data)
        @api.unsubscribe_packet_data(10)
      end
    end

    describe "get_packet_data" do
      it "calls CmdTlmServer" do
        expect(CmdTlmServer).to receive(:get_packet_data)
        @api.get_packet_data(10)
      end
    end

    describe "get_packet" do
      it "creates a packet out of the get_packet_data" do
        time = Time.now
        expect(CmdTlmServer).to receive(:get_packet_data).and_return(["\xAB","INST","HEALTH_STATUS",time.to_f,0,10])
        pkt = @api.get_packet(10)
        expect(pkt.buffer[0]).to eq "\xAB"
        expect(pkt.target_name).to eq "INST"
        expect(pkt.packet_name).to eq "HEALTH_STATUS"
        expect(pkt.received_time.formatted).to eq time.formatted
        expect(pkt.received_count).to eq 10
      end
    end

    describe "subscribe_server_messages" do
      it "calls CmdTlmServer" do
        stub_const("Cosmos::CmdTlmServer::DEFAULT_SERVER_MESSAGES_QUEUE_SIZE", 100)
        expect(CmdTlmServer).to receive(:subscribe_server_messages)
        @api.subscribe_server_messages
      end
    end

    describe "unsubscribe_server_messages" do
      it "calls CmdTlmServer" do
        expect(CmdTlmServer).to receive(:unsubscribe_server_messages)
        @api.unsubscribe_server_messages(0)
      end
    end

    describe "get_server_message" do
      it "gets a server message" do
        expect(CmdTlmServer).to receive(:get_server_message)
        @api.get_server_message(0)
      end
    end

    describe "get_interface_targets" do
      it "returns the targets associated with an interface" do
        expect(@api.get_interface_targets("INST_INT")).to eql ["INST"]
      end
    end

    describe "get_background_tasks" do
      it "gets background task details" do
        tasks = @api.get_background_tasks
        expect(tasks[0][0]).to eql("Example Background Task1")
        if RUBY_ENGINE != 'jruby'
          expect(tasks[0][1]).to eql("no thread") # Initially hasn't started
        end
        expect(tasks[0][2]).to eql("This is example one")
        expect(tasks[1][0]).to eql("Example Background Task2")
        if RUBY_ENGINE != 'jruby'
          expect(tasks[1][1]).to eql("no thread") # Initially hasn't started
        end
        expect(tasks[1][2]).to eql("This is example two")
        sleep 0.1
        tasks = @api.get_background_tasks
        expect(tasks[0][0]).to eql("Example Background Task1")
        expect(tasks[0][1]).to eql("complete") # Thread completes
        expect(tasks[0][2]).to eql("This is example one")
        expect(tasks[1][0]).to eql("Example Background Task2")
        expect(tasks[1][1]).to eql("sleep")
        expect(tasks[1][2]).to eql("This is example two")
      end
    end

    describe "get_server_status" do
      it "gets server details" do
        status = @api.get_server_status
        expect(status[0]).to eql 'DEFAULT'
        expect(status[1]).to eql 7777
        expect(status[2]).to eql 0
        expect(status[3]).to eql 0
        expect(status[4]).to eql 0.0
        expect(status[5]).to be > 10
      end
    end

    describe "get_target_info" do
      it "complains about non-existant targets" do
        expect { @api.get_target_info("BLAH") }.to raise_error(RuntimeError, "Unknown target: BLAH")
      end

      it "gets target cmd tlm count" do
        cmd1, tlm1 = @api.get_target_info("INST")
        @api.cmd("INST ABORT")
        @api.inject_tlm("INST","HEALTH_STATUS")
        cmd2, tlm2 = @api.get_target_info("INST")
        expect(cmd2 - cmd1).to eq 1
        expect(tlm2 - tlm1).to eq 1
      end
    end

    describe "get_all_target_info" do
      it "gets target name, interface name, cmd & tlm count" do
        @api.cmd("INST ABORT")
        @api.inject_tlm("INST","HEALTH_STATUS")
        info = @api.get_all_target_info().sort
        expect(info[0][0]).to eq "INST"
        expect(info[0][1]).to eq "INST_INT"
        expect(info[0][2]).to be > 0
        expect(info[0][3]).to be > 0
        expect(info[1][0]).to eq "SYSTEM"
        expect(info[1][1]).to eq "" # No interface
      end
    end

    describe "get_interface_info" do
      it "complains about non-existant interfaces" do
        expect { @api.get_interface_info("BLAH") }.to raise_error(RuntimeError, "Unknown interface: BLAH")
      end

      it "gets interface info" do
        info = @api.get_interface_info("INST_INT")
        expect(info[0]).to eq "ATTEMPTING"
        expect(info[1..-1]).to eq [0,0,0,0,0,0,0]
      end
    end

    describe "get_all_interface_info" do
      it "gets interface name and all info" do
        info = @api.get_all_interface_info.sort
        expect(info[0][0]).to eq "INST_INT"
      end
    end

    describe "get_router_names" do
      it "returns all router names" do
        expect(@api.get_router_names.sort).to eq %w(PREIDENTIFIED_CMD_ROUTER PREIDENTIFIED_ROUTER ROUTE)
      end
    end

    describe "get_router_info" do
      it "complains about non-existant routers" do
        expect { @api.get_router_info("BLAH") }.to raise_error(RuntimeError, "Unknown router: BLAH")
      end

      it "gets router info" do
        info = @api.get_router_info("ROUTE")
        expect(info[0]).to eq "ATTEMPTING"
        expect(info[1..-1]).to eq [0,0,0,0,0,0,0]
      end
    end

    describe "get_all_router_info" do
      it "gets router name and all info" do
        info = @api.get_all_router_info.sort
        expect(info[0][0]).to eq "PREIDENTIFIED_CMD_ROUTER"
        expect(info[1][0]).to eq "PREIDENTIFIED_ROUTER"
        expect(info[2][0]).to eq "ROUTE"
      end
    end

    describe "get_cmd_cnt" do
      it "complains about non-existant targets" do
        expect { @api.get_cmd_cnt("BLAH", "ABORT") }.to raise_error(RuntimeError, /does not exist/)
      end

      it "complains about non-existant packets" do
        expect { @api.get_cmd_cnt("INST", "BLAH") }.to raise_error(RuntimeError, /does not exist/)
      end

      it "gets the command packet count" do
        cnt1 = @api.get_cmd_cnt("INST", "ABORT")
        @api.cmd("INST", "ABORT")
        cnt2 = @api.get_cmd_cnt("INST", "ABORT")
        expect(cnt2 - cnt1).to eq 1
      end
    end

    describe "get_tlm_cnt" do
      it "complains about non-existant targets" do
        expect { @api.get_tlm_cnt("BLAH", "ABORT") }.to raise_error(RuntimeError, /does not exist/)
      end

      it "complains about non-existant packets" do
        expect { @api.get_tlm_cnt("INST", "BLAH") }.to raise_error(RuntimeError, /does not exist/)
      end

      it "gets the telemetry packet count" do
        cnt1 = @api.get_tlm_cnt("INST", "ADCS")
        @api.inject_tlm("INST","ADCS")
        cnt2 = @api.get_tlm_cnt("INST", "ADCS")
        expect(cnt2 - cnt1).to eq 1
      end
    end

    describe "get_all_cmd_info" do
      it "gets tgt, pkt, rx cnt for all commands" do
        total = 1 # Unknown is 1
        System.commands.target_names.each do |tgt|
          total += System.commands.packets(tgt).keys.length
        end
        info = @api.get_all_cmd_info.sort
        expect(info.length).to eq total
        expect(info[0][0]).to eq "INST"
        expect(info[0][1]).to eq "ABORT"
        expect(info[0][2]).to be >= 0
        expect(info[-1][0]).to eq "UNKNOWN"
        expect(info[-1][1]).to eq "UNKNOWN"
        expect(info[-1][2]).to eq 0
      end
    end

    describe "get_all_tlm_info" do
      it "gets tgt, pkt, rx cnt for all telemetry" do
        total = 1 # Unknown is 1
        System.telemetry.target_names.each do |tgt|
          total += System.telemetry.packets(tgt).keys.length
        end
        info = @api.get_all_tlm_info.sort
        expect(info.length).to eq total
        expect(info[0][0]).to eq "INST"
        expect(info[0][1]).to eq "ADCS"
        expect(info[0][2]).to be >= 0
        expect(info[-1][0]).to eq "UNKNOWN"
        expect(info[-1][1]).to eq "UNKNOWN"
        expect(info[-1][2]).to eq 0
      end
    end

    describe "get_packet_logger_info" do
      it "complains about non-existant loggers" do
        expect { @api.get_packet_logger_info("BLAH") }.to raise_error(RuntimeError, "Unknown packet log writer: BLAH")
      end

      it "gets packet logger info" do
        info = @api.get_packet_logger_info("DEFAULT")
        expect(info[0]).to eq ["INST_INT"]
      end
    end

    describe "get_all_packet_logger_info" do
      it "gets all packet loggers info" do
        info = @api.get_all_packet_logger_info.sort
        expect(info[0][0]).to eq "DEFAULT"
        expect(info[0][1]).to eq ["INST_INT"]
      end
    end

    describe "background_task apis" do
      it "starts, gets into, and stops background tasks" do
        @api.start_background_task("Example Background Task2")
        sleep 0.1
        info = @api.get_background_tasks.sort
        expect(info[1][0]).to eq "Example Background Task2"
        expect(info[1][1]).to eq "sleep"
        expect(info[1][2]).to eq "This is example two"
        @api.stop_background_task("Example Background Task2")
        sleep 0.1
        info = @api.get_background_tasks.sort
        expect(info[1][0]).to eq "Example Background Task2"
        expect(info[1][1]).to eq "complete"
        expect(info[1][2]).to eq "This is example two"
      end
    end

    # All these methods simply pass through directly to CmdTlmServer without
    # adding any functionality. Thus we just test that they are are received
    # by the CmdTlmServer.
    describe "CmdTlmServer pass-throughs" do
      it "calls through to the CmdTlmServer" do
        @api.get_interface_names
<<<<<<< HEAD
        @api.connect_interface("INST_INT")
        @api.disconnect_interface("INST_INT")
        @api.interface_state("INST_INT")
        @api.map_target_to_interface("INST", "INST_INT")
=======
        @api.connect_interface("INT")
        @api.disconnect_interface("INT")
        @api.interface_state("INT")
        @api.map_target_to_interface("INST", "INT")
        @api.get_interface_info("INT")
        @api.get_target_info("INST")
        @api.get_target_ignored_parameters("INST")
        @api.get_target_ignored_items("INST")
        @api.get_cmd_cnt("INST", "COLLECT")
        @api.get_tlm_cnt("INST", "HEALTH_STATUS")
        @api.get_router_info("ROUTE")
>>>>>>> e386c2af
        @api.get_packet_loggers
        @api.get_packet_logger_info('DEFAULT')
        @api.connect_router("ROUTE")
        @api.disconnect_router("ROUTE")
        @api.router_state("ROUTE")
        @api.send_raw("INST_INT","\x00\x01")
        @api.get_cmd_log_filename('DEFAULT')
        @api.get_tlm_log_filename('DEFAULT')
        @api.start_logging('ALL')
        @api.stop_logging('ALL')
        @api.start_cmd_log('ALL')
        @api.start_tlm_log('ALL')
        @api.stop_cmd_log('ALL')
        @api.stop_tlm_log('ALL')
        @api.get_server_message_log_filename
        @api.start_new_server_message_log
        @api.start_raw_logging_interface
        @api.stop_raw_logging_interface
        @api.start_raw_logging_router
        @api.stop_raw_logging_router
      end
    end

  end
end<|MERGE_RESOLUTION|>--- conflicted
+++ resolved
@@ -1606,26 +1606,13 @@
     describe "CmdTlmServer pass-throughs" do
       it "calls through to the CmdTlmServer" do
         @api.get_interface_names
-<<<<<<< HEAD
         @api.connect_interface("INST_INT")
         @api.disconnect_interface("INST_INT")
         @api.interface_state("INST_INT")
         @api.map_target_to_interface("INST", "INST_INT")
-=======
-        @api.connect_interface("INT")
-        @api.disconnect_interface("INT")
-        @api.interface_state("INT")
-        @api.map_target_to_interface("INST", "INT")
-        @api.get_interface_info("INT")
-        @api.get_target_info("INST")
         @api.get_target_ignored_parameters("INST")
         @api.get_target_ignored_items("INST")
-        @api.get_cmd_cnt("INST", "COLLECT")
-        @api.get_tlm_cnt("INST", "HEALTH_STATUS")
-        @api.get_router_info("ROUTE")
->>>>>>> e386c2af
         @api.get_packet_loggers
-        @api.get_packet_logger_info('DEFAULT')
         @api.connect_router("ROUTE")
         @api.disconnect_router("ROUTE")
         @api.router_state("ROUTE")
