# encoding: ascii-8bit

# Copyright 2014 Ball Aerospace & Technologies Corp.
# All Rights Reserved.
#
# This program is free software; you can modify and/or redistribute it
# under the terms of the GNU General Public License
# as published by the Free Software Foundation; version 3 with
# attribution addendums as found in the LICENSE.txt

require 'spec_helper'
require 'cosmos/io/json_drb'
require 'cosmos/io/json_rpc'

module Cosmos

  describe JsonDRb do
    before(:each) do
      @json = JsonDRb.new
      @pipe_reader, @pipe_writer = IO.pipe
    end

    describe "initialize" do
      it "sets request_count and num_clients to 0" do
        expect(@json.request_count).to eql 0
        expect(@json.num_clients).to eql 0
      end
    end

    describe "acl" do
      it "sets the access control list" do
        acl = ACL.new(['allow','127.0.0.1'], ACL::ALLOW_DENY)
        @json.acl = acl
        expect(@json.acl).to eql acl
      end
    end

    describe "method_whitelist" do
      it "sets the method whitelist" do
        @json.method_whitelist = ['cmd']
        expect(@json.method_whitelist).to eql ['cmd']
      end
    end

    describe "add_request_time, average_request_time" do
      it "adds time to the list and return the average" do
        @json.add_request_time(1.0)
        @json.add_request_time(2.0)
        @json.add_request_time(3.0)
        expect(@json.average_request_time).to eql 2.0
      end
    end

    describe "start_service" do
      it "does nothing when passed no parameters" do
        expect(@json.thread).to be_nil
        @json.start_service()
        expect(@json.thread).to be_nil
      end

      it "raises an error when passed incomplete parameters" do
        expect(@json.thread).to be_nil
<<<<<<< HEAD
        expect { @json.start_service('127.0.0.1') }.to raise_error(/parameters must be given/)
        expect { @json.start_service('127.0.0.1', 7777) }.to raise_error(/parameters must be given/)
=======
        expect { @json.start_service('127.0.0.1') }.to raise_error(/3 parameters must be given/)
        expect { @json.start_service('127.0.0.1', 7777) }.to raise_error(/3 parameters must be given/)
>>>>>>> 66d01ff6
        expect(@json.thread).to be_nil
      end

      it "raises an error when passed a bad host" do
        capture_io do |stdout|
          expect(@json.thread).to be_nil
          system_exit_count = $system_exit_count
          @json.start_service('blah', 7777, self)
          thread = @json.thread
          expect($system_exit_count).to eql(system_exit_count + 1)
          sleep 0.1

          expect(stdout.string).to match /listen thread/
          @json.stop_service
          sleep(0.1)
        end

        Dir[File.join(Cosmos::USERPATH,"*_exception.txt")].each do |file|
          File.delete file
        end
      end

      it "creates a single listen thread" do
        expect(@json.thread).to be_nil
        @json.start_service('127.0.0.1', 7777, self)
        expect(@json.thread.alive?).to be true
        expect { @json.start_service('127.0.0.1', 7777, self) }.to raise_error(/Error binding to port/)
        @json.stop_service
        sleep(0.1)
      end

      it "rescues listen thread exceptions" do
        capture_io do |stdout|
          allow_any_instance_of(TCPServer).to receive(:accept_nonblock) { raise "BLAH" }
          @json.start_service('127.0.0.1', 7777, self)
          socket = TCPSocket.open('127.0.0.1',7777)
          sleep 0.1
          @json.stop_service
          sleep(0.1)

          expect(stdout.string).to match /JsonDRb listen thread unexpectedly died/
        end

        Dir[File.join(Cosmos::USERPATH,"*_exception.txt")].each do |file|
          File.delete file
        end
      end

      it "ignores connections via the ACL" do
        @json.acl = ACL.new(['deny','127.0.0.1'], ACL::ALLOW_DENY)
        @json.start_service('127.0.0.1', 7777, self)
        socket = TCPSocket.open('127.0.0.1',7777)
        sleep 0.1
        expect(socket.eof?).to be true
        socket.close
        @json.stop_service
        sleep(0.1)
      end
    end

    describe "receive_message" do
      it "processes success requests" do
        class MyServer1
          def my_method(param)
          end
        end

        @json.start_service('127.0.0.1', 7777, MyServer1.new)
        socket = TCPSocket.open('127.0.0.1',7777)
        sleep 0.1
        request = JsonRpcRequest.new('my_method', 'param', 1).to_json
        JsonDRb.send_data(socket, request)
        response_data = JsonDRb.receive_message(socket, '', @pipe_reader)
        response = JsonRpcResponse.from_json(response_data)
        expect(response).to be_a(JsonRpcSuccessResponse)
        socket.close
        sleep 0.1
        @json.stop_service
        sleep(0.1)
      end

      it "processes bad methods" do
        class MyServer2
        end

        @json.start_service('127.0.0.1', 7777, MyServer2.new)
        socket = TCPSocket.open('127.0.0.1',7777)
        sleep 0.1
        request = JsonRpcRequest.new('my_method', 'param', 1).to_json
        JsonDRb.send_data(socket, request)
        response_data = JsonDRb.receive_message(socket, '', @pipe_reader)
        response = JsonRpcResponse.from_json(response_data)
        expect(response).to be_a(JsonRpcErrorResponse)
        expect(response.error.code).to eql -32601
        expect(response.error.message).to eql "Method not found"
        socket.close
        sleep 0.1
        @json.stop_service
        sleep(0.1)
      end

      it "processes bad parameters" do
        class MyServer3
          def my_method(param1, param2)
          end
        end

        @json.start_service('127.0.0.1', 7777, MyServer3.new)
        socket = TCPSocket.open('127.0.0.1',7777)
        sleep 0.1
        request = JsonRpcRequest.new('my_method', 'param1', 1).to_json
        JsonDRb.send_data(socket, request)
        response_data = JsonDRb.receive_message(socket, '', @pipe_reader)
        response = JsonRpcResponse.from_json(response_data)
        expect(response).to be_a(JsonRpcErrorResponse)
        expect(response.error.code).to eql -32602
        expect(response.error.message).to eql "Invalid params"
        socket.close
        sleep 0.1
        @json.stop_service
        sleep(0.1)
      end

      it "handles method exceptions" do
        class MyServer4
          def my_method(param)
            raise "Method Error"
          end
        end

        @json.start_service('127.0.0.1', 7777, MyServer4.new)
        socket = TCPSocket.open('127.0.0.1',7777)
        sleep 0.1
        request = JsonRpcRequest.new('my_method', 'param', 1).to_json
        JsonDRb.send_data(socket, request)
        response_data = JsonDRb.receive_message(socket, '', @pipe_reader)
        response = JsonRpcResponse.from_json(response_data)
        expect(response).to be_a(JsonRpcErrorResponse)
        expect(response.error.code).to eql -1
        expect(response.error.message).to eql "Method Error"
        socket.close
        sleep 0.1
        @json.stop_service
        sleep(0.1)
      end

      it "does not allow dangerous methods" do
        @json.start_service('127.0.0.1', 7777, self)
        socket = TCPSocket.open('127.0.0.1',7777)
        sleep 0.1
        request = JsonRpcRequest.new('send', 'param', 1).to_json
        JsonDRb.send_data(socket, request)
        response_data = JsonDRb.receive_message(socket, '', @pipe_reader)
        response = JsonRpcResponse.from_json(response_data)
        expect(response).to be_a(JsonRpcErrorResponse)
        expect(response.error.code).to eql -1
        expect(response.error.message).to eql "Cannot call unauthorized methods"
        socket.close
        sleep 0.1
        @json.stop_service
        sleep(0.1)
      end

      it "handles an invalid JsonDRB request" do
        @json.start_service('127.0.0.1', 7777, self)
        socket = TCPSocket.open('127.0.0.1',7777)
        sleep 0.1
        request = JsonRpcRequest.new('send', 'param', 1).to_json
        request.gsub!("jsonrpc","version")
        request.gsub!("2.0","1.1")
        JsonDRb.send_data(socket, request)
        response_data = JsonDRb.receive_message(socket, '', @pipe_reader)
        response = JsonRpcResponse.from_json(response_data)
        expect(response).to be_a(JsonRpcErrorResponse)
        expect(response.error.code).to eql -32600
        expect(response.error.message).to eql "Invalid Request"
        socket.close
        sleep 0.1
        @json.stop_service
        sleep(0.1)
      end
    end

    describe "send_data" do
      it "retries if the socket blocks" do
        @json.start_service('127.0.0.1', 7777, self)
        socket = TCPSocket.open('127.0.0.1',7777)
        # Stub write_nonblock so it blocks
        $index = 0
        allow(socket).to receive(:write_nonblock) do
          case $index
          when 0
            $index += 1
            raise Errno::EWOULDBLOCK
          when 1
            $index += 1
            5
          end
        end
        JsonDRb.send_data(socket, "\x00")
        socket.close
        @json.stop_service
        sleep(0.1)
      end

      it "eventuallies timeout if the socket blocks" do
        @json.start_service('127.0.0.1', 7777, self)
        socket = TCPSocket.open('127.0.0.1',7777)
        # Stub write_nonblock so it blocks
        $index = 0
        allow(socket).to receive(:write_nonblock) do
          raise Errno::EWOULDBLOCK
        end
        allow(IO).to receive(:select) { nil }
        expect { JsonDRb.send_data(socket, "\x00", 2) }.to raise_error(Timeout::Error)
        socket.close
        @json.stop_service
        sleep(0.1)
      end
    end

    describe "debug, debug?" do
      it "sets the debug level" do
        JsonDRb.debug = true
        expect(JsonDRb.debug?).to be true
        JsonDRb.debug = false
        expect(JsonDRb.debug?).to be false
      end
    end

  end
end
<|MERGE_RESOLUTION|>--- conflicted
+++ resolved
@@ -60,13 +60,8 @@
 
       it "raises an error when passed incomplete parameters" do
         expect(@json.thread).to be_nil
-<<<<<<< HEAD
-        expect { @json.start_service('127.0.0.1') }.to raise_error(/parameters must be given/)
-        expect { @json.start_service('127.0.0.1', 7777) }.to raise_error(/parameters must be given/)
-=======
         expect { @json.start_service('127.0.0.1') }.to raise_error(/3 parameters must be given/)
         expect { @json.start_service('127.0.0.1', 7777) }.to raise_error(/3 parameters must be given/)
->>>>>>> 66d01ff6
         expect(@json.thread).to be_nil
       end
 
