@echo on
REM Please see cosmos_setup.bat

REM These lines configure the host OS properly for Redis
docker run -it --rm --privileged --pid=host justincormack/nsenter1 /bin/sh -c "echo never > /sys/kernel/mm/transparent_hugepage/enabled"
docker run -it --rm --privileged --pid=host justincormack/nsenter1 /bin/sh -c "echo never > /sys/kernel/mm/transparent_hugepage/defrag"
docker run -it --rm --privileged --pid=host justincormack/nsenter1 /bin/sh -c "sysctl -w vm.max_map_count=262144"

docker network create cosmos

docker build -f cosmos/Dockerfile -t cosmos-base cosmos

docker volume create cosmos-gems-v
docker container rm cosmos-gems
docker build -f geminabox\Dockerfile -t cosmos-gems geminabox
docker run --network cosmos -p 127.0.0.1:9292:9292 -d --name cosmos-gems -v cosmos-gems-v:/data cosmos-gems

if "%1" == "dev" (
  docker volume create cosmos-elasticsearch-v
  docker container rm cosmos-elasticsearch
  docker pull amazon/opendistro-for-elasticsearch:1.12.0
  docker build -f elasticsearch\Dockerfile -t cosmos-elasticsearch elasticsearch
  docker run --network cosmos -p 127.0.0.1:9200:9200 -d --name cosmos-elasticsearch -v cosmos-elasticsearch-v:/usr/share/elasticsearch/data -e "bootstrap.memory_lock=true" --ulimit memlock=-1:-1 --env discovery.type="single-node" --env ES_JAVA_OPTS="-Xms1g -Xmx1g" --env MALLOC_ARENA_MAX=4  cosmos-elasticsearch

  docker container rm cosmos-kibana
  docker pull amazon/opendistro-for-elasticsearch-kibana:1.12.0
  docker build -f kibana\Dockerfile -t cosmos-kibana kibana
  docker run --network cosmos -p 127.0.0.1:5601:5601 -d --name cosmos-kibana --env ELASTICSEARCH_HOSTS=http://cosmos-elasticsearch:9200 cosmos-kibana
  REM Kibana at http://localhost:5601/

  docker container rm cosmos-prometheus
  docker pull prom/prometheus:v2.24.1
  docker build -f prometheus\Dockerfile -t cosmos-prometheus prometheus
  docker run --network cosmos -p 127.0.0.1:9090:9090 -d --name cosmos-prometheus cosmos-prometheus
  REM Prometheus at http://localhost:9090/

  docker volume create cosmos-grafana-v
  docker container rm cosmos-grafana
  docker build -f grafana/Dockerfile -t cosmos-grafana grafana
  docker run --network cosmos -p 0.0.0.0:3000:3000 -d --name cosmos-grafana -v cosmos-grafana-v:/var/lib/grafana cosmos-grafana
  REM Grafana http://localhost:3000/

  docker container rm cosmos-fluentd
  docker build -f fluentd\Dockerfile -t cosmos-fluentd fluentd
  docker run --network cosmos -p 127.0.0.1:24224:24224 -p 127.0.0.1:24224:24224/udp -d --name cosmos-fluentd cosmos-fluentd
  timeout 30 >nul
  curl -X POST http://localhost:5601/api/saved_objects/_import -H "kbn-xsrf:true" --form file=@kibana\export.ndjson -w "\n"

  docker container rm cosmos-aggregator
  docker build -f aggregator/Dockerfile -t cosmos-aggregator aggregator
  docker run --network cosmos -p 127.0.0.1:3113:3113 -d --log-driver=fluentd --log-opt fluentd-address=127.0.0.1:24224 --log-opt tag=aggregator.log --log-opt fluentd-async-connect=true --log-opt fluentd-sub-second-precision=true --name cosmos-aggregator cosmos-aggregator
)

docker volume create cosmos-redis-v
docker container rm cosmos-redis
docker run --network cosmos -p 127.0.0.1:6379:6379 -d --name cosmos-redis -v cosmos-redis-v:/data redis:6.0.6 redis-server --appendonly yes

docker volume create cosmos-minio-v
docker container rm cosmos-minio
docker run --network cosmos -p 127.0.0.1:9000:9000 -d --name cosmos-minio -v cosmos-minio-v:/data minio/minio:RELEASE.2020-08-25T00-21-20Z server /data
timeout 30 >nul

docker container rm cosmos-cmd-tlm-api
docker build -f cmd_tlm_api\Dockerfile -t cosmos-cmd-tlm-api cmd_tlm_api
docker run --network cosmos -p 127.0.0.1:7777:7777 -d --name cosmos-cmd-tlm-api --env NO_FLUENTD=1 cosmos-cmd-tlm-api

docker container rm cosmos-script-runner-api
docker build -f script_runner_api\Dockerfile -t cosmos-script-runner-api script_runner_api
docker run --network cosmos -p 127.0.0.1:3001:3001 -d --name cosmos-script-runner-api --env NO_FLUENTD=1 cosmos-script-runner-api

docker container rm cosmos-frontend
docker build -f frontend\Dockerfile -t cosmos-frontend frontend
docker run --network cosmos -p 127.0.0.1:8080:80 -d --name cosmos-frontend --env NO_FLUENTD=1 cosmos-frontend

docker container rm cosmos-operator
docker build -f operator\Dockerfile -t cosmos-operator operator
docker run --network cosmos -d -p 7779:7779 -d --name cosmos-operator --env NO_FLUENTD=1 cosmos-operator

docker build -f init\Dockerfile -t cosmos-init init
<<<<<<< HEAD
docker run --network cosmos --name cosmos-init --rm cosmos-init
=======
docker container rm cosmos-init
docker run --network cosmos --name cosmos-init --rm --env NO_FLUENTD=1 cosmos-init
>>>>>>> 5da399b7

REM "If everything is working you should be able to access Cosmos at http://localhost:8080/"<|MERGE_RESOLUTION|>--- conflicted
+++ resolved
@@ -77,11 +77,6 @@
 docker run --network cosmos -d -p 7779:7779 -d --name cosmos-operator --env NO_FLUENTD=1 cosmos-operator
 
 docker build -f init\Dockerfile -t cosmos-init init
-<<<<<<< HEAD
-docker run --network cosmos --name cosmos-init --rm cosmos-init
-=======
-docker container rm cosmos-init
 docker run --network cosmos --name cosmos-init --rm --env NO_FLUENTD=1 cosmos-init
->>>>>>> 5da399b7
 
 REM "If everything is working you should be able to access Cosmos at http://localhost:8080/"