--- conflicted
+++ resolved
@@ -66,15 +66,10 @@
                 </v-list-item-icon>
                 <v-list-item-title
                   v-if="!option.radio && !option.checkbox"
-<<<<<<< HEAD
                   :style="
                     'cursor: pointer;' + (option.disabled ? 'opacity: 0.2' : '')
                   "
                   :disabled="option.disabled"
-                  >{{ option.label }}</v-list-item-title
-=======
-                  style="cursor: pointer"
->>>>>>> e1b2834d
                 >
                   {{ option.label }}
                 </v-list-item-title>
