# Developing COSMOS Frontend Applications

NOTE: All commands are assumed to be executed from this (frontend) directory

1.  Ensure lerna and webpack are installed

        frontend> npm i -g lerna webpack

1.  Bootstrap the frontend with lerna

        frontend> lerna bootstrap --hoist

1.  Start cosmos

        frontend> cd ..
        COSMOS> cosmos_control.bat start

1.  Serve a local COSMOS application (CmdTlmServer, ScriptRunner, etc)

        frontend> cd packages/cosmosc2-tool-scriptrunner
        cosmosc2-tool-scriptrunner> npm run serve

1.  Set the single SPA override for the application

    Visit localhost:2900 and Right-click 'Inspect'<br>
    In the console paste:

        localStorage.setItem('devtools', true)

    Refresh and you should see {...} in the bottom right<br>
    Click the Default button next to the application (@cosmosc2/tool-scriptrunner)<br>
    Paste in the development path which is dependent on the port returned by the local npm run serve and the tool name (scriptrunner)

        http://localhost:2914/tools/scriptrunner/js/app.js

# Developing COSMOS Base Application

1.  Run a development version of traefik

        frontend> cd ../traefik
        traefik> docker stop cosmos-traefik
        traefik> docker build -f Dockerfile-dev-base -t cosmos-traefik-dev-base .
        traefik> docker run --network=cosmos -p 2900:80 -it --rm cosmos-traefik-dev-base

1.  Serve a local base application (App, Auth, AppBar, AppFooter, etc)

        frontend> cd cosmosc2-tool-base
        cosmosc2-tool-base> npm run serve

# API development

1.  Run a development version of traefik

        frontend> cd ../traefik
        traefik> docker stop cosmos-traefik
        traefik> docker build -f Dockerfile-dev -t cosmos-traefik-dev .
        traefik> docker run --network=cosmos -p 2900:80 -it --rm cosmos-traefik-dev

1.  Run a local copy of the API server

<<<<<<< HEAD
        frontend> cd ../cmd_tlm_api
        cmd_tlm_api> docker stop cosmos-cmd-tlm-api
        cmd_tlm_api> rails s
=======
        cosmos-frontend-init> cd ../cosmos-cmd-tlm-api
        cosmos-cmd-tlm-api> rails s
>>>>>>> 7d024a4f
<|MERGE_RESOLUTION|>--- conflicted
+++ resolved
@@ -58,11 +58,6 @@
 
 1.  Run a local copy of the API server
 
-<<<<<<< HEAD
-        frontend> cd ../cmd_tlm_api
-        cmd_tlm_api> docker stop cosmos-cmd-tlm-api
-        cmd_tlm_api> rails s
-=======
         cosmos-frontend-init> cd ../cosmos-cmd-tlm-api
-        cosmos-cmd-tlm-api> rails s
->>>>>>> 7d024a4f
+        cosmos-cmd-tlm-api> docker stop cosmos-cmd-tlm-api
+        cosmos-cmd-tlm-api> rails s