<!--
# Copyright 2021 Ball Aerospace & Technologies Corp.
# All Rights Reserved.
#
# This program is free software; you can modify and/or redistribute it
# under the terms of the GNU Affero General Public License
# as published by the Free Software Foundation; version 3 with
# attribution addendums as found in the LICENSE.txt
#
# This program is distributed in the hope that it will be useful,
# but WITHOUT ANY WARRANTY; without even the implied warranty of
# MERCHANTABILITY or FITNESS FOR A PARTICULAR PURPOSE.  See the
# GNU Affero General Public License for more details.
#
# This program may also be used under the terms of a commercial or
# enterprise edition license of COSMOS if purchased from the
# copyright holder
-->

<template>
  <v-dialog v-model="show" width="600">
    <v-card>
      <form v-on:submit.prevent="success">

        <v-system-bar>
          <v-spacer />
          <span> {{title}} </span>
          <v-spacer />
        </v-system-bar>

        <v-card-text>
          <div class="pa-3">

            <v-row dense>
              <v-text-field
                @input="handleSearch"
                v-model="search"
                flat
                autofocus
                solo-inverted
                hide-details
                clearable
                label="Search"
                data-test="file-open-save-search"
              />
            </v-row>

            <v-row dense class="mt-2">
              <v-treeview
                v-model="tree"
                @update:active="activeFile"
                dense
                activatable
                return-object
                ref="tree"
                style="width: 100%"
                :items="items"
                :search="search"
                :open-on-click="type === 'open'"
              >
                <template v-slot:prepend="{ item, open }">
                  <v-icon v-if="!item.file">
                    {{ open ? 'mdi-folder-open' : 'mdi-folder' }}
                  </v-icon>
                  <v-icon v-else>
                    {{ 'mdi-language-ruby' }}
                  </v-icon>
                </template>
              </v-treeview>
            </v-row>

            <v-row class="my-2">
              <v-text-field
                v-model="selectedFile"
                hide-details
                label="Filename"
                data-test="filename"
                :disabled="type === 'open'"
              />
            </v-row>

            <v-row dense>
              <span class="my-2 red--text" v-show="error" v-text="error" />
            </v-row>

            <v-row class="mt-2">
              <v-btn
                @click.prevent="success"
                type="submit"
                color="success"
                data-test="file-open-save-submit-btn"
                :disabled="disableButtons || !!error"
              >
                {{ submit }}
              </v-btn>
              <v-spacer />
              <v-btn
                @click="show = false"
                color="primary"
                data-test="file-open-save-cancel-btn"
                :disabled="disableButtons"
              >
                Cancel
              </v-btn>
            </v-row>
          </div>
        </v-card-text>

      </form>
    </v-card>
  </v-dialog>

</template>

<script>
import Api from '../services/api'

export default {
  props: {
    type: {
      type: String,
      required: true,
      validator: function (value) {
        // The value must match one of these strings
        return ['open', 'save'].indexOf(value) !== -1
      },
    },
    inputFilename: String, // passed if this is a 'save' dialog
    value: Boolean, // value is the default prop when using v-model
  },
  data() {
    return {
      tree: [],
      items: [],
      id: 1,
      search: null,
      selectedFile: null,
      disableButtons: false,
    }
  },
  computed: {
    show: {
      get() {
        return this.value
      },
      set(value) {
        this.$emit('input', value) // input is the default event when using v-model
      },
    },
    title: function () {
      if (this.type === 'open') {
        return 'File Open'
      } else {
        return 'File Save As...'
      }
    },
    submit: function () {
      if (this.type === 'open') {
        return 'OPEN' 
      } else {
        return 'SAVE'
      }
    },
    error: function () {
      if (this.selectedFile === '' || this.selectedFile === null) {
        return 'No file seleted must select a file'
      }
      if (!this.selectedFile.match(/.*\/.*\/.*\..*/)) {
        return `${this.selectedFile} is not a valid path / filename.`
      }
      return null
    },
  },
  created() {
    Api.get('/script-api/scripts')
      .then((response) => {
        this.items = []
        this.id = 1
        for (let file of response.data) {
          this.filepath = file
          this.insertFile(this.items, 1, file)
          this.id++
        }
        if (this.inputFilename) {
          this.selectedFile = this.inputFilename
        }
      })
      .catch((error) => {
        this.$emit('error', `Failed to connect to Cosmos. ${error}`)
      })
  },
  methods: {
    clear: function () {
      this.show = false
      this.overwrite = false
      this.disableButtons = false
    },
    handleSearch: function (input) {
      if (input) {
        this.$refs.tree.updateAll(true)
      } else {
        this.$refs.tree.updateAll(false)
      }
    },
    activeFile: function (file) {
      if (file.length === 0) {
        this.selectedFile = null
      } else {
        this.selectedFile = file[0].path
      }
    },
    exists: function (root, name) {
      let found = false
      for (let item of root) {
        if (item.path === name) {
          return true
        }
        if (item.children) {
          found = found || this.exists(item.children, name)
        }
      }
      return found
    },
    success: function () {
      if (this.type === 'open') {
        this.openSuccess()
      } else {
        this.saveSuccess()
      }
    },
    openSuccess: function () {
      // Disable the buttons because the API call can take a bit
      this.disableButtons = true
      Api.get(`/script-api/scripts/${this.selectedFile}`)
        .then((response) => {
          const file = {
            name: this.selectedFile,
            contents: response.data.contents,
          }
          if (response.data.suites) {
<<<<<<< HEAD
            if (response.status == 200) {
              try {
                file['suites'] = JSON.parse(response.data.suites)
              } catch (e) {
                this.$emit('error', response.data.suites)
              }
            } else {
=======
            try {
              file['suites'] = JSON.parse(response.data.suites)
            } catch (e) {
>>>>>>> bffcdb71
              this.$emit('error', response.data.suites)
            }
          }
          this.$emit('file', file)
          this.clear()
        })
        .catch((error) => {
          this.$emit('error', `Failed to open ${this.selectedFile}. ${error}`)
          this.clear()
        })
    },
    saveSuccess: function () {
      const found = this.exists(this.items, this.selectedFile)
      if (found) {
        this.$dialog
          .confirm(`Are you sure you want to overwrite: ${this.selectedFile}`, {
            okText: 'Overwrite',
            cancelText: 'Cancel',
          })
          .then((dialog) => {
            this.$emit('filename', this.selectedFile)
            this.clear()
          })
      } else {
        this.$emit('filename', this.selectedFile)
        this.clear()
      }
    },
    insertFile: function (root, level, path) {
      var parts = path.split('/')
      // When there is only 1 part we're at the root so push the filename
      if (parts.length === 1) {
        root.push({
          id: this.id,
          name: parts[0],
          file: 'ruby',
          path: this.filepath,
        })
        this.id++
        return
      }
      // Look for the first part of the path
      const index = root.findIndex((item) => item.name === parts[0])
      if (index === -1) {
        // Name not found so push the item and add a children array
        root.push({
          id: this.id,
          name: parts[0],
          children: [],
          path: this.filepath.split('/').slice(0, level).join('/'),
        })
        this.id++
        this.insertFile(
          root[root.length - 1].children, // Start from the node we just added
          level + 1,
          parts.slice(1).join('/') // Strip the first part of the path
        )
      } else {
        // We already have something at this level so recursively
        // call the insertPart using the node we found and adjust the path
        this.insertFile(
          root[index].children,
          level + 1,
          parts.slice(1).join('/')
        )
      }
    },
  },
}
</script><|MERGE_RESOLUTION|>--- conflicted
+++ resolved
@@ -238,19 +238,9 @@
             contents: response.data.contents,
           }
           if (response.data.suites) {
-<<<<<<< HEAD
-            if (response.status == 200) {
-              try {
-                file['suites'] = JSON.parse(response.data.suites)
-              } catch (e) {
-                this.$emit('error', response.data.suites)
-              }
-            } else {
-=======
             try {
               file['suites'] = JSON.parse(response.data.suites)
             } catch (e) {
->>>>>>> bffcdb71
               this.$emit('error', response.data.suites)
             }
           }
