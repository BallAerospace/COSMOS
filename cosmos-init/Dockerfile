FROM ballaerospace/cosmosc2-ruby AS cosmos-mc

USER root

<<<<<<< HEAD
RUN apk --update add curl \
  && curl https://dl.min.io/client/mc/release/linux-amd64/mc -o /tmp/mc

USER ${USER_ID}:${GROUP_ID}

FROM ballaerospace/cosmosc2-base

USER root

COPY --from=cosmos-mc /tmp/mc /usr/bin/mc
RUN chmod +x /usr/bin/mc
=======
COPY ./mc_20210902 /usr/bin/mc
RUN chmod +x /usr/bin/mc 
>>>>>>> 707cd3a1

USER ${USER_ID}:${GROUP_ID}

COPY --chown=${IMAGE_USER}:${IMAGE_GROUP} ./minio /cosmos/minio/
COPY --chown=${IMAGE_USER}:${IMAGE_GROUP} ./plugins /cosmos/plugins/
COPY --chown=${IMAGE_USER}:${IMAGE_GROUP} ./init.sh /cosmos/

CMD [ "/cosmos/init.sh" ]<|MERGE_RESOLUTION|>--- conflicted
+++ resolved
@@ -2,22 +2,8 @@
 
 USER root
 
-<<<<<<< HEAD
-RUN apk --update add curl \
-  && curl https://dl.min.io/client/mc/release/linux-amd64/mc -o /tmp/mc
-
-USER ${USER_ID}:${GROUP_ID}
-
-FROM ballaerospace/cosmosc2-base
-
-USER root
-
-COPY --from=cosmos-mc /tmp/mc /usr/bin/mc
+COPY ./mc_20210902 /usr/bin/mc
 RUN chmod +x /usr/bin/mc
-=======
-COPY ./mc_20210902 /usr/bin/mc
-RUN chmod +x /usr/bin/mc 
->>>>>>> 707cd3a1
 
 USER ${USER_ID}:${GROUP_ID}
 
