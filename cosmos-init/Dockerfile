--- conflicted
+++ resolved
@@ -94,11 +94,7 @@
 
 USER root
 
-<<<<<<< HEAD
-COPY ./mc_20210902 /usr/bin/mc
-=======
 COPY ./minio/mc_20210902 /usr/bin/mc
->>>>>>> ed9dba8a
 RUN chmod +x /usr/bin/mc
 
 USER ${USER_ID}:${GROUP_ID}
