# encoding: ascii-8bit

# Copyright 2021 Ball Aerospace & Technologies Corp.
# All Rights Reserved.
#
# This program is free software; you can modify and/or redistribute it
# under the terms of the GNU Affero General Public License
# as published by the Free Software Foundation; version 3 with
# attribution addendums as found in the LICENSE.txt
#
# This program is distributed in the hope that it will be useful,
# but WITHOUT ANY WARRANTY; without even the implied warranty of
# MERCHANTABILITY or FITNESS FOR A PARTICULAR PURPOSE.  See the
# GNU Affero General Public License for more details.
#
# This program may also be used under the terms of a commercial or
# enterprise edition license of COSMOS if purchased from the
# copyright holder

require 'cosmos/topics/topic'

module Cosmos
  class TelemetryDecomTopic < Topic
    def self.write_packet(packet, id: nil, scope:)
      # Need to build a JSON hash of the decommutated data
      # Support "downward typing"
      # everything base name is RAW (including DERIVED)
      # Request for WITH_UNITS, etc will look down until it finds something
      # If nothing - item does not exist - nil
      # __ as seperators ITEM1, ITEM1__C, ITEM1__F, ITEM1__U

<<<<<<< HEAD
      json_hash = {}
      packet.sorted_items.each do |item|
        json_hash[item.name] = packet.read_item(item, :RAW)
        json_hash["#{item.name}__C"] = packet.read_item(item, :CONVERTED) if item.read_conversion or item.states
        json_hash["#{item.name}__F"] = packet.read_item(item, :FORMATTED) if item.format_string
        json_hash["#{item.name}__U"] = packet.read_item(item, :WITH_UNITS) if item.units
        limits_state = item.limits.state
        json_hash["#{item.name}__L"] = limits_state if limits_state
      end

=======
      json_hash = self.build_json(packet)
>>>>>>> 4f366e64
      # Write to stream
      msg_hash = { time: packet.packet_time.to_nsec_from_epoch,
                   stored: packet.stored,
                   target_name: packet.target_name,
                   packet_name: packet.packet_name,
                   received_count: packet.received_count,
                   json_data: JSON.generate(json_hash.as_json) }

      Store.write_topic("#{scope}__DECOM__{#{packet.target_name}}__#{packet.packet_name}", msg_hash, id)
      # Also update the current value table with the latest decommutated data
      CvtModel.set(json_hash, target_name: packet.target_name, packet_name: packet.packet_name, scope: scope)
    end

    def self.build_json(packet)
      json_hash = {}
      packet.sorted_items.each do |item|
        json_hash[item.name] = packet.read_item(item, :RAW)
        json_hash[item.name + "__C"] = packet.read_item(item, :CONVERTED) if item.read_conversion or item.states
        json_hash[item.name + "__F"] = packet.read_item(item, :FORMATTED) if item.format_string
        json_hash[item.name + "__U"] = packet.read_item(item, :WITH_UNITS) if item.units
        limits_state = item.limits.state
        json_hash[item.name + "__L"] = limits_state if limits_state
      end
      json_hash
    end
  end
end<|MERGE_RESOLUTION|>--- conflicted
+++ resolved
@@ -29,20 +29,7 @@
       # If nothing - item does not exist - nil
       # __ as seperators ITEM1, ITEM1__C, ITEM1__F, ITEM1__U
 
-<<<<<<< HEAD
-      json_hash = {}
-      packet.sorted_items.each do |item|
-        json_hash[item.name] = packet.read_item(item, :RAW)
-        json_hash["#{item.name}__C"] = packet.read_item(item, :CONVERTED) if item.read_conversion or item.states
-        json_hash["#{item.name}__F"] = packet.read_item(item, :FORMATTED) if item.format_string
-        json_hash["#{item.name}__U"] = packet.read_item(item, :WITH_UNITS) if item.units
-        limits_state = item.limits.state
-        json_hash["#{item.name}__L"] = limits_state if limits_state
-      end
-
-=======
       json_hash = self.build_json(packet)
->>>>>>> 4f366e64
       # Write to stream
       msg_hash = { time: packet.packet_time.to_nsec_from_epoch,
                    stored: packet.stored,
@@ -60,11 +47,11 @@
       json_hash = {}
       packet.sorted_items.each do |item|
         json_hash[item.name] = packet.read_item(item, :RAW)
-        json_hash[item.name + "__C"] = packet.read_item(item, :CONVERTED) if item.read_conversion or item.states
-        json_hash[item.name + "__F"] = packet.read_item(item, :FORMATTED) if item.format_string
-        json_hash[item.name + "__U"] = packet.read_item(item, :WITH_UNITS) if item.units
+        json_hash["#{item.name}__C"] = packet.read_item(item, :CONVERTED) if item.read_conversion or item.states
+        json_hash["#{item.name}__F"] = packet.read_item(item, :FORMATTED) if item.format_string
+        json_hash["#{item.name}__U"] = packet.read_item(item, :WITH_UNITS) if item.units
         limits_state = item.limits.state
-        json_hash[item.name + "__L"] = limits_state if limits_state
+        json_hash["#{item.name}__L"] = limits_state if limits_state
       end
       json_hash
     end
