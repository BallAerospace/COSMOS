# encoding: ascii-8bit

# Copyright 2021 Ball Aerospace & Technologies Corp.
# All Rights Reserved.
#
# This program is free software; you can modify and/or redistribute it
# under the terms of the GNU Affero General Public License
# as published by the Free Software Foundation; version 3 with
# attribution addendums as found in the LICENSE.txt
#
# This program is distributed in the hope that it will be useful,
# but WITHOUT ANY WARRANTY; without even the implied warranty of
# MERCHANTABILITY or FITNESS FOR A PARTICULAR PURPOSE.  See the
# GNU Affero General Public License for more details.
#
# This program may also be used under the terms of a commercial or
# enterprise edition license of COSMOS if purchased from the
# copyright holder

require 'cosmos/models/model'
require 'cosmos/models/cvt_model'
require 'cosmos/models/microservice_model'
require 'cosmos/topics/limits_event_topic'
require 'cosmos/system'
require 'cosmos/utilities/s3'
require 'cosmos/utilities/zip'
require 'fileutils'
require 'tmpdir'

module Cosmos
  # Manages the target in Redis. It stores the target itself under the
  # <SCOPE>__cosmos_targets key under the target name field. All the command packets
  # in the target are stored under the <SCOPE>__cosmoscmd__<TARGET NAME> key and the
  # telemetry under the <SCOPE>__cosmostlm__<TARGET NAME> key. Any new limits sets
  # are merged into the <SCOPE>__limits_sets key as fields. Any new limits groups are
  # created under <SCOPE>__limits_groups with field name. These Redis key/fields are
  # all removed when the undeploy method is called.
  class TargetModel < Model
    PRIMARY_KEY = 'cosmos_targets'
    VALID_TYPES = %i(CMD TLM)

    attr_accessor :folder_name
    attr_accessor :requires
    attr_accessor :ignored_parameters
    attr_accessor :ignored_items
    attr_accessor :limits_groups
    attr_accessor :cmd_tlm_files
    attr_accessor :cmd_unique_id_mode
    attr_accessor :tlm_unique_id_mode
    attr_accessor :id
    attr_accessor :cmd_log_cycle_time
    attr_accessor :cmd_log_cycle_size
    attr_accessor :cmd_decom_log_cycle_time
    attr_accessor :cmd_decom_log_cycle_size
    attr_accessor :tlm_log_cycle_time
    attr_accessor :tlm_log_cycle_size
    attr_accessor :tlm_decom_log_cycle_time
    attr_accessor :tlm_decom_log_cycle_size

    # NOTE: The following three class methods are used by the ModelController
    # and are reimplemented to enable various Model class methods to work
    def self.get(name:, scope:)
      super("#{scope}__#{PRIMARY_KEY}", name: name)
    end

    def self.names(scope:)
      super("#{scope}__#{PRIMARY_KEY}")
    end

    def self.all(scope:)
      super("#{scope}__#{PRIMARY_KEY}")
    end

    # @return [Hash] Packet hash or raises an exception
    def self.packet(target_name, packet_name, type: :TLM, scope:)
      raise "Unknown type #{type} for #{target_name} #{packet_name}" unless VALID_TYPES.include?(type)

      # Assume it exists and just try to get it to avoid an extra call to Store.exist?
      json = Store.hget("#{scope}__cosmos#{type.to_s.downcase}__#{target_name}", packet_name)
      raise "Packet '#{target_name} #{packet_name}' does not exist" if json.nil?

      JSON.parse(json)
    end

    # @return [Array>Hash>] All packet hashes under the target_name
    def self.packets(target_name, type: :TLM, scope:)
      raise "Unknown type #{type} for #{target_name}" unless VALID_TYPES.include?(type)
      raise "Target '#{target_name}' does not exist" unless get(name: target_name, scope: scope)

      result = []
      packets = Store.hgetall("#{scope}__cosmos#{type.to_s.downcase}__#{target_name}")
      packets.sort.each do |packet_name, packet_json|
        result << JSON.parse(packet_json)
      end
      result
    end

    def self.set_packet(target_name, packet_name, packet, type: :TLM, scope:)
      raise "Unknown type #{type} for #{target_name} #{packet_name}" unless VALID_TYPES.include?(type)

      Store.hset("#{scope}__cosmostlm__#{target_name}", packet_name, JSON.generate(packet.as_json))
    end

    # @return [Hash] Item hash or raises an exception
    def self.packet_item(target_name, packet_name, item_name, type: :TLM, scope:)
      packet = packet(target_name, packet_name, type: type, scope: scope)
      item = packet['items'].find { |item| item['name'] == item_name.to_s }
      raise "Item '#{packet['target_name']} #{packet['packet_name']} #{item_name}' does not exist" unless item

      item
    end

    # @return [Array<Hash>] Item hash array or raises an exception
    def self.packet_items(target_name, packet_name, items, type: :TLM, scope:)
      packet = packet(target_name, packet_name, type: type, scope: scope)
      found = packet['items'].find_all { |item| items.map(&:to_s).include?(item['name']) }
      if found.length != items.length # we didn't find them all
        found_items = found.collect { |item| item['name'] }
        not_found = []
        (items - found_items).each do |item|
          not_found << "'#{target_name} #{packet_name} #{item}'"
        end
        # 'does not exist' not gramatically correct but we use it in every other exception
        raise "Item(s) #{not_found.join(', ')} does not exist"
      end
      found
    end

    # @return [Hash{String => Array<Array<String, String, String>>}]
    def self.limits_groups(scope:)
      groups = Store.hgetall("#{scope}__limits_groups")
      if groups
        groups.map { |group, items| [group, JSON.parse(items)] }.to_h
      else
        {}
      end
    end

    # Called by the PluginModel to allow this class to validate it's top-level keyword: "TARGET"
    def self.handle_config(parser, keyword, parameters, plugin: nil, scope:)
      case keyword
      when 'TARGET'
        usage = "#{keyword} <TARGET FOLDER NAME> <TARGET NAME>"
        parser.verify_num_parameters(2, 2, usage)
        return self.new(name: parameters[1].to_s.upcase, folder_name: parameters[0].to_s.upcase, plugin: plugin, scope: scope)
      else
        raise ConfigParser::Error.new(parser, "Unknown keyword and parameters for Target: #{keyword} #{parameters.join(" ")}")
      end
    end

    def initialize(
      name:,
      folder_name: nil,
      requires: [],
      ignored_parameters: [],
      ignored_items: [],
      limits_groups: [],
      cmd_tlm_files: [],
      cmd_unique_id_mode: false,
      tlm_unique_id_mode: false,
      id: nil,
      updated_at: nil,
      plugin: nil,
      cmd_log_cycle_time: 600,
      cmd_log_cycle_size: 50_000_000,
      cmd_decom_log_cycle_time: 600,
      cmd_decom_log_cycle_size: 50_000_000,
      tlm_log_cycle_time: 600,
      tlm_log_cycle_size: 50_000_000,
      tlm_decom_log_cycle_time: 600,
      tlm_decom_log_cycle_size: 50_000_000,
      scope:
    )
      super("#{scope}__#{PRIMARY_KEY}", name: name, plugin: plugin, updated_at: updated_at,
        cmd_log_cycle_time: cmd_log_cycle_time, cmd_log_cycle_size: cmd_log_cycle_size,
        cmd_decom_log_cycle_time: cmd_decom_log_cycle_time, cmd_decom_log_cycle_size: cmd_decom_log_cycle_size,
        tlm_log_cycle_time: tlm_log_cycle_time, tlm_log_cycle_size: tlm_log_cycle_size,
        tlm_decom_log_cycle_time: tlm_decom_log_cycle_time, tlm_decom_log_cycle_size: tlm_decom_log_cycle_size,
        scope: scope)
      @folder_name = folder_name
      @requires = requires
      @ignored_parameters = ignored_parameters
      @ignored_items = ignored_items
      @limits_groups = limits_groups
      @cmd_tlm_files = cmd_tlm_files
      @cmd_unique_id_mode = cmd_unique_id_mode
      @tlm_unique_id_mode = tlm_unique_id_mode
      @id = id
      @cmd_log_cycle_time = cmd_log_cycle_time
      @cmd_log_cycle_size = cmd_log_cycle_size
      @cmd_decom_log_cycle_time = cmd_decom_log_cycle_time
      @cmd_decom_log_cycle_size = cmd_decom_log_cycle_size
      @tlm_log_cycle_time = tlm_log_cycle_time
      @tlm_log_cycle_size = tlm_log_cycle_size
      @tlm_decom_log_cycle_time = tlm_decom_log_cycle_time
      @tlm_decom_log_cycle_size = tlm_decom_log_cycle_size
    end

    def as_json
      {
        'name' => @name,
        'folder_name' => @folder_name,
        'requires' => @requires,
        'ignored_parameters' => @ignored_parameters,
        'ignored_items' => @ignored_items,
        'limits_groups' => @limits_groups,
        'cmd_tlm_files' => @cmd_tlm_files,
        'cmd_unique_id_mode' => cmd_unique_id_mode,
        'tlm_unique_id_mode' => @tlm_unique_id_mode,
        'id' => @id,
        'updated_at' => @updated_at,
        'plugin' => @plugin,
        'cmd_log_cycle_time' => @cmd_log_cycle_time,
        'cmd_log_cycle_size' => @cmd_log_cycle_size,
        'cmd_decom_log_cycle_time' => @cmd_decom_log_cycle_time,
        'cmd_decom_log_cycle_size' => @cmd_decom_log_cycle_size,
        'tlm_log_cycle_time' => @tlm_log_cycle_time,
        'tlm_log_cycle_size' => @tlm_log_cycle_size,
        'tlm_decom_log_cycle_time' => @tlm_decom_log_cycle_time,
        'tlm_decom_log_cycle_size' => @tlm_decom_log_cycle_size,
      }
    end

    def as_config
      "TARGET #{@folder_name} #{@name}\n"
    end

    # Handles Target specific configuration keywords
    def handle_config(parser, keyword, parameters)
      case keyword
      when 'CMD_LOG_CYCLE_TIME'
        parser.verify_num_parameters(1, 1, "#{keyword} <Maximum time between files in seconds>")
        @cmd_log_cycle_time = parameters[0].to_i
      when 'CMD_LOG_CYCLE_SIZE'
        parser.verify_num_parameters(1, 1, "#{keyword} <Maximum file size in bytes>")
        @cmd_log_cycle_size = parameters[0].to_i
      when 'CMD_DECOM_LOG_CYCLE_TIME'
        parser.verify_num_parameters(1, 1, "#{keyword} <Maximum time between files in seconds>")
        @cmd_decom_log_cycle_time = parameters[0].to_i
      when 'CMD_DECOM_LOG_CYCLE_SIZE'
        parser.verify_num_parameters(1, 1, "#{keyword} <Maximum file size in bytes>")
        @cmd_decom_log_cycle_size = parameters[0].to_i
      when 'TLM_LOG_CYCLE_TIME'
        parser.verify_num_parameters(1, 1, "#{keyword} <Maximum time between files in seconds>")
        @tlm_log_cycle_time = parameters[0].to_i
      when 'TLM_LOG_CYCLE_SIZE'
        parser.verify_num_parameters(1, 1, "#{keyword} <Maximum file size in bytes>")
        @tlm_log_cycle_size = parameters[0].to_i
      when 'TLM_DECOM_LOG_CYCLE_TIME'
        parser.verify_num_parameters(1, 1, "#{keyword} <Maximum time between files in seconds>")
        @tlm_decom_log_cycle_time = parameters[0].to_i
      when 'TLM_DECOM_LOG_CYCLE_SIZE'
        parser.verify_num_parameters(1, 1, "#{keyword} <Maximum file size in bytes>")
        @tlm_decom_log_cycle_size = parameters[0].to_i
      else
        raise ConfigParser::Error.new(parser, "Unknown keyword and parameters for Target: #{keyword} #{parameters.join(" ")}")
      end
      return nil
    end

    def deploy(gem_path, variables)
      rubys3_client = Aws::S3::Client.new
      variables["target_name"] = @name
      start_path = "/targets/#{@folder_name}/"
      temp_dir = Dir.mktmpdir
      found = false
      begin
        target_path = gem_path + start_path + "**/*"
        Dir.glob(target_path) do |filename|
          next if filename == '.' or filename == '..' or File.directory?(filename)

          path = filename.split(gem_path)[-1]
          target_folder_path = path.split(start_path)[-1]
          key = "#{@scope}/targets/#{@name}/#{target_folder_path}"

          # Load target files
          @filename = filename # For render
          data = File.read(filename, mode: "rb")
          begin
            data = ERB.new(data).result(binding.set_variables(variables)) if data.is_printable? and File.basename(filename)[0] != '_'
          rescue => error
            raise "ERB error parsing: #{filename}: #{error.formatted}"
          end
          local_path = File.join(temp_dir, @name, target_folder_path)
          FileUtils.mkdir_p(File.dirname(local_path))
          File.open(local_path, 'wb') { |file| file.write(data) }
          found = true
          rubys3_client.put_object(bucket: 'config', key: key, body: data)
        end
        raise "No target files found at #{target_path}" unless found

        target_folder = File.join(temp_dir, @name)
        build_target_archive(rubys3_client, temp_dir, target_folder)
        system = update_store(temp_dir)
        deploy_microservices(gem_path, variables, system)
      ensure
        FileUtils.remove_entry(temp_dir) if temp_dir and File.exist?(temp_dir)
      end
    end

    def undeploy
      rubys3_client = Aws::S3::Client.new
      prefix = "#{@scope}/targets/#{@name}/"
      rubys3_client.list_objects(bucket: 'config', prefix: prefix).contents.each do |object|
        rubys3_client.delete_object(bucket: 'config', key: object.key)
      end

      self.class.get_model(name: @name, scope: @scope).limits_groups.each do |group|
        Store.hdel("#{@scope}__limits_groups", group)
      end
      self.class.packets(@name, type: :CMD, scope: @scope).each do |packet|
        Store.del("#{@scope}__COMMAND__{#{@name}}__#{packet['packet_name']}")
        Store.del("#{@scope}__DECOMCMD__{#{@name}}__#{packet['packet_name']}")
      end
      self.class.packets(@name, scope: @scope).each do |packet|
        Store.del("#{@scope}__TELEMETRY__{#{@name}}__#{packet['packet_name']}")
        Store.del("#{@scope}__DECOM__{#{@name}}__#{packet['packet_name']}")
        LimitsEventTopic.delete(@name, packet['packet_name'], scope: @scope)
      end
      Store.del("#{@scope}__cosmostlm__#{@name}")
      Store.del("#{@scope}__cosmoscmd__#{@name}")

<<<<<<< HEAD
      microservices = [
        "#{@scope}__DECOM__#{@name}",
        "#{@scope}__COMMANDLOG__#{@name}",
        "#{@scope}__DECOMCMDLOG__#{@name}",
        "#{@scope}__PACKETLOG__#{@name}",
        "#{@scope}__DECOMLOG__#{@name}",
      ]
      for microservice in microservices do
        model = MicroserviceModel.get_model(name: microservice, scope: @scope)
        model.destroy if model
      end
=======
      model = MicroserviceModel.get_model(name: "#{@scope}__DECOM__#{@name}", scope: @scope)
      model.destroy if model
      model = MicroserviceModel.get_model(name: "#{@scope}__COMMANDLOG__#{@name}", scope: @scope)
      model.destroy if model
      model = MicroserviceModel.get_model(name: "#{@scope}__DECOMCMDLOG__#{@name}", scope: @scope)
      model.destroy if model
      model = MicroserviceModel.get_model(name: "#{@scope}__PACKETLOG__#{@name}", scope: @scope)
      model.destroy if model
      model = MicroserviceModel.get_model(name: "#{@scope}__DECOMLOG__#{@name}", scope: @scope)
      model.destroy if model
      model = MicroserviceModel.get_model(name: "#{@scope}__REDUCER__#{@name}", scope: @scope)
      model.destroy if model
>>>>>>> 4f366e64
    end

    ##################################################
    # The following methods are implementation details
    ##################################################

    # Called by the ERB template to render a partial
    def render(template_name, options = {})
      raise Error.new(self, "Partial name '#{template_name}' must begin with an underscore.") if File.basename(template_name)[0] != '_'

      b = binding
      b.local_variable_set(:target_name, @name)
      if options[:locals]
        options[:locals].each { |key, value| b.local_variable_set(key, value) }
      end

      # Assume the file is there. If not we raise a pretty obvious error
      if File.expand_path(template_name) == template_name # absolute path
        path = template_name
      else # relative to the current @filename
        path = File.join(File.dirname(@filename), template_name)
      end

      begin
        return ERB.new(File.read(path)).result(b)
      rescue => error
        raise "ERB error parsing: #{path}: #{error.formatted}"
      end
    end

    def build_target_archive(rubys3_client, temp_dir, target_folder)
      target_files = []
      Find.find(target_folder) { |file| target_files << file }
      target_files.sort!
      hash = Cosmos.hash_files(target_files, nil, 'SHA256').hexdigest
      File.open(File.join(target_folder, 'target_id.txt'), 'wb') { |file| file.write(hash) }
      key = "#{@scope}/targets/#{@name}/target_id.txt"
      rubys3_client.put_object(bucket: 'config', key: key, body: hash)

      # Create target archive zip file
      prefix = File.dirname(target_folder) + '/'
      output_file = File.join(temp_dir, @name + '_' + hash + '.zip')
      Zip.continue_on_exists_proc = true
      Zip::File.open(output_file, Zip::File::CREATE) do |zipfile|
        target_files.each do |target_file|
          zip_file_path = target_file.delete_prefix(prefix)
          if File.directory?(target_file)
            zipfile.mkdir(zip_file_path)
          else
            zipfile.add(zip_file_path, target_file)
          end
        end
      end

      # Write Target Archive to S3 Bucket
      File.open(output_file, 'rb') do |file|
        s3_key = key = "#{@scope}/target_archives/#{@name}/#{@name}_current.zip"
        rubys3_client.put_object(bucket: 'config', key: s3_key, body: file)
      end
      File.open(output_file, 'rb') do |file|
        s3_key = key = "#{@scope}/target_archives/#{@name}/#{@name}_#{hash}.zip"
        rubys3_client.put_object(bucket: 'config', key: s3_key, body: file)
      end
    end

    def update_store(temp_dir)
      # Build a System for just this target
      system = System.new([@name], temp_dir)
      target = system.targets[@name]

      # Add in the information from the target and update
      @requires = target.requires
      @ignored_parameters = target.ignored_parameters
      @ignored_items = target.ignored_items
      @cmd_tlm_files = target.cmd_tlm_files
      @cmd_unique_id_mode = target.cmd_unique_id_mode
      @tlm_unique_id_mode = target.tlm_unique_id_mode
      @id = target.id
      @limits_groups = system.limits.groups.keys
      update()

      # Store Packet Definitions
      system.telemetry.all.each do |target_name, packets|
        Store.del("#{@scope}__cosmostlm__#{target_name}")
        packets.each do |packet_name, packet|
          Logger.info "Configuring tlm packet: #{target_name} #{packet_name}"
          Store.hset("#{@scope}__cosmostlm__#{target_name}", packet_name, JSON.generate(packet.as_json))
          json_hash = Hash.new
          packet.sorted_items.each do |item|
            json_hash[item.name] = nil
          end
          CvtModel.set(json_hash, target_name: packet.target_name, packet_name: packet.packet_name, scope: @scope)
        end
      end
      system.commands.all.each do |target_name, packets|
        Store.del("#{@scope}__cosmoscmd__#{target_name}")
        packets.each do |packet_name, packet|
          Logger.info "Configuring cmd packet: #{target_name} #{packet_name}"
          Store.hset("#{@scope}__cosmoscmd__#{target_name}", packet_name, JSON.generate(packet.as_json))
        end
      end
      # Store Limits Groups
      system.limits.groups.each do |group, items|
        Store.hset("#{@scope}__limits_groups", group, JSON.generate(items))
      end
      # Merge in Limits Sets
      sets = Store.hgetall("#{@scope}__limits_sets")
      sets ||= {}
      system.limits.sets.each do |set|
        sets[set.to_s] = "false" unless sets.key?(set.to_s)
      end
      Store.hmset("#{@scope}__limits_sets", *sets)

      return system
    end

    def deploy_microservices(gem_path, variables, system)
      command_topic_list = []
      decom_command_topic_list = []
      packet_topic_list = []
      decom_topic_list = []
      begin
        system.commands.packets(@name).each do |packet_name, packet|
          command_topic_list << "#{@scope}__COMMAND__{#{@name}}__#{packet_name}"
          decom_command_topic_list << "#{@scope}__DECOMCMD__{#{@name}}__#{packet_name}"
        end
      rescue
        # No command packets for this target
      end
      begin
        system.telemetry.packets(@name).each do |packet_name, packet|
          packet_topic_list << "#{@scope}__TELEMETRY__{#{@name}}__#{packet_name}"
          decom_topic_list  << "#{@scope}__DECOM__{#{@name}}__#{packet_name}"
        end
      rescue
        # No telemetry packets for this target
      end
      # It's ok to call this with an empty array
      Store.initialize_streams(command_topic_list)
      Store.initialize_streams(decom_command_topic_list)
      # Might as well return if there are no packets
      return unless packet_topic_list.length > 0

      Store.initialize_streams(packet_topic_list)
      Store.initialize_streams(decom_topic_list)

      # Decommutation Microservice
      microservice_name = "#{@scope}__DECOM__#{@name}"
      microservice = MicroserviceModel.new(
        name: microservice_name,
        folder_name: @folder_name,
        cmd: ["ruby", "decom_microservice.rb", microservice_name],
        work_dir: '/cosmos/lib/cosmos/microservices',
        topics: packet_topic_list,
        target_names: [@name],
        plugin: plugin,
        scope: @scope
      )
      microservice.create
      microservice.deploy(gem_path, variables)
      Logger.info "Configured microservice #{microservice_name}"

      # Reducer Microservice
      microservice_name = "#{@scope}__REDUCER__#{@name}"
      microservice = MicroserviceModel.new(
        name: microservice_name,
        folder_name: @folder_name,
        cmd: ["ruby", "reducer_microservice.rb", microservice_name],
        work_dir: '/cosmos/lib/cosmos/microservices',
        topics: decom_topic_list,
        plugin: plugin,
        scope: @scope
      )
      microservice.create
      microservice.deploy(gem_path, variables)
      Logger.info "Configured microservice #{microservice_name}"

      # CommandLog Microservice
      microservice_name = "#{@scope}__COMMANDLOG__#{@name}"
      microservice = MicroserviceModel.new(
        name: microservice_name,
        folder_name: @folder_name,
        cmd: ["ruby", "log_microservice.rb", microservice_name],
        work_dir: '/cosmos/lib/cosmos/microservices',
        options: [
          ["RAW_OR_DECOM", "RAW"],
          ["CMD_OR_TLM", "CMD"],
          ["CYCLE_TIME", @cmd_log_cycle_time],
          ["CYCLE_SIZE", @cmd_log_cycle_size]
        ],
        topics: command_topic_list,
        target_names: [@name],
        plugin: plugin,
        scope: @scope
      )
      microservice.create
      microservice.deploy(gem_path, variables)
      Logger.info "Configured microservice #{microservice_name}"

      # DecomCmdLog Microservice
      microservice_name = "#{@scope}__DECOMCMDLOG__#{@name}"
      microservice = MicroserviceModel.new(
        name: microservice_name,
        folder_name: @folder_name,
        cmd: ["ruby", "log_microservice.rb", microservice_name],
        work_dir: '/cosmos/lib/cosmos/microservices',
        options: [
          ["RAW_OR_DECOM", "DECOM"],
          ["CMD_OR_TLM", "CMD"],
          ["CYCLE_TIME", @cmd_decom_log_cycle_time],
          ["CYCLE_SIZE", @cmd_decom_log_cycle_size]
        ],
        topics: decom_command_topic_list,
        target_names: [@name],
        plugin: plugin,
        scope: @scope
      )
      microservice.create
      microservice.deploy(gem_path, variables)
      Logger.info "Configured microservice #{microservice_name}"

      # PacketLog Microservice
      microservice_name = "#{@scope}__PACKETLOG__#{@name}"
      microservice = MicroserviceModel.new(
        name: microservice_name,
        folder_name: @folder_name,
        cmd: ["ruby", "log_microservice.rb", microservice_name],
        work_dir: '/cosmos/lib/cosmos/microservices',
        options: [
          ["RAW_OR_DECOM", "RAW"],
          ["CMD_OR_TLM", "TLM"],
          ["CYCLE_TIME", @tlm_log_cycle_time],
          ["CYCLE_SIZE", @tlm_log_cycle_size]
        ],
        topics: packet_topic_list,
        target_names: [@name],
        plugin: plugin,
        scope: @scope
      )
      microservice.create
      microservice.deploy(gem_path, variables)
      Logger.info "Configured microservice #{microservice_name}"

      # DecomLog Microservice
      microservice_name = "#{@scope}__DECOMLOG__#{@name}"
      microservice = MicroserviceModel.new(
        name: microservice_name,
        folder_name: @folder_name,
        cmd: ["ruby", "log_microservice.rb", microservice_name],
        work_dir: '/cosmos/lib/cosmos/microservices',
        options: [
          ["RAW_OR_DECOM", "DECOM"],
          ["CMD_OR_TLM", "TLM"],
          ["CYCLE_TIME", @tlm_decom_log_cycle_time],
          ["CYCLE_SIZE", @tlm_decom_log_cycle_size]
        ],
        topics: decom_topic_list,
        target_names: [@name],
        plugin: plugin,
        scope: @scope
      )
      microservice.create
      microservice.deploy(gem_path, variables)
      Logger.info "Configured microservice #{microservice_name}"
    end
  end
end<|MERGE_RESOLUTION|>--- conflicted
+++ resolved
@@ -320,32 +320,11 @@
       Store.del("#{@scope}__cosmostlm__#{@name}")
       Store.del("#{@scope}__cosmoscmd__#{@name}")
 
-<<<<<<< HEAD
-      microservices = [
-        "#{@scope}__DECOM__#{@name}",
-        "#{@scope}__COMMANDLOG__#{@name}",
-        "#{@scope}__DECOMCMDLOG__#{@name}",
-        "#{@scope}__PACKETLOG__#{@name}",
-        "#{@scope}__DECOMLOG__#{@name}",
-      ]
-      for microservice in microservices do
-        model = MicroserviceModel.get_model(name: microservice, scope: @scope)
+      # Note: these match the names of the services in deploy_microservices
+      %w(DECOM COMMANDLOG DECOMCMDLOG PACKETLOG DECOMLOG REDUCER).each do |type|
+        model = MicroserviceModel.get_model(name: "#{@scope}__#{type}__#{@name}", scope: @scope)
         model.destroy if model
       end
-=======
-      model = MicroserviceModel.get_model(name: "#{@scope}__DECOM__#{@name}", scope: @scope)
-      model.destroy if model
-      model = MicroserviceModel.get_model(name: "#{@scope}__COMMANDLOG__#{@name}", scope: @scope)
-      model.destroy if model
-      model = MicroserviceModel.get_model(name: "#{@scope}__DECOMCMDLOG__#{@name}", scope: @scope)
-      model.destroy if model
-      model = MicroserviceModel.get_model(name: "#{@scope}__PACKETLOG__#{@name}", scope: @scope)
-      model.destroy if model
-      model = MicroserviceModel.get_model(name: "#{@scope}__DECOMLOG__#{@name}", scope: @scope)
-      model.destroy if model
-      model = MicroserviceModel.get_model(name: "#{@scope}__REDUCER__#{@name}", scope: @scope)
-      model.destroy if model
->>>>>>> 4f366e64
     end
 
     ##################################################
