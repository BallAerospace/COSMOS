# encoding: ascii-8bit

# Copyright 2021 Ball Aerospace & Technologies Corp.
# All Rights Reserved.
#
# This program is free software; you can modify and/or redistribute it
# under the terms of the GNU Affero General Public License
# as published by the Free Software Foundation; version 3 with
# attribution addendums as found in the LICENSE.txt
#
# This program is distributed in the hope that it will be useful,
# but WITHOUT ANY WARRANTY; without even the implied warranty of
# MERCHANTABILITY or FITNESS FOR A PARTICULAR PURPOSE.  See the
# GNU Affero General Public License for more details.
#
# This program may also be used under the terms of a commercial or
# enterprise edition license of COSMOS if purchased from the
# copyright holder

require 'cosmos/models/target_model'
require 'cosmos/topics/command_topic'

module Cosmos
  module Api
    WHITELIST ||= []
    WHITELIST.concat([
      'cmd',
      'cmd_no_range_check',
      'cmd_no_hazardous_check',
      'cmd_no_checks',
      'cmd_raw',
      'cmd_raw_no_range_check',
      'cmd_raw_no_hazardous_check',
      'cmd_raw_no_checks',
      'send_raw',
      'get_all_commands',
      'get_command',
      'get_parameter',
      'get_cmd_buffer',
      'get_cmd_hazardous',
      'get_cmd_value',
      'get_cmd_time',
      'get_all_cmd_info',
      'get_cmd_cnt',
    ])

    # Send a command packet to a target.
    #
    # Accepts two different calling styles:
    #   cmd("TGT CMD with PARAM1 val, PARAM2 val")
    #   cmd('TGT','CMD','PARAM1'=>val,'PARAM2'=>val)
    #
    # Favor the first syntax where possible as it is more succinct.
    #
    # @param args [String|Array<String>] See the description for calling style
    # @return [Array<String, String, Hash>] target_name, command_name, parameters
    def cmd(*args, scope: $cosmos_scope, token: $cosmos_token, **kwargs)
      args << kwargs unless kwargs.empty?
      cmd_implementation(true, true, false, 'cmd', *args, scope: scope, token: token)
    end

    # Send a command packet to a target without performing any value range
    # checks on the parameters. Useful for testing to allow sending command
    # parameters outside the allowable range as defined in the configuration.
    #
    # Accepts two different calling styles:
    #   cmd_no_range_check("TGT CMD with PARAM1 val, PARAM2 val")
    #   cmd_no_range_check('TGT','CMD','PARAM1'=>val,'PARAM2'=>val)
    #
    # Favor the first syntax where possible as it is more succinct.
    #
    # @param (see #cmd)
    # @return (see #cmd)
    def cmd_no_range_check(*args, scope: $cosmos_scope, token: $cosmos_token, **kwargs)
      args << kwargs unless kwargs.empty?
      cmd_implementation(false, true, false, 'cmd_no_range_check', *args, scope: scope, token: token)
    end

    # Send a command packet to a target without performing any hazardous checks
    # both on the command itself and its parameters. Useful in scripts to
    # prevent popping up warnings to the user.
    #
    # Accepts two different calling styles:
    #   cmd_no_hazardous_check("TGT CMD with PARAM1 val, PARAM2 val")
    #   cmd_no_hazardous_check('TGT','CMD','PARAM1'=>val,'PARAM2'=>val)
    #
    # Favor the first syntax where possible as it is more succinct.
    #
    # @param (see #cmd)
    # @return (see #cmd)
    def cmd_no_hazardous_check(*args, scope: $cosmos_scope, token: $cosmos_token, **kwargs)
      args << kwargs unless kwargs.empty?
      cmd_implementation(true, false, false, 'cmd_no_hazardous_check', *args, scope: scope, token: token)
    end

    # Send a command packet to a target without performing any value range
    # checks or hazardous checks both on the command itself and its parameters.
    #
    # Accepts two different calling styles:
    #   cmd_no_checks("TGT CMD with PARAM1 val, PARAM2 val")
    #   cmd_no_checks('TGT','CMD','PARAM1'=>val,'PARAM2'=>val)
    #
    # Favor the first syntax where possible as it is more succinct.
    #
    # @param (see #cmd)
    # @return (see #cmd)
    def cmd_no_checks(*args, scope: $cosmos_scope, token: $cosmos_token, **kwargs)
      args << kwargs unless kwargs.empty?
      cmd_implementation(false, false, false, 'cmd_no_checks', *args, scope: scope, token: token)
    end

    # Send a command packet to a target without running conversions.
    #
    # Accepts two different calling styles:
    #   cmd_raw("TGT CMD with PARAM1 val, PARAM2 val")
    #   cmd_raw('TGT','CMD','PARAM1'=>val,'PARAM2'=>val)
    #
    # Favor the first syntax where possible as it is more succinct.
    #
    # @param args [String|Array<String>] See the description for calling style
    # @return [Array<String, String, Hash>] target_name, command_name, parameters
    def cmd_raw(*args, scope: $cosmos_scope, token: $cosmos_token, **kwargs)
      args << kwargs unless kwargs.empty?
      cmd_implementation(true, true, true, 'cmd_raw', *args, scope: scope, token: token)
    end

    # Send a command packet to a target without performing any value range
    # checks on the parameters or running conversions. Useful for testing to allow sending command
    # parameters outside the allowable range as defined in the configuration.
    #
    # Accepts two different calling styles:
    #   cmd_raw_no_range_check("TGT CMD with PARAM1 val, PARAM2 val")
    #   cmd_raw_no_range_check('TGT','CMD','PARAM1'=>val,'PARAM2'=>val)
    #
    # Favor the first syntax where possible as it is more succinct.
    #
    # @param (see #cmd)
    # @return (see #cmd)
    def cmd_raw_no_range_check(*args, scope: $cosmos_scope, token: $cosmos_token, **kwargs)
      args << kwargs unless kwargs.empty?
      cmd_implementation(false, true, true, 'cmd_raw_no_range_check', *args, scope: scope, token: token)
    end

    # Send a command packet to a target without running conversions or performing any hazardous checks
    # both on the command itself and its parameters. Useful in scripts to
    # prevent popping up warnings to the user.
    #
    # Accepts two different calling styles:
    #   cmd_raw_no_hazardous_check("TGT CMD with PARAM1 val, PARAM2 val")
    #   cmd_raw_no_hazardous_check('TGT','CMD','PARAM1'=>val,'PARAM2'=>val)
    #
    # Favor the first syntax where possible as it is more succinct.
    #
    # @param (see #cmd)
    # @return (see #cmd)
    def cmd_raw_no_hazardous_check(*args, scope: $cosmos_scope, token: $cosmos_token, **kwargs)
      args << kwargs unless kwargs.empty?
      cmd_implementation(true, false, true, 'cmd_raw_no_hazardous_check', *args, scope: scope, token: token)
    end

    # Send a command packet to a target without running conversions or performing any value range
    # checks or hazardous checks both on the command itself and its parameters.
    #
    # Accepts two different calling styles:
    #   cmd_raw_no_checks("TGT CMD with PARAM1 val, PARAM2 val")
    #   cmd_raw_no_checks('TGT','CMD','PARAM1'=>val,'PARAM2'=>val)
    #
    # Favor the first syntax where possible as it is more succinct.
    #
    # @param (see #cmd)
    # @return (see #cmd)
    def cmd_raw_no_checks(*args, scope: $cosmos_scope, token: $cosmos_token, **kwargs)
      args << kwargs unless kwargs.empty?
      cmd_implementation(false, false, true, 'cmd_raw_no_checks', *args, scope: scope, token: token)
    end

    # Send a raw binary string to the specified interface.
    #
    # @param interface_name [String] The interface to send the raw binary
    # @param data [String] The raw binary data
    def send_raw(interface_name, data, scope: $cosmos_scope, token: $cosmos_token)
      authorize(permission: 'cmd_raw', interface_name: interface_name, scope: scope, token: token)
      InterfaceTopics.write_raw(interface_name, data, scope: scope)
    end

    # Returns the raw buffer from the most recent specified command packet.
    #
    # @param target_name [String] Target name of the command
    # @param command_name [String] Packet name of the command
    # @return [String] last command buffer packet
    def get_cmd_buffer(target_name, command_name, scope: $cosmos_scope, token: $cosmos_token)
      authorize(permission: 'cmd_info', target_name: target_name, packet_name: command_name, scope: scope, token: token)
      TargetModel.packet(target_name, command_name, type: :CMD, scope: scope)
      topic = "#{scope}__COMMAND__#{target_name}__#{command_name}"
      msg_id, msg_hash = Store.instance.read_topic_last(topic)
      return msg_hash['buffer'].b if msg_id # Return as binary
      nil
    end

    # Returns an array of all the commands as a hash
    #
    # @since 5.0.0
    # @param target_name [String] Name of the target
    # @return [Array<Hash>] Array of all commands as a hash
    def get_all_commands(target_name, scope: $cosmos_scope, token: $cosmos_token)
      authorize(permission: 'cmd_info', target_name: target_name, scope: scope, token: token)
      TargetModel.packets(target_name, type: :CMD, scope: scope)
    end

    # Returns a hash of the given command
    #
    # @since 5.0.0
    # @param target_name [String] Name of the target
    # @param packet_name [String] Name of the packet
    # @return [Hash] Command as a hash
    def get_command(target_name, packet_name, scope: $cosmos_scope, token: $cosmos_token)
      authorize(permission: 'cmd_info', target_name: target_name, scope: scope, token: token)
      TargetModel.packet(target_name, packet_name, type: :CMD, scope: scope)
    end

    # Returns a hash of the given command parameter
    #
    # @since 5.0.0
    # @param target_name [String] Name of the target
    # @param packet_name [String] Name of the packet
    # @param param_name [String] Name of the parameter
    # @return [Hash] Command parameter as a hash
    def get_parameter(target_name, packet_name, param_name, scope: $cosmos_scope, token: $cosmos_token)
      authorize(permission: 'cmd_info', target_name: target_name, packet_name: packet_name, scope: scope, token: token)
      TargetModel.packet_item(target_name, packet_name, param_name, type: :CMD, scope: scope)
    end

<<<<<<< HEAD
    # Returns the list of all the parameters for the given command.
    #
    # @deprecated Use #get_command
    # @param target_name [String] Name of the target
    # @param command_name [String] Name of the command
    # @return [Array<Array<String, Object, nil|Array, nil|String, nil|String,
    #   nil|String, Boolean>] Array containing \[name, default, states,
    #   description, units_full, units, required] for all parameters in the
    #   command
    def get_cmd_param_list(target_name, command_name, scope: $cosmos_scope, token: $cosmos_token)
      authorize(permission: 'cmd_info', target_name: target_name, packet_name: command_name, scope: scope, token: token)
      list = []
      packet = TargetModel.packet(target_name, command_name, type: :CMD, scope: scope)
      packet['items'].each do |item|
        states = nil
        if item['states']
          states = {}
          item['states'].each do |key, values|
            states[key] = values['value']
          end
        end
        required = item['required'] ? true : false
        if item['format_string'] and item['default']
          unless item['default'].kind_of?(Array)
            list << [item['name'], sprintf(item['format_string'], item['default']), states, item['description'], item['units_full'], item['units'], required, item['data_type']]
          else
            list << [item['name'], "[]", states, item['description'], item['units_full'], item['units'], required, item['data_type']]
          end
        else
          list << [item['name'], item['default'], states, item['description'], item['units_full'], item['units'], required, item['data_type']]
        end
      end
      list
    end

=======
>>>>>>> 5001788c
    # Returns whether the specified command is hazardous
    #
    # Accepts two different calling styles:
    #   get_cmd_hazardous("TGT CMD with PARAM1 val, PARAM2 val")
    #   get_cmd_hazardous('TGT','CMD','PARAM1'=>val,'PARAM2'=>val)
    #
    # @param args [String|Array<String>] See the description for calling style
    # @return [Boolean] Whether the command is hazardous
    def get_cmd_hazardous(*args, scope: $cosmos_scope, token: $cosmos_token, **kwargs)
      args << kwargs unless kwargs.empty?
      case args.length
      when 1
        target_name, command_name, params = extract_fields_from_cmd_text(args[0], scope: scope)
      when 2, 3
        target_name = args[0]
        command_name = args[1]
        if args.length == 2
          params = {}
        else
          params = args[2]
        end
      else
        # Invalid number of arguments
        raise "ERROR: Invalid number of arguments (#{args.length}) passed to get_cmd_hazardous()"
      end

      authorize(permission: 'cmd_info', target_name: target_name, packet_name: command_name, scope: scope, token: token)
      packet = TargetModel.packet(target_name, command_name, type: :CMD, scope: scope)
      return true if packet['hazardous']

      packet['items'].each do |item|
        next unless params.keys.include?(item['name']) && item['states']
        # States are an array of the name followed by a hash of 'value' and sometimes 'hazardous'
        item['states'].each do |name, hash|
          # To be hazardous the state must be marked hazardous
          # Check if either the state name or value matches the param passed
          if hash['hazardous'] && (name == params[item['name']] || hash['value'].to_f == params[item['name']].to_f)
            return true
          end
        end
      end

      false
    end

    # Returns a value from the specified command
    #
    # @param target_name [String] Target name of the command
    # @param command_name [String] Packet name of the command
    # @param parameter_name [String] Parameter name in the command
    # @param value_type [Symbol] How the values should be converted. Must be
    #   one of {Packet::VALUE_TYPES}
    # @return [Varies] value
    def get_cmd_value(target_name, command_name, parameter_name, value_type = :CONVERTED, scope: $cosmos_scope, token: $cosmos_token)
      authorize(permission: 'cmd_info', target_name: target_name, packet_name: command_name, scope: scope, token: token)
      Store.instance.get_cmd_item(target_name, command_name, parameter_name, type: value_type, scope: scope)
    end

    # Returns the time the most recent command was sent
    #
    # @param target_name [String] Target name of the command. If not given then
    #    the most recent time from all commands will be returned
    # @param command_name [String] Packet name of the command. If not given then
    #    then most recent time from the given target will be returned.
    # @return [Array<Target Name, Command Name, Time Seconds, Time Microseconds>]
    def get_cmd_time(target_name = nil, command_name = nil, scope: $cosmos_scope, token: $cosmos_token)
      authorize(permission: 'cmd_info', target_name: target_name, packet_name: command_name, scope: scope, token: token)
      if target_name and command_name
        time = Store.instance.get_cmd_item(target_name, command_name, 'RECEIVED_TIMESECONDS', type: :CONVERTED, scope: scope)
        [target_name, command_name, time.to_i, ((time.to_f - time.to_i) * 1_000_000).to_i]
      else
        if target_name.nil?
          targets = TargetModel.names(scope: scope)
        else
          targets = [target_name]
        end
        targets.each do |target_name|
          time = 0
          command_name = nil
          TargetModel.packets(target_name, type: :CMD, scope: scope).each do |packet|
            cur_time = Store.instance.get_cmd_item(target_name, packet["packet_name"], 'RECEIVED_TIMESECONDS', type: :CONVERTED, scope: scope)
            next unless cur_time
            if cur_time > time
              time = cur_time
              command_name = packet["packet_name"]
            end
          end
          target_name = nil unless command_name
          return [target_name, command_name, time.to_i, ((time.to_f - time.to_i) * 1_000_000).to_i]
        end
      end
    end

    # Get the transmit count for a command packet
    #
    # @param target_name [String] Target name of the command
    # @param command_name [String] Packet name of the command
    # @return [Numeric] Transmit count for the command
    def get_cmd_cnt(target_name, command_name, scope: $cosmos_scope, token: $cosmos_token)
      authorize(permission: 'system', target_name: target_name, packet_name: command_name, scope: scope, token: token)
      TargetModel.packet(target_name, command_name, type: :CMD, scope: scope)
      _get_cnt("#{scope}__COMMAND__#{target_name}__#{command_name}")
    end

    # Get information on all command packets
    #
    # @return [Array<String, String, Numeric>] Transmit count for all commands
    def get_all_cmd_info(scope: $cosmos_scope, token: $cosmos_token)
      get_all_cmd_tlm_info("COMMAND", scope: scope, token: token)
    end

    ###########################################################################
    # PRIVATE implementation details
    ###########################################################################

    def cmd_implementation(range_check, hazardous_check, raw, method_name, *args, scope:, token:)
      case args.length
      when 1
        target_name, cmd_name, cmd_params = extract_fields_from_cmd_text(args[0], scope: scope)
      when 2, 3
        target_name = args[0]
        cmd_name    = args[1]
        if args.length == 2
          cmd_params = {}
        else
          cmd_params = args[2]
        end
      else
        # Invalid number of arguments
        raise "ERROR: Invalid number of arguments (#{args.length}) passed to #{method_name}()"
      end
      authorize(permission: 'cmd', target_name: target_name, packet_name: cmd_name, scope: scope, token: token)
      TargetModel.packet(target_name, cmd_name, type: :CMD, scope: scope)

      command = {
        'target_name' => target_name,
        'cmd_name' => cmd_name,
        'cmd_params' => cmd_params,
        'range_check' => range_check,
        'hazardous_check' => hazardous_check,
        'raw' => raw }
      CommandTopic.send_command(command, scope: scope)
    end
  end
end<|MERGE_RESOLUTION|>--- conflicted
+++ resolved
@@ -230,44 +230,6 @@
       TargetModel.packet_item(target_name, packet_name, param_name, type: :CMD, scope: scope)
     end
 
-<<<<<<< HEAD
-    # Returns the list of all the parameters for the given command.
-    #
-    # @deprecated Use #get_command
-    # @param target_name [String] Name of the target
-    # @param command_name [String] Name of the command
-    # @return [Array<Array<String, Object, nil|Array, nil|String, nil|String,
-    #   nil|String, Boolean>] Array containing \[name, default, states,
-    #   description, units_full, units, required] for all parameters in the
-    #   command
-    def get_cmd_param_list(target_name, command_name, scope: $cosmos_scope, token: $cosmos_token)
-      authorize(permission: 'cmd_info', target_name: target_name, packet_name: command_name, scope: scope, token: token)
-      list = []
-      packet = TargetModel.packet(target_name, command_name, type: :CMD, scope: scope)
-      packet['items'].each do |item|
-        states = nil
-        if item['states']
-          states = {}
-          item['states'].each do |key, values|
-            states[key] = values['value']
-          end
-        end
-        required = item['required'] ? true : false
-        if item['format_string'] and item['default']
-          unless item['default'].kind_of?(Array)
-            list << [item['name'], sprintf(item['format_string'], item['default']), states, item['description'], item['units_full'], item['units'], required, item['data_type']]
-          else
-            list << [item['name'], "[]", states, item['description'], item['units_full'], item['units'], required, item['data_type']]
-          end
-        else
-          list << [item['name'], item['default'], states, item['description'], item['units_full'], item['units'], required, item['data_type']]
-        end
-      end
-      list
-    end
-
-=======
->>>>>>> 5001788c
     # Returns whether the specified command is hazardous
     #
     # Accepts two different calling styles:
