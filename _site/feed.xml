<?xml version="1.0" encoding="utf-8"?>
<rss version="2.0"
  xmlns:content="http://purl.org/rss/1.0/modules/content/"
  xmlns:wfw="http://wellformedweb.org/CommentAPI/"
  xmlns:dc="http://purl.org/dc/elements/1.1/"
  xmlns:atom="http://www.w3.org/2005/Atom"
  xmlns:sy="http://purl.org/rss/1.0/modules/syndication/"
  xmlns:slash="http://purl.org/rss/1.0/modules/slash/"
  >
  <channel>
    <title xml:lang="en">Ball Aerospace COSMOS News</title>
    <atom:link type="application/atom+xml" href="http://cosmosrb/feed.xml" rel="self"/>
    <link>http://cosmosrb.com/</link>
<<<<<<< HEAD
    <pubDate>Thu, 30 Nov 2017 14:55:26 -0700</pubDate>
    <lastBuildDate>Thu, 30 Nov 2017 14:55:26 -0700</lastBuildDate>
=======
    <pubDate>Wed, 29 Nov 2017 14:02:45 -0700</pubDate>
    <lastBuildDate>Wed, 29 Nov 2017 14:02:45 -0700</lastBuildDate>
>>>>>>> fe8eec1e
    <language>en-US</language>
    <generator>Jekyll v3.5.2</generator>
    <description>The User Interface for Embedded Systems</description>
    <image>
      <description>The User Interface for Embedded Systems</description>
      <url>http://cosmosrb.com/img/COSMOS-rss.png</url>
      <title>Ball Aerospace COSMOS</title>
      <link>http://cosmosrb.com/</link>
      <width>144</width>
      <height>73</height>
    </image>
    
    <item>
      <title>COSMOS 4.1.0 Release Notes</title>
      <link>http://cosmosrb.com/news/2017/11/28/cosmos-4-1-0-release-notes/</link>
      <pubDate>Tue, 28 Nov 2017 12:00:00 -0700</pubDate>
      <dc:creator>jmthomas</dc:creator>
      
      
      <category>post</category>
      
      <guid isPermaLink="true">http://cosmosrb.com/news/2017/11/28/cosmos-4-1-0-release-notes/</guid>
      <description>&lt;p&gt;COSMOS 4.1 has been released and several new noteworthy features were released which weren’t fully captured by the recent &lt;a href=&quot;/news/2017/11/17/cosmos-4-1-0-released/&quot;&gt;release description&lt;/a&gt;. This post will break down the highlights from the new features, maintence items, and bug fixes from the 4.1.0 release.&lt;/p&gt;

&lt;h2 id=&quot;replay-tool-enhancements&quot;&gt;Replay Tool Enhancements&lt;/h2&gt;

&lt;p&gt;I think the best new feature in COSMOS 4.1.0 is the ability of the Reply tool to work side by side with the Command and Telemetry Server (&lt;a href=&quot;https://github.com/BallAerospace/COSMOS/issues/559&quot;&gt;#559&lt;/a&gt;). This change actually affects far more than just the Replay tool and the Server because a new “Replay Mode” was built into Data Viewer, Limits Monitor, Packet Viewer, Telemetry Grapher, and Telemetry Viewer.&lt;/p&gt;

&lt;p&gt;Replay also got a cosmetic upgrade to look more like the Command and Telemetry Server. Here’s the new Replay in action:&lt;/p&gt;

&lt;p&gt;&lt;img src=&quot;/img/2017_11_28_replay.png&quot; alt=&quot;Replay&quot; /&gt;&lt;/p&gt;

&lt;p&gt;Replay now has tabs for Targets, Cmd Packets, Tlm Packets, Routers, and Status which correspond to the same tabs in the Server. These tabs count the number of packets being processed by Replay. Thus if you rewind the file and play it back, the counts simply keep incrementing.&lt;/p&gt;

&lt;p&gt;Here’s a screenshot of Packet Viewer displaying data in this new Replay mode:&lt;/p&gt;

&lt;p&gt;&lt;img src=&quot;/img/2017_11_28_packet_viewer_replay.png&quot; alt=&quot;Packet Viewer Replay&quot; /&gt;&lt;/p&gt;

&lt;p&gt;Here’s another screenshot of Telemetry Grapher displaying data in this new Replay mode:&lt;/p&gt;

&lt;p&gt;&lt;img src=&quot;/img/2017_11_28_tlm_grapher_replay.png&quot; alt=&quot;Packet Viewer Replay&quot; /&gt;&lt;/p&gt;

&lt;p&gt;You’ll notice the tools have a new File menu option to toggle the Replay mode which displays a green “Replay Mode” bar to visually indicate the tool is no longer processing real-time data.&lt;/p&gt;

&lt;h2 id=&quot;zip-saved-configuration-data&quot;&gt;Zip Saved Configuration Data&lt;/h2&gt;

&lt;p&gt;Issue &lt;a href=&quot;https://github.com/BallAerospace/COSMOS/issues/579&quot;&gt;#579&lt;/a&gt; was implemented to zip up the COSMOS saved configuration files. This makes configuration managing these saved configurations much easier since you only have to check in a single zip file instead of a folder containing dozens of files and folders.&lt;/p&gt;

&lt;p&gt;If you’re not familiar with saved configurations, let me explain why this is important. When COSMOS starts, it parses the configuration files, calculates the MD5 sum, and puts a copy of the configuration in outputs/saved_config (by default). You should always configuration manage these files in the saved_config directory to allow COSMOS to parse old binary files created by that configuration. The only exception is during COSMOS configuration development when you’re certain you no longer need to parse old telemetry bin files.&lt;/p&gt;

&lt;p&gt;As an example of how these saved configurations work, consider that you collect data during a test. Next you modify the configuration by adding some telemetry items to a packet which increases the packet length. If you try to parse the old binary file, COSMOS would complain that the binary packet is not long enough to match the new definition. However, if you save the old configuration, COSMOS would match the MD5 sum in the packet with the saved configuration and load the configuration to parse the packet. Note that if COSMOS can’t find the saved configuration it uses the current configuration.&lt;/p&gt;

&lt;h2 id=&quot;better-step-debugging&quot;&gt;Better Step Debugging&lt;/h2&gt;

&lt;p&gt;Issue &lt;a href=&quot;https://github.com/BallAerospace/COSMOS/issues/620&quot;&gt;#620&lt;/a&gt; was to move the Script Runner Step button next to the Start, Pause, Stop buttons rather than down in the debugging pane. This should make it a lot easier to use the Step feature when debugging scripts. Here’s a screenshot of a simple script I started using the Step button (available when you enable Debugging via the Script / Toggle Debug menu).&lt;/p&gt;

&lt;p&gt;&lt;img src=&quot;/img/2017_11_28_script_runner_debug.png&quot; alt=&quot;Script Runner Debug&quot; /&gt;&lt;/p&gt;

&lt;p&gt;Issue &lt;a href=&quot;https://github.com/BallAerospace/COSMOS/issues/619&quot;&gt;#619&lt;/a&gt; was implemented to prevent Script Runner from instrumenting comments and whitespace when running scripts. This should also make debugging scripts easier as you don’t have to step over a bunch of comments or whitespace.&lt;/p&gt;

&lt;h2 id=&quot;api-over-http&quot;&gt;API over HTTP&lt;/h2&gt;

&lt;p&gt;As Ryan mentioned in the &lt;a href=&quot;/news/2017/11/17/cosmos-4-1-0-released/&quot;&gt;4.1 Release Notes&lt;/a&gt;, issue &lt;a href=&quot;https://github.com/BallAerospace/COSMOS/issues/510&quot;&gt;#510&lt;/a&gt; was created to move the COSMOS API from our custom protocol to HTTP. While this change is transparent to the user, it should make it easier for other languages and tools to interface with the COSMOS system in the future.&lt;/p&gt;

&lt;h2 id=&quot;bug-fixes&quot;&gt;Bug Fixes&lt;/h2&gt;

&lt;p&gt;There were a number of bug fixes as noted in the &lt;a href=&quot;/news/2017/11/17/cosmos-4-1-0-released/&quot;&gt;4.1 Release Notes&lt;/a&gt;. &lt;a href=&quot;https://github.com/BallAerospace/COSMOS/issues/617&quot;&gt;#617&lt;/a&gt; and &lt;a href=&quot;https://github.com/BallAerospace/COSMOS/issues/659&quot;&gt;#659&lt;/a&gt; were both related to Ruby 2.4.2 which is the new Ruby version in COSMOS 4.0. Ruby 2.4 is the latest version of Ruby which provides performance improvements you can read about on &lt;a href=&quot;https://www.ruby-lang.org/en/news/2016/12/25/ruby-2-4-0-released/&quot;&gt;ruby-lang.org&lt;/a&gt;. &lt;a href=&quot;https://github.com/BallAerospace/COSMOS/issues/616&quot;&gt;#616&lt;/a&gt; addresses an annoying message generating by QT on Windows 10. &lt;a href=&quot;https://github.com/BallAerospace/COSMOS/issues/655&quot;&gt;#655&lt;/a&gt; addresses an issue with using COLLECT_METADATA in the basic “install” version of COSMOS. &lt;a href=&quot;https://github.com/BallAerospace/COSMOS/issues/633&quot;&gt;#633&lt;/a&gt; fix a bug where the prompt_vertical_message_box and prompt_combo_box scripting methods were mutating the input parameters. If you’re using those scripting methods, you should upgrade to COSMOS 4.1.&lt;/p&gt;

&lt;p&gt;There were a number of other enhancements and bug fixes but the previous list is a compelling reason to upgrade to COSMOS 4.1 today!&lt;/p&gt;
</description>
    </item>
    
    <item>
      <title>Ball Aerospace COSMOS 4.1.0 Released</title>
      <link>http://cosmosrb.com/news/2017/11/17/cosmos-4-1-0-released/</link>
      <pubDate>Fri, 17 Nov 2017 12:00:00 -0700</pubDate>
      <dc:creator>ryanmelt</dc:creator>
      
      
      <category>release</category>
      
      <guid isPermaLink="true">http://cosmosrb.com/news/2017/11/17/cosmos-4-1-0-released/</guid>
      <description>&lt;p&gt;Welcome to COSMOS 4.1!  The COSMOS API has transitioned from a custom TCP protocol to HTTP.  This will make interfacing to COSMOS from programming languages other than Ruby much easier.  There are also many new APIs that allows the full functionality of the CmdTlmServer and Replay to be controlled remotely.  See below for the full list of changes!&lt;/p&gt;

&lt;h3 id=&quot;new-features&quot;&gt;New Features:&lt;/h3&gt;

&lt;ul&gt;
  &lt;li&gt;&lt;a href=&quot;https://github.com/BallAerospace/COSMOS/issues/531&quot;&gt;#531&lt;/a&gt; Command sequence export option&lt;/li&gt;
  &lt;li&gt;&lt;a href=&quot;https://github.com/BallAerospace/COSMOS/issues/558&quot;&gt;#558&lt;/a&gt; subscription APIs should work in disconnect mode&lt;/li&gt;
  &lt;li&gt;&lt;a href=&quot;https://github.com/BallAerospace/COSMOS/issues/559&quot;&gt;#559&lt;/a&gt; Build Replay Functionality into CmdTlmServer&lt;/li&gt;
  &lt;li&gt;&lt;a href=&quot;https://github.com/BallAerospace/COSMOS/issues/578&quot;&gt;#578&lt;/a&gt; Add ability to query available screens from Telemetry Viewer&lt;/li&gt;
  &lt;li&gt;&lt;a href=&quot;https://github.com/BallAerospace/COSMOS/issues/579&quot;&gt;#579&lt;/a&gt; Create zip of configuration in saved config&lt;/li&gt;
  &lt;li&gt;&lt;a href=&quot;https://github.com/BallAerospace/COSMOS/issues/581&quot;&gt;#581&lt;/a&gt; Make various log files readonly&lt;/li&gt;
  &lt;li&gt;&lt;a href=&quot;https://github.com/BallAerospace/COSMOS/issues/587&quot;&gt;#587&lt;/a&gt; AUTO_INTERFACE_TARGETS ignore existing interfaces&lt;/li&gt;
  &lt;li&gt;&lt;a href=&quot;https://github.com/BallAerospace/COSMOS/issues/591&quot;&gt;#591&lt;/a&gt; Investigate creating single COSMOS UDP socket for case where read_port == write_src_port&lt;/li&gt;
  &lt;li&gt;&lt;a href=&quot;https://github.com/BallAerospace/COSMOS/issues/599&quot;&gt;#599&lt;/a&gt; Create subscription API for CTS messages&lt;/li&gt;
  &lt;li&gt;&lt;a href=&quot;https://github.com/BallAerospace/COSMOS/issues/601&quot;&gt;#601&lt;/a&gt; Add background task and other status APIs&lt;/li&gt;
  &lt;li&gt;&lt;a href=&quot;https://github.com/BallAerospace/COSMOS/issues/606&quot;&gt;#606&lt;/a&gt; Enhancement to Open File Script Interface - File Filter&lt;/li&gt;
  &lt;li&gt;&lt;a href=&quot;https://github.com/BallAerospace/COSMOS/issues/612&quot;&gt;#612&lt;/a&gt; CSV support for strings and symbols&lt;/li&gt;
  &lt;li&gt;&lt;a href=&quot;https://github.com/BallAerospace/COSMOS/issues/620&quot;&gt;#620&lt;/a&gt; Move Script Runner step button next to start/go&lt;/li&gt;
  &lt;li&gt;&lt;a href=&quot;https://github.com/BallAerospace/COSMOS/issues/625&quot;&gt;#625&lt;/a&gt; Add APIs to start/stop background tasks&lt;/li&gt;
  &lt;li&gt;&lt;a href=&quot;https://github.com/BallAerospace/COSMOS/issues/626&quot;&gt;#626&lt;/a&gt; Add API functions to get ignored parameters/items&lt;/li&gt;
  &lt;li&gt;&lt;a href=&quot;https://github.com/BallAerospace/COSMOS/issues/635&quot;&gt;#635&lt;/a&gt; get_cmd_param_list should return the type for each command parameter&lt;/li&gt;
  &lt;li&gt;&lt;a href=&quot;https://github.com/BallAerospace/COSMOS/issues/642&quot;&gt;#642&lt;/a&gt; Handle Infinity/NaN without invalid JSON&lt;/li&gt;
&lt;/ul&gt;

&lt;h3 id=&quot;maintenance&quot;&gt;Maintenance:&lt;/h3&gt;

&lt;ul&gt;
  &lt;li&gt;&lt;a href=&quot;https://github.com/BallAerospace/COSMOS/issues/510&quot;&gt;#510&lt;/a&gt; Investigate changing JsonDrb to running over HTTP&lt;/li&gt;
  &lt;li&gt;&lt;a href=&quot;https://github.com/BallAerospace/COSMOS/issues/603&quot;&gt;#603&lt;/a&gt; CmdTlmServer invalid constructor argument&lt;/li&gt;
  &lt;li&gt;&lt;a href=&quot;https://github.com/BallAerospace/COSMOS/issues/614&quot;&gt;#614&lt;/a&gt; Pass server message color to message subscriptions&lt;/li&gt;
  &lt;li&gt;&lt;a href=&quot;https://github.com/BallAerospace/COSMOS/issues/619&quot;&gt;#619&lt;/a&gt; Script Runner instrumenting comments and whitespace&lt;/li&gt;
  &lt;li&gt;&lt;a href=&quot;https://github.com/BallAerospace/COSMOS/issues/630&quot;&gt;#630&lt;/a&gt; Add ConfigEditor and CmdSequence to install launcher&lt;/li&gt;
  &lt;li&gt;&lt;a href=&quot;https://github.com/BallAerospace/COSMOS/issues/647&quot;&gt;#647&lt;/a&gt; Make packet item sort consistent&lt;/li&gt;
  &lt;li&gt;&lt;a href=&quot;https://github.com/BallAerospace/COSMOS/issues/649&quot;&gt;#649&lt;/a&gt; Add codecov support&lt;/li&gt;
&lt;/ul&gt;

&lt;h3 id=&quot;bug-fixes&quot;&gt;Bug Fixes:&lt;/h3&gt;

&lt;ul&gt;
  &lt;li&gt;&lt;a href=&quot;https://github.com/BallAerospace/COSMOS/issues/562&quot;&gt;#562&lt;/a&gt; #562 Template protocol should fill Id fields&lt;/li&gt;
  &lt;li&gt;&lt;a href=&quot;https://github.com/BallAerospace/COSMOS/issues/577&quot;&gt;#577&lt;/a&gt; #577 Telemetry Viewer has fatal exception when called with JSON-RPC method display&lt;/li&gt;
  &lt;li&gt;&lt;a href=&quot;https://github.com/BallAerospace/COSMOS/issues/593&quot;&gt;#593&lt;/a&gt; #593 Race condition in Cosmos.kill_thread&lt;/li&gt;
  &lt;li&gt;&lt;a href=&quot;https://github.com/BallAerospace/COSMOS/issues/607&quot;&gt;#607&lt;/a&gt; #607 Support latest version of wkhtmltopdf for pdf creation and properly set working dir&lt;/li&gt;
  &lt;li&gt;&lt;a href=&quot;https://github.com/BallAerospace/COSMOS/issues/610&quot;&gt;#610&lt;/a&gt; #610 target shouldn’t report error requiring file in target lib&lt;/li&gt;
  &lt;li&gt;&lt;a href=&quot;https://github.com/BallAerospace/COSMOS/issues/616&quot;&gt;#616&lt;/a&gt; #616 Ignore untested Windows version message in Windows 10&lt;/li&gt;
  &lt;li&gt;&lt;a href=&quot;https://github.com/BallAerospace/COSMOS/issues/617&quot;&gt;#617&lt;/a&gt; #617 Ruby 2.4’s inherent Warning class shadows Qt::MessageBox::Warning&lt;/li&gt;
  &lt;li&gt;&lt;a href=&quot;https://github.com/BallAerospace/COSMOS/issues/633&quot;&gt;#633&lt;/a&gt; #633 combo_box is mutating input&lt;/li&gt;
  &lt;li&gt;&lt;a href=&quot;https://github.com/BallAerospace/COSMOS/issues/639&quot;&gt;#639&lt;/a&gt; #639 Partial rendering in config parser should enforce that rendered partials start with underscore&lt;/li&gt;
  &lt;li&gt;&lt;a href=&quot;https://github.com/BallAerospace/COSMOS/issues/654&quot;&gt;#654&lt;/a&gt; #654 Test Runner crashes with no config file&lt;/li&gt;
  &lt;li&gt;&lt;a href=&quot;https://github.com/BallAerospace/COSMOS/issues/655&quot;&gt;#655&lt;/a&gt; #655 Metadata system triggers a nil router error in api.rb with basic setup&lt;/li&gt;
  &lt;li&gt;&lt;a href=&quot;https://github.com/BallAerospace/COSMOS/issues/659&quot;&gt;#659&lt;/a&gt; #659 Hazardous commands throwing errors&lt;/li&gt;
&lt;/ul&gt;

&lt;h3 id=&quot;migration-notes-from-cosmos-40x&quot;&gt;Migration Notes from COSMOS 4.0.x:&lt;/h3&gt;

&lt;p&gt;Any custom tools in other languages that use the COSMOS API will need to be updated.&lt;/p&gt;

&lt;p&gt;To upgrade to the latest version of COSMOS, run “bundle update cosmos” in your COSMOS project folder.&lt;/p&gt;
</description>
    </item>
    
    <item>
      <title>Require vs Load</title>
      <link>http://cosmosrb.com/news/2017/11/13/require_vs_load/</link>
      <pubDate>Mon, 13 Nov 2017 09:00:00 -0700</pubDate>
      <dc:creator>jmthomas</dc:creator>
      
      
      <category>post</category>
      
      <guid isPermaLink="true">http://cosmosrb.com/news/2017/11/13/require_vs_load/</guid>
      <description>&lt;p&gt;As a COSMOS developer I often get asked about require vs load vs require_utility vs load_utility and what do they all mean. Let me explain these keywords and how they are used within Ruby and COSMOS.&lt;/p&gt;

&lt;h3 id=&quot;require-vs-load&quot;&gt;Require vs Load&lt;/h3&gt;

&lt;p&gt;The Ruby programming language defines the keywords ‘require’ and ‘load’. These are actually methods on the Kernel class and you can find the full documention on &lt;a href=&quot;https://ruby-doc.org/&quot;&gt;ruby-doc.org&lt;/a&gt; for both &lt;a href=&quot;https://ruby-doc.org/core-2.4.2/Kernel.html#method-i-require&quot;&gt;require&lt;/a&gt; and &lt;a href=&quot;https://ruby-doc.org/core-2.4.2/Kernel.html#method-i-load&quot;&gt;load&lt;/a&gt;. They basically include additional Ruby source files into the current execution environment so they can be used by your code. The key difference is that require will only include a file once. If you try to require a file a second time the require method actually returns false indicating that the file has already been required. You can easily test this by opening an IRB session and requiring something twice.&lt;/p&gt;

&lt;div class=&quot;highlighter-rouge&quot;&gt;&lt;pre class=&quot;highlight&quot;&gt;&lt;code&gt;irb(main):001:0&amp;gt; require 'cosmos'
=&amp;gt; true
irb(main):002:0&amp;gt; require 'cosmos'
=&amp;gt; false
&lt;/code&gt;&lt;/pre&gt;
&lt;/div&gt;

&lt;p&gt;This has key implications for usage in COSMOS, especially when writing scripts for use in Script Runner or Test Runner. Let’s say you have a subroutine that you want to call (and don’t want to watch the line by line execution of). You require it in your script and execute it. You realize you have a bug in this required script and edit the file. Now you re-run the top level script but notice none of your changes have been include! What gives?! The require keyword notices that you’ve already required the file and thus does not re-load it on the next execution of your script. This has led some COSMOS users to simply close and re-open Script Runner or Test Runner each time they edit something. While this solves the require problem there is a better solution: load.&lt;/p&gt;

&lt;p&gt;The load keyword loads the specified file everytime and thus reparses any changes that may have been made to the file in question. This is almost always what you want to use when writing scripts for COSMOS as it allows you to edit files and be assured that you will be running the latest. Note the difference when using load in this IRB session.&lt;/p&gt;

&lt;div class=&quot;highlighter-rouge&quot;&gt;&lt;pre class=&quot;highlight&quot;&gt;&lt;code&gt;irb(main):001:0&amp;gt; load 'cosmos.rb'
=&amp;gt; true
irb(main):002:0&amp;gt; load 'cosmos.rb'
=&amp;gt; true
irb(main):003:0&amp;gt; load 'cosmos'
LoadError: cannot load such file -- cosmos
        from (irb):3:in `load'
        from (irb):3
        from C:/Ruby233p222-x64/bin/irb.cmd:19:in `&amp;lt;main&amp;gt;'
irb(main):004:0&amp;gt; require 'cosmos.rb'
=&amp;gt; true
&lt;/code&gt;&lt;/pre&gt;
&lt;/div&gt;

&lt;p&gt;When using the keyword load you must add the .rb Ruby extension to the file you are trying to load. Leaving this off (which is allowed with the require keyword) will result in a LoadError as shown above. Note that require works with or without the .rb Ruby extension and that the previous load of cosmos.rb did not affect the require of cosmos.rb (it still had never been required).&lt;/p&gt;

&lt;h3 id=&quot;load-vs-load_utility&quot;&gt;Load vs load_utility&lt;/h3&gt;

&lt;p&gt;Now that we’ve established how the require and load keywords work in Ruby, how does the load_utility keyword work in COSMOS? This keyword is COSMOS specific and means that COSMOS will step through the included source file when it is called. This is useful for debugging subroutines or for things that you simply want to watch execute. It is not recommended for subroutines that take an extended time to process like looping over large datasets. This will SIGNIFICANTLY slow down the execution of this code as it shows each line execute in the GUI.&lt;/p&gt;

&lt;p&gt;Note that COSMOS also has a require_utility keyword. This keyword works exactly like load_utility which is why we recommend using load_utility going forward as it better matches the Ruby keywords in what it is doing. This keyword is effectively deprecated and may be removed in future versions of COSMOS.&lt;/p&gt;

&lt;h3 id=&quot;ruby-load-path&quot;&gt;Ruby Load Path&lt;/h3&gt;

&lt;p&gt;After talking aobut require and load I think this is a good place to talk a little about the Ruby Load Path since it directly affects whether a require or load will succeed. The overall Ruby load path can be found by typing $LOAD_PATH. Doing this in my IRB session running Ruby 2.3.3 results in the following.&lt;/p&gt;

&lt;div class=&quot;highlighter-rouge&quot;&gt;&lt;pre class=&quot;highlight&quot;&gt;&lt;code&gt;irb(main):004:0&amp;gt; puts $LOAD_PATH
C:\git\cosmos\lib
C:/Ruby233p222-x64/lib/ruby/gems/2.3.0/gems/did_you_mean-1.0.0/lib
C:/Ruby233p222-x64/lib/ruby/site_ruby/2.3.0
C:/Ruby233p222-x64/lib/ruby/site_ruby/2.3.0/x64-msvcrt
C:/Ruby233p222-x64/lib/ruby/site_ruby
C:/Ruby233p222-x64/lib/ruby/vendor_ruby/2.3.0
C:/Ruby233p222-x64/lib/ruby/vendor_ruby/2.3.0/x64-msvcrt
C:/Ruby233p222-x64/lib/ruby/vendor_ruby
C:/Ruby233p222-x64/lib/ruby/2.3.0
C:/Ruby233p222-x64/lib/ruby/2.3.0/x64-mingw32
=&amp;gt; nil
&lt;/code&gt;&lt;/pre&gt;
&lt;/div&gt;

&lt;p&gt;You’ll notice most of these paths are relative to my Ruby installation at C:/Ruby233p222. I also have an entry for my developer copy of COSMOS due to my environment variable of RUBYLIB=C:\git\cosmos\lib. As a COSMOS developer I have this variable set but you most likely will not. Setting the RUBYLIB environment variable is useful when developing but can interfere with loading gems since it is at the top of the $LOAD_PATH.&lt;/p&gt;

&lt;p&gt;When you start requiring other libraries they typically add things to your LOAD_PATH. Watch what happens when I require ‘cosmos’.&lt;/p&gt;

&lt;div class=&quot;highlighter-rouge&quot;&gt;&lt;pre class=&quot;highlight&quot;&gt;&lt;code&gt;irb(main):001:0&amp;gt; require 'cosmos'
=&amp;gt; true
irb(main):002:0&amp;gt; puts $LOAD_PATH
C:/Ruby233p222-x64/lib/ruby/gems/2.3.0/gems/uuidtools-2.1.5/lib
C:\git\cosmos\lib
C:/Ruby233p222-x64/lib/ruby/gems/2.3.0/gems/did_you_mean-1.0.0/lib
C:/Ruby233p222-x64/lib/ruby/gems/2.3.0/gems/bundler-1.15.4/lib
C:/Ruby233p222-x64/lib/ruby/gems/2.3.0/gems/json-1.8.6/lib
C:/Ruby233p222-x64/lib/ruby/gems/2.3.0/extensions/x64-mingw32/2.3.0/json-1.8.6
C:/Ruby233p222-x64/lib/ruby/gems/2.3.0/gems/rack-2.0.3/lib
C:/Ruby233p222-x64/lib/ruby/gems/2.3.0/gems/puma-3.10.0/lib
C:/Ruby233p222-x64/lib/ruby/gems/2.3.0/extensions/x64-mingw32/2.3.0/puma-3.10.0
C:/Ruby233p222-x64/lib/ruby/gems/2.3.0/gems/uuidtools-2.1.5/lib
C:/Ruby233p222-x64/lib/ruby/gems/2.3.0/gems/mini_portile2-2.3.0/lib
C:/Ruby233p222-x64/lib/ruby/gems/2.3.0/gems/nokogiri-1.8.1-x64-mingw32/lib
C:/Ruby233p222-x64/lib/ruby/gems/2.3.0/gems/rubyzip-1.1.7/lib
C:/Ruby233p222-x64/lib/ruby/site_ruby/2.3.0
C:/Ruby233p222-x64/lib/ruby/site_ruby/2.3.0/x64-msvcrt
C:/Ruby233p222-x64/lib/ruby/site_ruby
C:/Ruby233p222-x64/lib/ruby/vendor_ruby/2.3.0
C:/Ruby233p222-x64/lib/ruby/vendor_ruby/2.3.0/x64-msvcrt
C:/Ruby233p222-x64/lib/ruby/vendor_ruby
C:/Ruby233p222-x64/lib/ruby/2.3.0
C:/Ruby233p222-x64/lib/ruby/2.3.0/x64-mingw32
=&amp;gt; nil
&lt;/code&gt;&lt;/pre&gt;
&lt;/div&gt;

&lt;p&gt;Now a bunch of gems have added themselves to my $LOAD_PATH. These gems are the gems that cosmos has dependencies on. Note that when you require or load a file the $LOAD_PATH entries are searched in order. Thus in the above example a file in the uuidtools library will be found before a file in the rubyzip library.&lt;/p&gt;

&lt;p&gt;You can display your $LOAD_PATH from Script Runner by simply running “puts $LOAD_PATH” from Script Runner. When I do this I get the following in my Script Output:&lt;/p&gt;

&lt;div class=&quot;highlighter-rouge&quot;&gt;&lt;pre class=&quot;highlight&quot;&gt;&lt;code&gt;2017/11/13 10:58:21.815 (SCRIPTRUNNER): Starting script:
2017/11/13 10:58:22.076 (:1): C:/git/COSMOS/demo/procedures
2017/11/13 10:58:22.076 (:1): C:/Ruby233p222-x64/lib/ruby/gems/2.3.0/gems/uuidtools-2.1.5/lib
2017/11/13 10:58:22.076 (:1): C:/git/COSMOS/demo/lib
2017/11/13 10:58:22.076 (:1): C:/Ruby233p222-x64/lib/ruby/gems/2.3.0/gems/bundler-1.15.4/lib
2017/11/13 10:58:22.076 (:1): C:/Ruby233p222-x64/lib/ruby/gems/2.3.0/gems/ruby-prof-0.15.9/lib
2017/11/13 10:58:22.076 (:1): C:/Ruby233p222-x64/lib/ruby/gems/2.3.0/extensions/x64-mingw32/2.3.0/ruby-prof-0.15.9
2017/11/13 10:58:22.076 (:1): C:/Ruby233p222-x64/lib/ruby/gems/2.3.0/gems/roodi-4.1.1/lib
2017/11/13 10:58:22.076 (:1): C:/Ruby233p222-x64/lib/ruby/gems/2.3.0/gems/reek-1.6.6/lib
2017/11/13 10:58:22.076 (:1): C:/Ruby233p222-x64/lib/ruby/gems/2.3.0/gems/unparser-0.2.4/lib
2017/11/13 10:58:22.076 (:1): C:/Ruby233p222-x64/lib/ruby/gems/2.3.0/gems/rainbow-2.2.2/lib
2017/11/13 10:58:22.076 (:1): C:/Ruby233p222-x64/lib/ruby/gems/2.3.0/extensions/x64-mingw32/2.3.0/rainbow-2.2.2
2017/11/13 10:58:22.076 (:1): C:/Ruby233p222-x64/lib/ruby/gems/2.3.0/gems/procto-0.0.3/lib
2017/11/13 10:58:22.076 (:1): C:/Ruby233p222-x64/lib/ruby/gems/2.3.0/gems/parser-2.2.3.0/lib
2017/11/13 10:58:22.076 (:1): C:/Ruby233p222-x64/lib/ruby/gems/2.3.0/gems/guard-rspec-4.7.3/lib
2017/11/13 10:58:22.076 (:1): C:/Ruby233p222-x64/lib/ruby/gems/2.3.0/gems/rspec-3.5.0/lib
2017/11/13 10:58:22.076 (:1): C:/Ruby233p222-x64/lib/ruby/gems/2.3.0/gems/rspec-mocks-3.5.0/lib
2017/11/13 10:58:22.076 (:1): C:/Ruby233p222-x64/lib/ruby/gems/2.3.0/gems/rspec-expectations-3.5.0/lib
2017/11/13 10:58:22.076 (:1): C:/Ruby233p222-x64/lib/ruby/gems/2.3.0/gems/rspec-core-3.5.4/lib
2017/11/13 10:58:22.076 (:1): C:/Ruby233p222-x64/lib/ruby/gems/2.3.0/gems/rspec-support-3.5.0/lib
2017/11/13 10:58:22.076 (:1): C:/Ruby233p222-x64/lib/ruby/gems/2.3.0/gems/guard-bundler-2.1.0/lib
2017/11/13 10:58:22.076 (:1): C:/Ruby233p222-x64/lib/ruby/gems/2.3.0/gems/guard-compat-1.2.1/lib
2017/11/13 10:58:22.076 (:1): C:/Ruby233p222-x64/lib/ruby/gems/2.3.0/gems/guard-2.14.1/lib
2017/11/13 10:58:22.076 (:1): C:/Ruby233p222-x64/lib/ruby/gems/2.3.0/gems/notiffany-0.1.1/lib
2017/11/13 10:58:22.076 (:1): C:/Ruby233p222-x64/lib/ruby/gems/2.3.0/gems/shellany-0.0.1/lib
2017/11/13 10:58:22.076 (:1): C:/Ruby233p222-x64/lib/ruby/gems/2.3.0/gems/nenv-0.3.0/lib
2017/11/13 10:58:22.076 (:1): C:/Ruby233p222-x64/lib/ruby/gems/2.3.0/gems/lumberjack-1.0.12/lib
2017/11/13 10:58:22.076 (:1): C:/Ruby233p222-x64/lib/ruby/gems/2.3.0/gems/listen-2.10.1/lib
2017/11/13 10:58:22.076 (:1): C:/Ruby233p222-x64/lib/ruby/gems/2.3.0/gems/rb-inotify-0.9.10/lib
2017/11/13 10:58:22.076 (:1): C:/Ruby233p222-x64/lib/ruby/gems/2.3.0/gems/rb-fsevent-0.10.2/lib
2017/11/13 10:58:22.076 (:1): C:/Ruby233p222-x64/lib/ruby/gems/2.3.0/gems/formatador-0.2.5/lib
2017/11/13 10:58:22.076 (:1): C:/Ruby233p222-x64/lib/ruby/gems/2.3.0/gems/flog-4.6.1/lib
2017/11/13 10:58:22.076 (:1): C:/Ruby233p222-x64/lib/ruby/gems/2.3.0/gems/flay-2.10.0/lib
2017/11/13 10:58:22.076 (:1): C:/Ruby233p222-x64/lib/ruby/gems/2.3.0/gems/ruby_parser-3.10.1/lib
2017/11/13 10:58:22.076 (:1): C:/Ruby233p222-x64/lib/ruby/gems/2.3.0/gems/sexp_processor-4.10.0/lib
2017/11/13 10:58:22.076 (:1): C:/Ruby233p222-x64/lib/ruby/gems/2.3.0/gems/path_expander-1.0.2/lib
2017/11/13 10:58:22.076 (:1): C:/Ruby233p222-x64/lib/ruby/gems/2.3.0/gems/ffi-1.9.18-x64-mingw32/lib
2017/11/13 10:58:22.076 (:1): C:/Ruby233p222-x64/lib/ruby/gems/2.3.0/gems/erubis-2.7.0/lib
2017/11/13 10:58:22.076 (:1): C:/Ruby233p222-x64/lib/ruby/gems/2.3.0/gems/diff-lcs-1.2.5/lib
2017/11/13 10:58:22.076 (:1): C:/Ruby233p222-x64/lib/ruby/gems/2.3.0/gems/coveralls-0.8.21/lib
2017/11/13 10:58:22.076 (:1): C:/Ruby233p222-x64/lib/ruby/gems/2.3.0/gems/thor-0.19.4/lib
2017/11/13 10:58:22.076 (:1): C:/Ruby233p222-x64/lib/ruby/gems/2.3.0/gems/term-ansicolor-1.6.0/lib
2017/11/13 10:58:22.076 (:1): C:/Ruby233p222-x64/lib/ruby/gems/2.3.0/gems/tins-1.15.0/lib
2017/11/13 10:58:22.076 (:1): C:/Ruby233p222-x64/lib/ruby/gems/2.3.0/gems/simplecov-0.14.1/lib
2017/11/13 10:58:22.076 (:1): C:/Ruby233p222-x64/lib/ruby/gems/2.3.0/gems/simplecov-html-0.10.2/lib
2017/11/13 10:58:22.076 (:1): C:/Ruby233p222-x64/lib/ruby/gems/2.3.0/gems/docile-1.1.5/lib
2017/11/13 10:58:22.076 (:1): C:/git/COSMOS/lib
2017/11/13 10:58:22.076 (:1): C:/git/extensions/x64-mingw32/2.3.0/cosmos-0.0.0
2017/11/13 10:58:22.076 (:1): C:/Ruby233p222-x64/lib/ruby/gems/2.3.0/gems/uuidtools-2.1.5/lib
2017/11/13 10:58:22.076 (:1): C:/Ruby233p222-x64/lib/ruby/gems/2.3.0/gems/snmp-1.2.0/lib
2017/11/13 10:58:22.076 (:1): C:/Ruby233p222-x64/lib/ruby/gems/2.3.0/gems/rubyzip-1.1.7/lib
2017/11/13 10:58:22.076 (:1): C:/Ruby233p222-x64/lib/ruby/gems/2.3.0/gems/rdoc-4.3.0/lib
2017/11/13 10:58:22.076 (:1): C:/Ruby233p222-x64/lib/ruby/gems/2.3.0/gems/rack-2.0.3/lib
2017/11/13 10:58:22.076 (:1): C:/Ruby233p222-x64/lib/ruby/gems/2.3.0/gems/qtbindings-4.8.6.3-x64-mingw32/lib
2017/11/13 10:58:22.076 (:1): C:/Ruby233p222-x64/lib/ruby/gems/2.3.0/gems/qtbindings-qt-4.8.6.3-x64-mingw32/qtlib
2017/11/13 10:58:22.076 (:1): C:/Ruby233p222-x64/lib/ruby/gems/2.3.0/gems/puma-3.10.0/lib
2017/11/13 10:58:22.076 (:1): C:/Ruby233p222-x64/lib/ruby/gems/2.3.0/extensions/x64-mingw32/2.3.0/puma-3.10.0
2017/11/13 10:58:22.076 (:1): C:/Ruby233p222-x64/lib/ruby/gems/2.3.0/gems/pry-doc-0.6.0/lib
2017/11/13 10:58:22.076 (:1): C:/Ruby233p222-x64/lib/ruby/gems/2.3.0/gems/yard-0.9.9/lib
2017/11/13 10:58:22.076 (:1): C:/Ruby233p222-x64/lib/ruby/gems/2.3.0/gems/pry-0.10.4/lib
2017/11/13 10:58:22.076 (:1): C:/Ruby233p222-x64/lib/ruby/gems/2.3.0/gems/slop-3.6.0/lib
2017/11/13 10:58:22.076 (:1): C:/Ruby233p222-x64/lib/ruby/gems/2.3.0/gems/method_source-0.8.2/lib
2017/11/13 10:58:22.076 (:1): C:/Ruby233p222-x64/lib/ruby/gems/2.3.0/gems/opengl-0.9.2-x64-mingw32/lib
2017/11/13 10:58:22.076 (:1): C:/Ruby233p222-x64/lib/ruby/gems/2.3.0/gems/nokogiri-1.8.1-x64-mingw32/lib
2017/11/13 10:58:22.076 (:1): C:/Ruby233p222-x64/lib/ruby/gems/2.3.0/gems/mini_portile2-2.3.0/lib
2017/11/13 10:58:22.076 (:1): C:/Ruby233p222-x64/lib/ruby/gems/2.3.0/gems/json-1.8.6/lib
2017/11/13 10:58:22.076 (:1): C:/Ruby233p222-x64/lib/ruby/gems/2.3.0/extensions/x64-mingw32/2.3.0/json-1.8.6
2017/11/13 10:58:22.076 (:1): C:/Ruby233p222-x64/lib/ruby/gems/2.3.0/gems/httpclient-2.8.3/lib
2017/11/13 10:58:22.076 (:1): C:/Ruby233p222-x64/lib/ruby/gems/2.3.0/gems/concord-0.1.5/lib
2017/11/13 10:58:22.076 (:1): C:/Ruby233p222-x64/lib/ruby/gems/2.3.0/gems/equalizer-0.0.11/lib
2017/11/13 10:58:22.076 (:1): C:/Ruby233p222-x64/lib/ruby/gems/2.3.0/gems/coderay-1.1.2/lib
2017/11/13 10:58:22.076 (:1): C:/Ruby233p222-x64/lib/ruby/gems/2.3.0/gems/celluloid-0.16.0/lib
2017/11/13 10:58:22.076 (:1): C:/Ruby233p222-x64/lib/ruby/gems/2.3.0/gems/timers-4.0.4/lib
2017/11/13 10:58:22.076 (:1): C:/Ruby233p222-x64/lib/ruby/gems/2.3.0/gems/hitimes-1.2.6/lib
2017/11/13 10:58:22.076 (:1): C:/Ruby233p222-x64/lib/ruby/gems/2.3.0/extensions/x64-mingw32/2.3.0/hitimes-1.2.6
2017/11/13 10:58:22.076 (:1): C:/Ruby233p222-x64/lib/ruby/gems/2.3.0/gems/benchmark-ips-2.7.2/lib
2017/11/13 10:58:22.076 (:1): C:/Ruby233p222-x64/lib/ruby/gems/2.3.0/gems/ast-2.3.0/lib
2017/11/13 10:58:22.076 (:1): C:/Ruby233p222-x64/lib/ruby/gems/2.3.0/gems/adamantium-0.2.0/lib
2017/11/13 10:58:22.076 (:1): C:/Ruby233p222-x64/lib/ruby/gems/2.3.0/gems/memoizable-0.4.2/lib
2017/11/13 10:58:22.076 (:1): C:/Ruby233p222-x64/lib/ruby/gems/2.3.0/gems/thread_safe-0.3.6/lib
2017/11/13 10:58:22.076 (:1): C:/Ruby233p222-x64/lib/ruby/gems/2.3.0/gems/ice_nine-0.11.2/lib
2017/11/13 10:58:22.076 (:1): C:/Ruby233p222-x64/lib/ruby/gems/2.3.0/gems/abstract_type-0.0.7/lib
2017/11/13 10:58:22.076 (:1): C:/Ruby233p222-x64/lib/ruby/gems/2.3.0/gems/rake-12.1.0/lib
2017/11/13 10:58:22.076 (:1): C:/Ruby233p222-x64/lib/ruby/site_ruby/2.3.0
2017/11/13 10:58:22.076 (:1): C:/Ruby233p222-x64/lib/ruby/site_ruby/2.3.0/x64-msvcrt
2017/11/13 10:58:22.076 (:1): C:/Ruby233p222-x64/lib/ruby/site_ruby
2017/11/13 10:58:22.076 (:1): C:/Ruby233p222-x64/lib/ruby/vendor_ruby/2.3.0
2017/11/13 10:58:22.076 (:1): C:/Ruby233p222-x64/lib/ruby/vendor_ruby/2.3.0/x64-msvcrt
2017/11/13 10:58:22.076 (:1): C:/Ruby233p222-x64/lib/ruby/vendor_ruby
2017/11/13 10:58:22.076 (:1): C:/Ruby233p222-x64/lib/ruby/2.3.0
2017/11/13 10:58:22.076 (:1): C:/Ruby233p222-x64/lib/ruby/2.3.0/x64-mingw32
2017/11/13 10:58:22.076 (:1): C:/Ruby233p222-x64/lib/ruby/gems/2.3.0/gems/qtbindings-4.8.6.3-x64-mingw32/lib/../lib/2.3
2017/11/13 10:58:22.076 (:1): C:/git/COSMOS/demo/config/targets/INST/lib
2017/11/13 10:58:22.076 (:1): C:/git/COSMOS/demo/config/targets/INST/procedures
2017/11/13 10:58:22.076 (:1): C:/git/COSMOS/demo/config/targets/EXAMPLE/lib
2017/11/13 10:58:22.076 (:1): C:/git/COSMOS/demo/config/targets/TEMPLATED/lib
2017/11/13 10:58:22.076 (:1): C:/git/COSMOS/demo/config/targets/SYSTEM/lib
2017/11/13 10:58:22.092 (SCRIPTRUNNER): Script completed:
&lt;/code&gt;&lt;/pre&gt;
&lt;/div&gt;

&lt;p&gt;Wow, that is a lot of gems! COSMOS requires a lot of libraries to support how it operates including many used for development purposes like rspec and simplecov. An important thing to note is at the top of the list the following paths are listed.&lt;/p&gt;

&lt;div class=&quot;highlighter-rouge&quot;&gt;&lt;pre class=&quot;highlight&quot;&gt;&lt;code&gt;C:/git/COSMOS/demo/procedures
C:/git/COSMOS/demo/lib
&lt;/code&gt;&lt;/pre&gt;
&lt;/div&gt;

&lt;p&gt;The first path is due to the following line in the COSMOS Demo configuration’s system.txt configuration file: &lt;code class=&quot;highlighter-rouge&quot;&gt;PATH PROCEDURES ./procedures&lt;/code&gt;. This adds the procedures directory in the current COSMOS configuration (C:/git/COSMOS/demo on my machine) to the path.&lt;/p&gt;

&lt;p&gt;The second path is added to every COSMOS configuration. The lib directory in the current COSMOS configuration (C:/git/COSMOS/demo on my machine).&lt;/p&gt;

&lt;p&gt;You should also note the last few lines of the $LOAD_PATH.&lt;/p&gt;

&lt;div class=&quot;highlighter-rouge&quot;&gt;&lt;pre class=&quot;highlight&quot;&gt;&lt;code&gt;C:/git/COSMOS/demo/config/targets/INST/lib
C:/git/COSMOS/demo/config/targets/INST/procedures
C:/git/COSMOS/demo/config/targets/EXAMPLE/lib
C:/git/COSMOS/demo/config/targets/TEMPLATED/lib
C:/git/COSMOS/demo/config/targets/SYSTEM/lib
&lt;/code&gt;&lt;/pre&gt;
&lt;/div&gt;

&lt;p&gt;These are added because COSMOS automatically adds the lib and procedures directory from each Target folder. Thus you are able to directly load a file in the INST/procedures directory by doing “load ‘checks.rb’” (for example). If a file is in a subdirectory like the INST/procedures/utilities directory, then you must specify the additional subpath such as “load_utility ‘utilities/clear.rb’”.&lt;/p&gt;

&lt;h3 id=&quot;require_relative&quot;&gt;require_relative&lt;/h3&gt;

&lt;p&gt;Just for completeness note that there is also a Ruby keyword called &lt;a href=&quot;https://ruby-doc.org/core-2.4.2/Kernel.html#method-i-require_relative&quot;&gt;require_relative&lt;/a&gt;. This works similar to require but instead of using the LOAD_PATH as described above, it looks relative to the current executing file. This should rarely be needed in COSMOS except perhaps in test files.&lt;/p&gt;

&lt;p&gt;If you need additional support please contact us at &lt;a href=&quot;mailto:cosmos@ball.com&quot;&gt;cosmos@ball.com&lt;/a&gt;.&lt;/p&gt;
</description>
    </item>
    
    <item>
      <title>Config Editor</title>
      <link>http://cosmosrb.com/news/2017/10/30/config-editor/</link>
      <pubDate>Mon, 30 Oct 2017 10:00:00 -0600</pubDate>
      <dc:creator>jmthomas</dc:creator>
      
      
      <category>post</category>
      
      <guid isPermaLink="true">http://cosmosrb.com/news/2017/10/30/config-editor/</guid>
      <description>&lt;p&gt;COSMOS gained a new tool in the &lt;a href=&quot;/news/2017/08/04/cosmos-4-0-0-released/&quot;&gt;4.0.0 release&lt;/a&gt; called Configuration Editor. This tool provides contextual help when editing COSMOS configuration files and thus should make configuring COSMOS much easier than in the past.&lt;/p&gt;

&lt;h3 id=&quot;configuration-editor-basics&quot;&gt;Configuration Editor Basics&lt;/h3&gt;

&lt;p&gt;When creating a new project from from the Demo you’ll notice a new icon in the Launcher under the Utilities label:&lt;/p&gt;

&lt;p&gt;&lt;img src=&quot;/img/2017_10_30_demo_launcher.png&quot; alt=&quot;Demo Launcher&quot; /&gt;&lt;/p&gt;

&lt;p&gt;Note that as of this post the Install Launcher does not have the new Configuration Editor or Command Sequence buttons but this will be addressed in the next release.&lt;/p&gt;

&lt;p&gt;Clicking the Config Editor button brings up the Configuration Editor tool:&lt;/p&gt;

&lt;p&gt;&lt;img src=&quot;/img/2017_10_30_config_editor.png&quot; alt=&quot;Config Editor&quot; /&gt;&lt;/p&gt;

&lt;p&gt;Configuration Editor has three vertical panes. The far left is a Windows Explorer type tree view which opens at the base of your COSMOS configuration. This makes it easy to see and navigate through all the COSMOS configuration files.&lt;/p&gt;

&lt;p&gt;The middle pane is a file editor which opens files when they are clicked on in the left pane tree view.&lt;/p&gt;

&lt;p&gt;The right pane is what Configuration Editor was created for. It provides contextual help for all the COSMOS keywords. As the editor cursor in the middle pane changes the contextual help changes to reflect current editor line. Here’s an example of the right pane when the Demo’s INST target’s command definition is edited:&lt;/p&gt;

&lt;p&gt;&lt;img src=&quot;/img/2017_10_30_inst_cmds.png&quot; alt=&quot;Config Editor&quot; /&gt;&lt;/p&gt;

&lt;p&gt;The user can either edit the configuration file directly in the middle pane or use the configuration help in the right pane. Edits in the middle pane are immediately reflected in the right pane. Edits in the right pane are not reflected back in the configuration pane until the user tabs or clicks to another field. Note that tabbing through the fields is a quick way to transition from one parameter to another.&lt;/p&gt;

&lt;p&gt;Configuration Editor contains the same Edit and Search menu options that Script Runner supports. Searching for keywords and transitioning from one to another also updates the configuration help pane which is another way to quickly check particular keywords.&lt;/p&gt;

&lt;h3 id=&quot;configuration-editor-links&quot;&gt;Configuration Editor Links&lt;/h3&gt;

&lt;p&gt;If you have an older (pre-4.0) COSMOS configuration or generated a basic configuration from the install (4.0.0-4.0.3) you will not have a link to the new Configuration Editor tool in your Launcher. Follow the following steps to add this tool.&lt;/p&gt;

&lt;ol&gt;
  &lt;li&gt;Edit config/tools/launcher/launcher.txt&lt;/li&gt;
  &lt;li&gt;Add the following line (typically after Utilities LABEL)
    &lt;div class=&quot;highlighter-rouge&quot;&gt;&lt;pre class=&quot;highlight&quot;&gt;&lt;code&gt;TOOL &quot;Config Editor&quot; &quot;LAUNCH ConfigEditor&quot; &quot;config_editor.png&quot;
&lt;/code&gt;&lt;/pre&gt;
    &lt;/div&gt;
  &lt;/li&gt;
&lt;/ol&gt;

&lt;p&gt;Restart your Launcher and you should see this new tool to help you configure COSMOS. Note that if you don’t have the Configuration Editor button then you probably also don’t have a button for the new Command Sequence tool. Add the following line after the Command Sender line to access this tool:&lt;/p&gt;
&lt;div class=&quot;highlighter-rouge&quot;&gt;&lt;pre class=&quot;highlight&quot;&gt;&lt;code&gt;TOOL &quot;Command Sequence&quot; &quot;LAUNCH CmdSequence&quot; &quot;cmd_sequence.png&quot;
&lt;/code&gt;&lt;/pre&gt;
&lt;/div&gt;

&lt;p&gt;Enjoy these new COSMOS 4.0 tools!&lt;/p&gt;

&lt;p&gt;If you need additional support please contact us at &lt;a href=&quot;mailto:cosmos@ball.com&quot;&gt;cosmos@ball.com&lt;/a&gt;.&lt;/p&gt;
</description>
    </item>
    
    <item>
      <title>Ball Aerospace COSMOS 4.0.3 Released</title>
      <link>http://cosmosrb.com/news/2017/10/24/cosmos-4-0-3-released/</link>
      <pubDate>Tue, 24 Oct 2017 13:00:00 -0600</pubDate>
      <dc:creator>jmthomas</dc:creator>
      
      
      <category>release</category>
      
      <guid isPermaLink="true">http://cosmosrb.com/news/2017/10/24/cosmos-4-0-3-released/</guid>
      <description>&lt;p&gt;&lt;strong&gt;Important Bug Fix:&lt;/strong&gt; UdpInterface was only working for locahost on earlier versions of COSMOS 4.0.x. Please upgrade to COSMOS 4.0.3 if you need support for UDP.&lt;/p&gt;

&lt;h3 id=&quot;new-features&quot;&gt;New Features:&lt;/h3&gt;

&lt;ul&gt;
  &lt;li&gt;&lt;a href=&quot;https://github.com/BallAerospace/COSMOS/issues/585&quot;&gt;#585&lt;/a&gt; Add packet level config_name&lt;/li&gt;
&lt;/ul&gt;

&lt;h3 id=&quot;maintenance&quot;&gt;Maintenance:&lt;/h3&gt;

&lt;p&gt;None&lt;/p&gt;

&lt;h3 id=&quot;bug-fixes&quot;&gt;Bug Fixes:&lt;/h3&gt;

&lt;ul&gt;
  &lt;li&gt;&lt;a href=&quot;https://github.com/BallAerospace/COSMOS/issues/590&quot;&gt;#590&lt;/a&gt; UdpReadSocket must be created before UdpWriteSocket if read_port == write_src_port&lt;/li&gt;
&lt;/ul&gt;

&lt;h3 id=&quot;migration-notes-from-cosmos-3x&quot;&gt;Migration Notes from COSMOS 3.x:&lt;/h3&gt;

&lt;p&gt;COSMOS 4 includes several breaking changes from the COSMOS 3.x series.&lt;/p&gt;

&lt;p&gt;The first and simplest is that the Command and Telemetry Server now opens an additional port at 7780 by default, that provides a router that will send out each command that the system has sent.  This can allow external systems to also log all commands sent by COSMOS.  For most people this change will be transparent and no updates to your COSMOS configuration will be required.&lt;/p&gt;

&lt;p&gt;The second is that the Command and Telemetry Server now always supports a meta data packet called SYSTEM META.  This packet will always contain the MD5 sum for the current running COSMOS configuration, the version of COSMOS running, the version of your COSMOS Project, and the version of Ruby being used.  You can also add your own requirements for meta data with things like the name of the operator currently running the system, or the name of a specific test you are currently running.  In general you shouldn’t need to do anything for this change unless you were using the previous metadata functionality in COSMOS.  If you were, then you will need to migrate your meta data to the new SYSTEM META packet, and change the parameters in your CmdTlmServer or TestRunner configurations regarding meta data.  If you weren’t using metadata before, then you will probably just notice this new packet in your log files, and in your telemetry stream.&lt;/p&gt;

&lt;p&gt;Finally the most exciting breaking change is in how COSMOS interfaces handle protocols.  Before, the COSMOS TCP/IP and Serial interface classes each took a protocol like LENGTH, TERMINATED, etc that defined how packets were delineated by the interface.  Now each interface can take a set of one or more protocols.  This allows COSMOS to much more easily support nested protocols, such as the frame focused protocols of CCSDS.  It also allows for creating helpful reusable protocols such as the new CRC protocol for automatically adding CRCs to outgoing commands and verifying incoming CRCs on telemetry packets.  It’s a great change, but if you have any custom interface classes you have written, they will probably require some modification.  See the Interfaces section at cosmosrb.com to see how the new interface classes work. We will also be writing up a blog post to help document the process of upgrading.  Look for this in a week or two.&lt;/p&gt;

&lt;p&gt;To upgrade to the latest version of COSMOS, run “bundle update cosmos” in your COSMOS project folder.&lt;/p&gt;
</description>
    </item>
    
    <item>
      <title>Ball Aerospace COSMOS 4.0.2 Released</title>
      <link>http://cosmosrb.com/news/2017/09/29/cosmos-4-0-2-released/</link>
      <pubDate>Fri, 29 Sep 2017 13:00:00 -0600</pubDate>
      <dc:creator>jmthomas</dc:creator>
      
      
      <category>release</category>
      
      <guid isPermaLink="true">http://cosmosrb.com/news/2017/09/29/cosmos-4-0-2-released/</guid>
      <description>&lt;p&gt;&lt;strong&gt;Important Bug Fix:&lt;/strong&gt; UdpInterface was only working for locahost on earlier versions of COSMOS 4.0.x. Please upgrade to COSMOS 4.0.2 if you need support for UDP.&lt;/p&gt;

&lt;h3 id=&quot;new-features&quot;&gt;New Features:&lt;/h3&gt;

&lt;ul&gt;
  &lt;li&gt;&lt;a href=&quot;https://github.com/BallAerospace/COSMOS/issues/577&quot;&gt;#577&lt;/a&gt; LIMITSBAR widget shouldn’t allow RAW&lt;/li&gt;
  &lt;li&gt;&lt;a href=&quot;https://github.com/BallAerospace/COSMOS/issues/565&quot;&gt;#565&lt;/a&gt; Template Protocol support for logging rather than disconnect on timeout&lt;/li&gt;
&lt;/ul&gt;

&lt;h3 id=&quot;maintenance&quot;&gt;Maintenance:&lt;/h3&gt;

&lt;ul&gt;
  &lt;li&gt;&lt;a href=&quot;https://github.com/BallAerospace/COSMOS/issues/551&quot;&gt;#551&lt;/a&gt; TlmViewer meta AUTO_TARGET needs parameter&lt;/li&gt;
  &lt;li&gt;&lt;a href=&quot;https://github.com/BallAerospace/COSMOS/issues/553&quot;&gt;#553&lt;/a&gt; Create cosmosrb documentation based on metadata&lt;/li&gt;
  &lt;li&gt;&lt;a href=&quot;https://github.com/BallAerospace/COSMOS/issues/554&quot;&gt;#554&lt;/a&gt; TEMP1 limits getting disabled in demo is confusing&lt;/li&gt;
&lt;/ul&gt;

&lt;h3 id=&quot;bug-fixes&quot;&gt;Bug Fixes:&lt;/h3&gt;

&lt;ul&gt;
  &lt;li&gt;&lt;a href=&quot;https://github.com/BallAerospace/COSMOS/issues/564&quot;&gt;#564&lt;/a&gt; Items with STATES don’t respect LIMITS&lt;/li&gt;
  &lt;li&gt;&lt;a href=&quot;https://github.com/BallAerospace/COSMOS/issues/568&quot;&gt;#568&lt;/a&gt; CSV shouldn’t call compact&lt;/li&gt;
  &lt;li&gt;&lt;a href=&quot;https://github.com/BallAerospace/COSMOS/issues/569&quot;&gt;#569&lt;/a&gt; combo_box and vertical_message_box don’t report correct user selection&lt;/li&gt;
  &lt;li&gt;&lt;a href=&quot;https://github.com/BallAerospace/COSMOS/issues/580&quot;&gt;#580&lt;/a&gt; Udp interface does not work for non-localhost&lt;/li&gt;
&lt;/ul&gt;

&lt;h3 id=&quot;migration-notes-from-cosmos-38x&quot;&gt;Migration Notes from COSMOS 3.8.x:&lt;/h3&gt;

&lt;p&gt;COSMOS 4 includes several breaking changes from the COSMOS 3.x series.&lt;/p&gt;

&lt;p&gt;The first and simplest is that the Command and Telemetry Server now opens an additional port at 7780 by default, that provides a router that will send out each command that the system has sent.  This can allow external systems to also log all commands sent by COSMOS.  For most people this change will be transparent and no updates to your COSMOS configuration will be required.&lt;/p&gt;

&lt;p&gt;The second is that the Command and Telemetry Server now always supports a meta data packet called SYSTEM META.  This packet will always contain the MD5 sum for the current running COSMOS configuration, the version of COSMOS running, the version of your COSMOS Project, and the version of Ruby being used.  You can also add your own requirements for meta data with things like the name of the operator currently running the system, or the name of a specific test you are currently running.  In general you shouldn’t need to do anything for this change unless you were using the previous metadata functionality in COSMOS.  If you were, then you will need to migrate your meta data to the new SYSTEM META packet, and change the parameters in your CmdTlmServer or TestRunner configurations regarding meta data.  If you weren’t using metadata before, then you will probably just notice this new packet in your log files, and in your telemetry stream.&lt;/p&gt;

&lt;p&gt;Finally the most exciting breaking change is in how COSMOS interfaces handle protocols.  Before, the COSMOS TCP/IP and Serial interface classes each took a protocol like LENGTH, TERMINATED, etc that defined how packets were delineated by the interface.  Now each interface can take a set of one or more protocols.  This allows COSMOS to much more easily support nested protocols, such as the frame focused protocols of CCSDS.  It also allows for creating helpful reusable protocols such as the new CRC protocol for automatically adding CRCs to outgoing commands and verifying incoming CRCs on telemetry packets.  It’s a great change, but if you have any custom interface classes you have written, they will probably require some modification.  See the Interfaces section at cosmosrb.com to see how the new interface classes work. We will also be writing up a blog post to help document the process of upgrading.  Look for this in a week or two.&lt;/p&gt;

&lt;p&gt;To upgrade to the latest version of COSMOS, run “bundle update cosmos” in your COSMOS project folder.&lt;/p&gt;
</description>
    </item>
    
    <item>
      <title>Deploying COSMOS to the Cloud</title>
      <link>http://cosmosrb.com/news/2017/08/23/cloud-deploy/</link>
      <pubDate>Wed, 23 Aug 2017 14:00:00 -0600</pubDate>
      <dc:creator>jmthomas</dc:creator>
      
      
      <category>post</category>
      
      <guid isPermaLink="true">http://cosmosrb.com/news/2017/08/23/cloud-deploy/</guid>
      <description>&lt;p&gt;COSMOS is a GUI application which runs equally well on Windows, Linux, and Mac OS X due to the QT GUI framework and Ruby language it is written in. Traditionally this means you install it locally on your own workstation and you’re off and running. But can COSMOS also be deployed to the cloud? Yes! This post describes how I deployed COSMOS to Amazon Web Services (AWS) using several different technologies.&lt;/p&gt;

&lt;h3 id=&quot;aws&quot;&gt;AWS&lt;/h3&gt;

&lt;p&gt;AWS consists of a lot of different services. To deploy COSMOS you need to create an AWS EC2 instance. The first step is to sign up for AWS which enables you to use their Free Tier for 12 months. This includes 750hrs each on Linux and Windows Server.&lt;/p&gt;

&lt;h3 id=&quot;deploying-to-windows-server&quot;&gt;Deploying to Windows Server&lt;/h3&gt;

&lt;p&gt;Deploying to Windows Server is probably the easiest way to get COSMOS in the cloud. Simply create a Windows Server instance by selecting the following image:
&lt;img src=&quot;/img/2017_08_23_aws_win_server.png&quot; alt=&quot;Windows Image&quot; /&gt;&lt;/p&gt;

&lt;p&gt;Then select the t2.micro Type which is marked “Free tier eligible”. Launch the Instance and you should see the key pair dialog:
&lt;img src=&quot;/img/2017_08_23_aws_key_pair.png&quot; alt=&quot;Key Pair Dialog&quot; /&gt;&lt;/p&gt;

&lt;p&gt;Create a new key pair and give the name something generic because you can use the same key pair for all the EC2 instances you create. Create the instance and then View Instance which will show the instance status. Click the Connect button at top which will bring up the Connect dialog:
&lt;img src=&quot;/img/2017_08_23_aws_win_connect.png&quot; alt=&quot;Connect Dialog&quot; /&gt;&lt;/p&gt;

&lt;p&gt;Click the Download Remote Desktop File and open it in Remote Desktop to connect to the Windows Server instance. Note that it does take a while for the Windows instance to boot so this won’t work until your Status Checks show a green check. Also note that many corporate firewalls may block doing a Remote Desktop outside your corporate network.&lt;/p&gt;

&lt;p&gt;You also need to click Get Password and locate your ‘pem’ file you saved earlier to Decrypt your password. Login to the instance as Administrator with the decrypted password. Once you’ve logged in you can change the password to something a little more reasonable. Then simply follow the usual &lt;a href=&quot;/docs/installation/&quot;&gt;COSMOS installation &lt;/a&gt; instructions.&lt;/p&gt;

&lt;p&gt;Here is a screenshot of my successful COSMOS installation running on the AWS Microsoft Server instance:
&lt;img src=&quot;/img/2017_08_23_aws_windows.png&quot; alt=&quot;COSMOS on Windows&quot; /&gt;&lt;/p&gt;

&lt;h3 id=&quot;deploying-to-red-hat-linux-with-x-forwarding&quot;&gt;Deploying to Red Hat Linux (with X forwarding)&lt;/h3&gt;

&lt;p&gt;Deploying to Red Hat Linux is similar to Windows. Create a Red Hat instance by selecting the following image:
&lt;img src=&quot;/img/2017_08_23_aws_red_hat.png&quot; alt=&quot;Red Hat Image&quot; /&gt;&lt;/p&gt;

&lt;p&gt;Use the same key pair when creating your Windows instance and create the instance. View Instance and click the Connect button which brings up the Connect dialog:
&lt;img src=&quot;/img/2017_08_23_aws_red_hat_connect.png&quot; alt=&quot;Connect Dialog&quot; /&gt;&lt;/p&gt;

&lt;p&gt;SSH to the instance using the connection string provided making sure to specify the full path to your ‘pem’ file in the quoted path after the -i option. Install a GUI by issuing the following command:&lt;/p&gt;
&lt;div class=&quot;highlighter-rouge&quot;&gt;&lt;pre class=&quot;highlight&quot;&gt;&lt;code&gt;sudo yum groupinstall 'Server with GUI'
&lt;/code&gt;&lt;/pre&gt;
&lt;/div&gt;

&lt;p&gt;Install COSMOS using the installation bash file:&lt;/p&gt;
&lt;div class=&quot;highlighter-rouge&quot;&gt;&lt;pre class=&quot;highlight&quot;&gt;&lt;code&gt;bash &amp;lt;(\curl -sSL https://raw.githubusercontent.com/BallAerospace/COSMOS/master/vendor/installers/linux_mac/INSTALL_COSMOS.sh)
&lt;/code&gt;&lt;/pre&gt;
&lt;/div&gt;

&lt;p&gt;Chose the sudo option when asked how to install. To enable X forwarding edit the SSH config file:&lt;/p&gt;
&lt;div class=&quot;highlighter-rouge&quot;&gt;&lt;pre class=&quot;highlight&quot;&gt;&lt;code&gt;sudo vim /etc/ssh/sshd_config
&lt;/code&gt;&lt;/pre&gt;
&lt;/div&gt;

&lt;p&gt;Enable the following settings:&lt;/p&gt;
&lt;div class=&quot;highlighter-rouge&quot;&gt;&lt;pre class=&quot;highlight&quot;&gt;&lt;code&gt;X11Forwarding yes
X11DisplayOffset 10
X11UseLocalhost no
&lt;/code&gt;&lt;/pre&gt;
&lt;/div&gt;

&lt;p&gt;Close your current SSH connection and reconnect with SSH adding the -X option to enable X11 forwarding and -Y to enable trusted X11 fowarding. If you host OS is Mac OS X you’ll need to install &lt;a href=&quot;https://www.xquartz.org/&quot;&gt;XQuartz&lt;/a&gt;. Linux has X11 forward support built-in. Windows should probably install Xming which is an exercise left to the reader.&lt;/p&gt;

&lt;p&gt;Now launch COSMOS and you should see the COSMOS windows appear on your own machine. While this approach works I found the performance to be significantly slower than VNC. Here is a screenshot of it running while I connected via a Mac OS X machine:
&lt;img src=&quot;/img/2017_08_23_aws_red_hat_x.png&quot; alt=&quot;Red Hat X&quot; /&gt;&lt;/p&gt;

&lt;h3 id=&quot;deploying-on-ubuntu-with-vnc&quot;&gt;Deploying on Ubuntu (with VNC)&lt;/h3&gt;

&lt;p&gt;Deploying to Ubuntu Linux is very similar to Red Hat. Create an Ubuntu instance by selecting the following image:
&lt;img src=&quot;/img/2017_08_23_aws_ubuntu.png&quot; alt=&quot;Ubuntu Image&quot; /&gt;&lt;/p&gt;

&lt;p&gt;Use the same key pair as when creating your Windows or Red Hat instance and create the instance. View Instance and click the Connect button which brings up the Connect dialog:
&lt;img src=&quot;/img/2017_08_23_aws_red_hat_connect.png&quot; alt=&quot;Connect Dialog&quot; /&gt;&lt;/p&gt;

&lt;p&gt;Click on the instance and click the Description tab which appears below the instance. Click the link next to Security groups to open the Security Groups configuration. Click the Inbound tab and create Edit to create a new Custom TCP Rule to enable TCP traffic on Ports 5900-5910 from Anywhere. Your rule should look like the following:
&lt;img src=&quot;/img/2017_08_23_aws_security_group.png&quot; alt=&quot;Security Group&quot; /&gt;&lt;/p&gt;

&lt;p&gt;SSH to the instance using the connection string provided making sure to specify the full path to your ‘pem’ file in the quoted path after the -i option. Install a GUI by issuing the following command:&lt;/p&gt;
&lt;div class=&quot;highlighter-rouge&quot;&gt;&lt;pre class=&quot;highlight&quot;&gt;&lt;code&gt;sudo apt-get update
sudo apt install xfce4 xfce4-goodies tightvncserver
&lt;/code&gt;&lt;/pre&gt;
&lt;/div&gt;

&lt;p&gt;Run the following commands to setup the VNC server:&lt;/p&gt;
&lt;div class=&quot;highlighter-rouge&quot;&gt;&lt;pre class=&quot;highlight&quot;&gt;&lt;code&gt;vncserver
vncserver -kill :1
vim ~/.vnc/xstartup
&lt;/code&gt;&lt;/pre&gt;
&lt;/div&gt;

&lt;p&gt;Ensure your xstartup file matches the following:&lt;/p&gt;
&lt;div class=&quot;highlighter-rouge&quot;&gt;&lt;pre class=&quot;highlight&quot;&gt;&lt;code&gt;&lt;span class=&quot;c&quot;&gt;#!/bin/sh&lt;/span&gt;

&lt;span class=&quot;c&quot;&gt;# Uncomment the following two lines for normal desktop:&lt;/span&gt;
&lt;span class=&quot;nb&quot;&gt;unset &lt;/span&gt;SESSION_MANAGER
&lt;span class=&quot;c&quot;&gt;# exec /etc/X11/xinit/xinitrc&lt;/span&gt;
&lt;span class=&quot;nb&quot;&gt;unset &lt;/span&gt;DBUS_SESSION_BUS_ADDRESS
startxfce4 &amp;amp;

&lt;span class=&quot;o&quot;&gt;[&lt;/span&gt; -x /etc/vnc/xstartup &lt;span class=&quot;o&quot;&gt;]&lt;/span&gt; &lt;span class=&quot;o&quot;&gt;&amp;amp;&amp;amp;&lt;/span&gt; &lt;span class=&quot;nb&quot;&gt;exec&lt;/span&gt; /etc/vnc/xstartup
&lt;span class=&quot;o&quot;&gt;[&lt;/span&gt; -r &lt;span class=&quot;nv&quot;&gt;$HOME&lt;/span&gt;/.Xresources &lt;span class=&quot;o&quot;&gt;]&lt;/span&gt; &lt;span class=&quot;o&quot;&gt;&amp;amp;&amp;amp;&lt;/span&gt; xrdb &lt;span class=&quot;nv&quot;&gt;$HOME&lt;/span&gt;/.Xresources
xsetroot -solid grey
vncconfig -iconic &amp;amp;
&lt;span class=&quot;c&quot;&gt;#x-terminal-emulator -geometry 80x24+10+10 -ls -title &quot;$VNCDESKTOP Desktop&quot; &amp;amp;&lt;/span&gt;
&lt;span class=&quot;c&quot;&gt;#x-window-manager &amp;amp;&lt;/span&gt;
&lt;/code&gt;&lt;/pre&gt;
&lt;/div&gt;

&lt;p&gt;Restart VNC:&lt;/p&gt;
&lt;div class=&quot;highlighter-rouge&quot;&gt;&lt;pre class=&quot;highlight&quot;&gt;&lt;code&gt;vncserver
&lt;/code&gt;&lt;/pre&gt;
&lt;/div&gt;

&lt;p&gt;Install COSMOS using the installation bash file:&lt;/p&gt;
&lt;div class=&quot;highlighter-rouge&quot;&gt;&lt;pre class=&quot;highlight&quot;&gt;&lt;code&gt;bash &amp;lt;(\curl -sSL https://raw.githubusercontent.com/BallAerospace/COSMOS/master/vendor/installers/linux_mac/INSTALL_COSMOS.sh)
&lt;/code&gt;&lt;/pre&gt;
&lt;/div&gt;

&lt;p&gt;Chose the sudo option when asked how to install. On your local machine install a VNC viewer such as TightVNC and connect by entering the Public DNS address of your AWS instance in the Remote Host as well as the Port number of 5901. Typically this is added by appending it to the Remote Host address with a colon. Here is a screenshot of it running while I connected via TightVNC:
&lt;img src=&quot;/img/2017_08_23_aws_ubuntu_vnc.png&quot; alt=&quot;Red Hat X&quot; /&gt;&lt;/p&gt;

&lt;p&gt;If you need additional support please contact us at &lt;a href=&quot;mailto:cosmos@ball.com&quot;&gt;cosmos@ball.com&lt;/a&gt;.&lt;/p&gt;
</description>
    </item>
    
    <item>
      <title>Ball Aerospace COSMOS 4.0.1 Released</title>
      <link>http://cosmosrb.com/news/2017/08/23/cosmos-4-0-1-released/</link>
      <pubDate>Wed, 23 Aug 2017 13:00:00 -0600</pubDate>
      <dc:creator>ryanmelt</dc:creator>
      
      
      <category>release</category>
      
      <guid isPermaLink="true">http://cosmosrb.com/news/2017/08/23/cosmos-4-0-1-released/</guid>
      <description>&lt;h3 id=&quot;new-features&quot;&gt;New Features:&lt;/h3&gt;

&lt;ul&gt;
  &lt;li&gt;&lt;a href=&quot;https://github.com/BallAerospace/COSMOS/issues/527&quot;&gt;#527&lt;/a&gt; Editing config files should now bring up ConfigEditor&lt;/li&gt;
  &lt;li&gt;&lt;a href=&quot;https://github.com/BallAerospace/COSMOS/issues/528&quot;&gt;#528&lt;/a&gt; ConfigEditor missing some keywords&lt;/li&gt;
  &lt;li&gt;&lt;a href=&quot;https://github.com/BallAerospace/COSMOS/issues/534&quot;&gt;#534&lt;/a&gt; Create ConfigEditor Mac app&lt;/li&gt;
  &lt;li&gt;&lt;a href=&quot;https://github.com/BallAerospace/COSMOS/issues/536&quot;&gt;#536&lt;/a&gt; Clickable canvas objects open screens&lt;/li&gt;
  &lt;li&gt;&lt;a href=&quot;https://github.com/BallAerospace/COSMOS/issues/543&quot;&gt;#542&lt;/a&gt; Automatically populate COMMAND SYSTEM META&lt;/li&gt;
  &lt;li&gt;&lt;a href=&quot;https://github.com/BallAerospace/COSMOS/issues/543&quot;&gt;#543&lt;/a&gt; Allow SYSTEM META items to be read only&lt;/li&gt;
&lt;/ul&gt;

&lt;h3 id=&quot;maintenance&quot;&gt;Maintenance:&lt;/h3&gt;

&lt;ul&gt;
  &lt;li&gt;None&lt;/li&gt;
&lt;/ul&gt;

&lt;h3 id=&quot;bug-fixes&quot;&gt;Bug Fixes:&lt;/h3&gt;

&lt;ul&gt;
  &lt;li&gt;&lt;a href=&quot;https://github.com/BallAerospace/COSMOS/issues/533&quot;&gt;#533&lt;/a&gt; TestRunner strips all comments when running&lt;/li&gt;
  &lt;li&gt;&lt;a href=&quot;https://github.com/BallAerospace/COSMOS/issues/538&quot;&gt;#538&lt;/a&gt; META_INIT broken&lt;/li&gt;
  &lt;li&gt;&lt;a href=&quot;https://github.com/BallAerospace/COSMOS/issues/540&quot;&gt;#540&lt;/a&gt; Background task packet subscription get_packet broken&lt;/li&gt;
  &lt;li&gt;&lt;a href=&quot;https://github.com/BallAerospace/COSMOS/issues/547&quot;&gt;#547&lt;/a&gt; convert_packet_to_data should copy buffer&lt;/li&gt;
&lt;/ul&gt;

&lt;h3 id=&quot;migration-notes-from-cosmos-38x&quot;&gt;Migration Notes from COSMOS 3.8.x:&lt;/h3&gt;

&lt;p&gt;COSMOS 4 includes several breaking changes from the COSMOS 3.x series.&lt;/p&gt;

&lt;p&gt;The first and simplest is that the Command and Telemetry Server now opens an additional port at 7780 by default, that provides a router that will send out each command that the system has sent.  This can allow external systems to also log all commands sent by COSMOS.  For most people this change will be transparent and no updates to your COSMOS configuration will be required.&lt;/p&gt;

&lt;p&gt;The second is that the Command and Telemetry Server now always supports a meta data packet called SYSTEM META.  This packet will always contain the MD5 sum for the current running COSMOS configuration, the version of COSMOS running, the version of your COSMOS Project, and the version of Ruby being used.  You can also add your own requirements for meta data with things like the name of the operator currently running the system, or the name of a specific test you are currently running.  In general you shouldn’t need to do anything for this change unless you were using the previous metadata functionality in COSMOS.  If you were, then you will need to migrate your meta data to the new SYSTEM META packet, and change the parameters in your CmdTlmServer or TestRunner configurations regarding meta data.  If you weren’t using metadata before, then you will probably just notice this new packet in your log files, and in your telemetry stream.&lt;/p&gt;

&lt;p&gt;Finally the most exciting breaking change is in how COSMOS interfaces handle protocols.  Before, the COSMOS TCP/IP and Serial interface classes each took a protocol like LENGTH, TERMINATED, etc that defined how packets were delineated by the interface.  Now each interface can take a set of one or more protocols.  This allows COSMOS to much more easily support nested protocols, such as the frame focused protocols of CCSDS.  It also allows for creating helpful reusable protocols such as the new CRC protocol for automatically adding CRCs to outgoing commands and verifying incoming CRCs on telemetry packets.  It’s a great change, but if you have any custom interface classes you have written, they will probably require some modification.  See the Interfaces section at cosmosrb.com to see how the new interface classes work. We will also be writing up a blog post to help document the process of upgrading.  Look for this in a week or two.&lt;/p&gt;

&lt;p&gt;To upgrade to the latest version of COSMOS, run “bundle update cosmos” in your COSMOS project folder.&lt;/p&gt;
</description>
    </item>
    
    <item>
      <title>Ball Aerospace COSMOS 4.0.0 Released</title>
      <link>http://cosmosrb.com/news/2017/08/04/cosmos-4-0-0-released/</link>
      <pubDate>Fri, 04 Aug 2017 13:00:00 -0600</pubDate>
      <dc:creator>ryanmelt</dc:creator>
      
      
      <category>release</category>
      
      <guid isPermaLink="true">http://cosmosrb.com/news/2017/08/04/cosmos-4-0-0-released/</guid>
      <description>&lt;p&gt;COSMOS 4 is here!&lt;/p&gt;

&lt;p&gt;48 tickets have gone into this release, and it brings with it two new tools and some great under the hood improvements.&lt;/p&gt;

&lt;p&gt;New Tools:&lt;/p&gt;

&lt;p&gt;COSMOS now has a dedicated Configuration Editor and Command Sequence Builder.&lt;/p&gt;

&lt;p&gt;The config editor gives you contextual help when building config files, and make it super easy to define packets and configure tools without having to have the online documentation up in front of you.  It’s going to make setting up COSMOS even easier than it was before.&lt;/p&gt;

&lt;p&gt;Command Sequence builder allows you to define series of commands that should be sent at either absolute or relative timestamps to each other.  This is great for planning time specific commanding.  You can execute these on the ground directly from the tool, or you can convert them to your own internal format and upload to the system you are commanding.&lt;/p&gt;

&lt;p&gt;Highlighted changes:&lt;/p&gt;

&lt;ol&gt;
  &lt;li&gt;New protocol system allows assigning multiple protocols to each interface to support layered protocols, and common functionality like CRC checking/adding to commands.&lt;/li&gt;
  &lt;li&gt;The ability to View the most recent raw data received or sent on each interface&lt;/li&gt;
  &lt;li&gt;The Command and Telemetry Server can now run on JRuby in –no-gui mode (may help performance for huge projects with 50+ targets)&lt;/li&gt;
  &lt;li&gt;New router provides the ability to get a copy of every command sent out from COSMOS in a stream&lt;/li&gt;
  &lt;li&gt;New SYSTEM META packet output by the CmdTlmServer&lt;/li&gt;
  &lt;li&gt;Lots more!  See the full ticket list below&lt;/li&gt;
&lt;/ol&gt;

&lt;h3 id=&quot;new-features&quot;&gt;New Features:&lt;/h3&gt;

&lt;ul&gt;
  &lt;li&gt;&lt;a href=&quot;https://github.com/BallAerospace/COSMOS/issues/229&quot;&gt;#229&lt;/a&gt; Gem Based Targets should support DataViewer and other tool configurations&lt;/li&gt;
  &lt;li&gt;&lt;a href=&quot;https://github.com/BallAerospace/COSMOS/issues/234&quot;&gt;#234&lt;/a&gt; Add a method to system.txt to add files used in the marshall file MD5 sum calculation&lt;/li&gt;
  &lt;li&gt;&lt;a href=&quot;https://github.com/BallAerospace/COSMOS/issues/253&quot;&gt;#253&lt;/a&gt; Create “generators” for targets, tools, etc&lt;/li&gt;
  &lt;li&gt;&lt;a href=&quot;https://github.com/BallAerospace/COSMOS/issues/258&quot;&gt;#258&lt;/a&gt; Create COSMOS Command Sequence Tool&lt;/li&gt;
  &lt;li&gt;&lt;a href=&quot;https://github.com/BallAerospace/COSMOS/issues/261&quot;&gt;#261&lt;/a&gt; Provide a method for specifying binary data in STRING and BLOCK default values&lt;/li&gt;
  &lt;li&gt;&lt;a href=&quot;https://github.com/BallAerospace/COSMOS/issues/278&quot;&gt;#278&lt;/a&gt; Consider adding wait_ methods to internal API for use in Background tasks&lt;/li&gt;
  &lt;li&gt;&lt;a href=&quot;https://github.com/BallAerospace/COSMOS/issues/281&quot;&gt;#281&lt;/a&gt; Add support for stretch and spacers in widget layouts&lt;/li&gt;
  &lt;li&gt;&lt;a href=&quot;https://github.com/BallAerospace/COSMOS/issues/319&quot;&gt;#319&lt;/a&gt; Add the ability to grab telemetry ARRAY_ITEMs&lt;/li&gt;
  &lt;li&gt;&lt;a href=&quot;https://github.com/BallAerospace/COSMOS/issues/337&quot;&gt;#337&lt;/a&gt; Support specifying default parameters to default log reader and log writer in system.txt&lt;/li&gt;
  &lt;li&gt;&lt;a href=&quot;https://github.com/BallAerospace/COSMOS/issues/347&quot;&gt;#347&lt;/a&gt; COSMOS GLobal Time Zone Setting (Local/UTC)&lt;/li&gt;
  &lt;li&gt;&lt;a href=&quot;https://github.com/BallAerospace/COSMOS/issues/356&quot;&gt;#356&lt;/a&gt; Interface protocols&lt;/li&gt;
  &lt;li&gt;&lt;a href=&quot;https://github.com/BallAerospace/COSMOS/issues/360&quot;&gt;#360&lt;/a&gt; Add raw stream preamble and postamble data to “View Raw”&lt;/li&gt;
  &lt;li&gt;&lt;a href=&quot;https://github.com/BallAerospace/COSMOS/issues/381&quot;&gt;#381&lt;/a&gt; Float Infinity and NaN as command values&lt;/li&gt;
  &lt;li&gt;&lt;a href=&quot;https://github.com/BallAerospace/COSMOS/issues/401&quot;&gt;#401&lt;/a&gt; tolerance scripting calls should support array telemetry items&lt;/li&gt;
  &lt;li&gt;&lt;a href=&quot;https://github.com/BallAerospace/COSMOS/issues/404&quot;&gt;#404&lt;/a&gt; Packet Viewer easy access to edit configuration files&lt;/li&gt;
  &lt;li&gt;&lt;a href=&quot;https://github.com/BallAerospace/COSMOS/issues/405&quot;&gt;#405&lt;/a&gt; Telemetry Viewer easy access to edit screen definition&lt;/li&gt;
  &lt;li&gt;&lt;a href=&quot;https://github.com/BallAerospace/COSMOS/issues/423&quot;&gt;#423&lt;/a&gt; Add “Cmd router” to CmdTlmServer to support external logging of all commands&lt;/li&gt;
  &lt;li&gt;&lt;a href=&quot;https://github.com/BallAerospace/COSMOS/issues/424&quot;&gt;#424&lt;/a&gt; TlmViewer should call update_widget for a screen with no value items and with CmdTlmServer not running&lt;/li&gt;
  &lt;li&gt;&lt;a href=&quot;https://github.com/BallAerospace/COSMOS/issues/426&quot;&gt;#426&lt;/a&gt; Standardize meta data to SYSTEM META packet&lt;/li&gt;
  &lt;li&gt;&lt;a href=&quot;https://github.com/BallAerospace/COSMOS/issues/432&quot;&gt;#432&lt;/a&gt; Export processed config files&lt;/li&gt;
  &lt;li&gt;&lt;a href=&quot;https://github.com/BallAerospace/COSMOS/issues/442&quot;&gt;#442&lt;/a&gt; Label value widgets should support right aligned labels&lt;/li&gt;
  &lt;li&gt;&lt;a href=&quot;https://github.com/BallAerospace/COSMOS/issues/459&quot;&gt;#459&lt;/a&gt; Script Editor code completion enhancements&lt;/li&gt;
  &lt;li&gt;&lt;a href=&quot;https://github.com/BallAerospace/COSMOS/issues/479&quot;&gt;#479&lt;/a&gt; Limits Monitor doesn’t detect newly connected targets&lt;/li&gt;
  &lt;li&gt;&lt;a href=&quot;https://github.com/BallAerospace/COSMOS/issues/489&quot;&gt;#489&lt;/a&gt; Built in support for limits group enable and disable&lt;/li&gt;
  &lt;li&gt;&lt;a href=&quot;https://github.com/BallAerospace/COSMOS/issues/497&quot;&gt;#497&lt;/a&gt; Update serial_interface.rb to support hardware flow control&lt;/li&gt;
  &lt;li&gt;&lt;a href=&quot;https://github.com/BallAerospace/COSMOS/issues/498&quot;&gt;#498&lt;/a&gt; Script helper for activities that should cause an exception&lt;/li&gt;
  &lt;li&gt;&lt;a href=&quot;https://github.com/BallAerospace/COSMOS/issues/511&quot;&gt;#511&lt;/a&gt; Make CmdTlmServer run on JRuby&lt;/li&gt;
  &lt;li&gt;&lt;a href=&quot;https://github.com/BallAerospace/COSMOS/issues/512&quot;&gt;#512&lt;/a&gt; Create a CRC Protocol&lt;/li&gt;
  &lt;li&gt;&lt;a href=&quot;https://github.com/BallAerospace/COSMOS/issues/513&quot;&gt;#513&lt;/a&gt; Create a GUI config file editor&lt;/li&gt;
  &lt;li&gt;&lt;a href=&quot;https://github.com/BallAerospace/COSMOS/issues/516&quot;&gt;#516&lt;/a&gt; Recreate COSMOS C Extension Code in Pure Ruby&lt;/li&gt;
  &lt;li&gt;&lt;a href=&quot;https://github.com/BallAerospace/COSMOS/issues/517&quot;&gt;#517&lt;/a&gt; Make hostname for tools to connect to CTS API configurable in system.txt&lt;/li&gt;
  &lt;li&gt;&lt;a href=&quot;https://github.com/BallAerospace/COSMOS/issues/519&quot;&gt;#519&lt;/a&gt; Replay should support alternate packet log readers&lt;/li&gt;
&lt;/ul&gt;

&lt;h3 id=&quot;maintenance&quot;&gt;Maintenance:&lt;/h3&gt;

&lt;ul&gt;
  &lt;li&gt;&lt;a href=&quot;https://github.com/BallAerospace/COSMOS/issues/354&quot;&gt;#354&lt;/a&gt; Targets need to be path namespaced to avoid conflicts&lt;/li&gt;
  &lt;li&gt;&lt;a href=&quot;https://github.com/BallAerospace/COSMOS/issues/323&quot;&gt;#323&lt;/a&gt; Catch Signals in CmdTlmServer&lt;/li&gt;
  &lt;li&gt;&lt;a href=&quot;https://github.com/BallAerospace/COSMOS/issues/341&quot;&gt;#341&lt;/a&gt; Document COSMOS JSON API on cosmosrb.com&lt;/li&gt;
  &lt;li&gt;&lt;a href=&quot;https://github.com/BallAerospace/COSMOS/issues/398&quot;&gt;#398&lt;/a&gt; Documentation, code cleanup&lt;/li&gt;
  &lt;li&gt;&lt;a href=&quot;https://github.com/BallAerospace/COSMOS/issues/429&quot;&gt;#429&lt;/a&gt; Command Endianness and Parameter Endianness&lt;/li&gt;
  &lt;li&gt;&lt;a href=&quot;https://github.com/BallAerospace/COSMOS/issues/437&quot;&gt;#437&lt;/a&gt; Remove CMD_TLM_VERSION from system.txt&lt;/li&gt;
  &lt;li&gt;&lt;a href=&quot;https://github.com/BallAerospace/COSMOS/issues/438&quot;&gt;#438&lt;/a&gt; Cache script text as part of instrumenting script&lt;/li&gt;
  &lt;li&gt;&lt;a href=&quot;https://github.com/BallAerospace/COSMOS/issues/446&quot;&gt;#446&lt;/a&gt; Windows 10 Install fails&lt;/li&gt;
  &lt;li&gt;&lt;a href=&quot;https://github.com/BallAerospace/COSMOS/issues/476&quot;&gt;#476&lt;/a&gt; Separate apt and yum package install lines&lt;/li&gt;
  &lt;li&gt;&lt;a href=&quot;https://github.com/BallAerospace/COSMOS/issues/477&quot;&gt;#477&lt;/a&gt; Deprecate userpath.txt&lt;/li&gt;
  &lt;li&gt;&lt;a href=&quot;https://github.com/BallAerospace/COSMOS/issues/484&quot;&gt;#484&lt;/a&gt; require_file should re-raise existing exception&lt;/li&gt;
&lt;/ul&gt;

&lt;h3 id=&quot;bug-fixes&quot;&gt;Bug Fixes:&lt;/h3&gt;

&lt;ul&gt;
  &lt;li&gt;&lt;a href=&quot;https://github.com/BallAerospace/COSMOS/issues/456&quot;&gt;#456&lt;/a&gt; Replay doesn’t shut down properly if closed while playing&lt;/li&gt;
  &lt;li&gt;&lt;a href=&quot;https://github.com/BallAerospace/COSMOS/issues/481&quot;&gt;#481&lt;/a&gt; show_backtrace not working in ScriptRunner&lt;/li&gt;
  &lt;li&gt;&lt;a href=&quot;https://github.com/BallAerospace/COSMOS/issues/494&quot;&gt;#494&lt;/a&gt; Details dialog crashes for items with LATEST packet&lt;/li&gt;
  &lt;li&gt;&lt;a href=&quot;https://github.com/BallAerospace/COSMOS/issues/502&quot;&gt;#502&lt;/a&gt; Target REQUIRE should also search system path&lt;/li&gt;
  &lt;li&gt;&lt;a href=&quot;https://github.com/BallAerospace/COSMOS/issues/506&quot;&gt;#506&lt;/a&gt; Don’t call read_interface if data is cached in protocols for another packet&lt;/li&gt;
&lt;/ul&gt;

&lt;h3 id=&quot;migration-notes-from-cosmos-38x&quot;&gt;Migration Notes from COSMOS 3.8.x:&lt;/h3&gt;

&lt;p&gt;COSMOS 4 includes several breaking changes from the COSMOS 3.x series.&lt;/p&gt;

&lt;p&gt;The first and simplest is that the Command and Telemetry Server now opens an additional port at 7780 by default, that provides a router that will send out each command that the system has sent.  This can allow external systems to also log all commands sent by COSMOS.  For most people this change will be transparent and no updates to your COSMOS configuration will be required.&lt;/p&gt;

&lt;p&gt;The second is that the Command and Telemetry Server now always supports a meta data packet called SYSTEM META.  This packet will always contain the MD5 sum for the current running COSMOS configuration, the version of COSMOS running, the version of your COSMOS Project, and the version of Ruby being used.  You can also add your own requirements for meta data with things like the name of the operator currently running the system, or the name of a specific test you are currently running.  In general you shouldn’t need to do anything for this change unless you were using the previous metadata functionality in COSMOS.  If you were, then you will need to migrate your meta data to the new SYSTEM META packet, and change the parameters in your CmdTlmServer or TestRunner configurations regarding meta data.  If you weren’t using metadata before, then you will probably just notice this new packet in your log files, and in your telemetry stream.&lt;/p&gt;

&lt;p&gt;Finally the most exciting breaking change is in how COSMOS interfaces handle protocols.  Before, the COSMOS TCP/IP and Serial interface classes each took a protocol like LENGTH, TERMINATED, etc that defined how packets were delineated by the interface.  Now each interface can take a set of one or more protocols.  This allows COSMOS to much more easily support nested protocols, such as the frame focused protocols of CCSDS.  It also allows for creating helpful reusable protocols such as the new CRC protocol for automatically adding CRCs to outgoing commands and verifying incoming CRCs on telemetry packets.  It’s a great change, but if you have any custom interface classes you have written, they will probably require some modification.  See the Interfaces section at cosmosrb.com to see how the new interface classes work. We will also be writing up a blog post to help document the process of upgrading.  Look for this in a week or two.&lt;/p&gt;

&lt;p&gt;To upgrade to the latest version of COSMOS, run “bundle update cosmos” in your COSMOS project folder.&lt;/p&gt;
</description>
    </item>
    
    <item>
      <title>Arduinos &amp; Battle Bots</title>
      <link>http://cosmosrb.com/news/2017/07/05/arduino-battle-bots/</link>
      <pubDate>Wed, 05 Jul 2017 01:00:00 -0600</pubDate>
      <dc:creator>jmthomas</dc:creator>
      
      
      <category>post</category>
      
      <guid isPermaLink="true">http://cosmosrb.com/news/2017/07/05/arduino-battle-bots/</guid>
      <description>&lt;p&gt;Ball Aerospace COSMOS has been featured in a &lt;a href=&quot;http://www.williamosman.com/2016/08/cosmos-and-arduino-20-telemetry-system.html&quot;&gt;blog post&lt;/a&gt; by &lt;a href=&quot;http://www.williamosman.com/&quot;&gt;William Osman&lt;/a&gt; about creating a telemetry system for a race car. William mentions first seeing COSMOS in action on the set of Battle Bots &lt;a href=&quot;http://www.battlebots.com/bracket-s2/&quot;&gt;Season 2&lt;/a&gt; where &lt;a href=&quot;http://battlebots.com/robot/chomp-2/&quot;&gt;Team Chomp&lt;/a&gt; was using it enroute to their quarterfinal finish. What an awesome example of COSMOS in action!&lt;/p&gt;
</description>
    </item>
    
    <item>
      <title>Template Protocol</title>
      <link>http://cosmosrb.com/news/2017/06/19/template_protocol/</link>
      <pubDate>Mon, 19 Jun 2017 01:00:00 -0600</pubDate>
      <dc:creator>jmthomas</dc:creator>
      
      
      <category>post</category>
      
      <guid isPermaLink="true">http://cosmosrb.com/news/2017/06/19/template_protocol/</guid>
      <description>&lt;p&gt;The &lt;a href=&quot;http://cosmosrb.com/docs/interfaces/#template-stream-protocol&quot;&gt;Template Stream Protocol&lt;/a&gt; is probably one of the more confusing protocols in the COSMOS stream protocol library but it is extremely helpful when implementing string based protocols such as Standard Commands for Programmable Instruments (SCPI; often pronounced “skippy”).&lt;/p&gt;

&lt;p&gt;For this example we’ll assume we’re trying to talk to a SCPI enabled power supply such as the Keysight N6700. We start by creating a directory under our config/targets called POWER. The supply has a TCP/IP interface so we’ll use the &lt;a href=&quot;http://cosmosrb.com/docs/interfaces/#tcpip-client-interface&quot;&gt;TCP/IP Client Interface&lt;/a&gt; to connect to it. Thus we create our POWER/cmd_tlm_server.txt file as follows:&lt;/p&gt;

&lt;div class=&quot;highlighter-rouge&quot;&gt;&lt;pre class=&quot;highlight&quot;&gt;&lt;code&gt;INTERFACE POWER_INT tcpip_client_interface.rb 127.0.0.1 5025 5025 10.0 nil TEMPLATE 0x0A 0x0A
  TARGET POWER
&lt;/code&gt;&lt;/pre&gt;
&lt;/div&gt;

&lt;p&gt;This definition declares an interface named POWER_INT using the TCP/IP client interface which connects to ‘127.0.0.1’ (obviously you’ll change this to your actual power supply IP addres) using a write and read port of 5025 (standard SCPI ports for Keysight instruments) with a write timeout of 10s and no read timeout (block on read). We specify the TEMPLATE protocol with both write and read termination characters of 0x0A (ASCII newline). Note the &lt;a href=&quot;http://cosmosrb.com/docs/interfaces/#template-stream-protocol&quot;&gt;TEMPLATE protocol&lt;/a&gt; takes many additional parameters to allow you to work with off nominal protocol conditions.&lt;/p&gt;

&lt;p&gt;Now you can define your target’s command and telemetry definitions. We’ll create example commands which get and set the voltage setting in our power supply. Create a POWER/cmd_tlm/cmd.txt file which has the following:&lt;/p&gt;

&lt;div class=&quot;highlighter-rouge&quot;&gt;&lt;pre class=&quot;highlight&quot;&gt;&lt;code&gt;COMMAND POWER GET_VOLTAGE BIG_ENDIAN &quot;Get voltage&quot;
  APPEND_ID_PARAMETER CMD_ID 8 UINT 1 1 1 &quot;Command Id&quot; # Unique command ID
  APPEND_PARAMETER CHANNEL 8 UINT 1 4 1 &quot;Channel&quot;
  APPEND_PARAMETER CMD_TEMPLATE 512 STRING &quot;MEAS:VOLT? (@&amp;lt;CHANNEL&amp;gt;)&quot;
  APPEND_PARAMETER RSP_TEMPLATE 512 STRING &quot;&amp;lt;VOLTAGE&amp;gt;&quot;
  APPEND_PARAMETER RSP_PACKET 512 STRING &quot;TLM&quot;

COMMAND POWER SET_VOLTAGE BIG_ENDIAN &quot;Set voltage&quot;
  APPEND_ID_PARAMETER CMD_ID 8 UINT 2 2 2 &quot;Command Id&quot; # Unique command ID
  APPEND_PARAMETER CHANNEL 8 UINT 1 4 1 &quot;Channel&quot;
  APPEND_PARAMETER VOLTAGE 8 UINT 0 100 10 &quot;Voltage&quot;
  APPEND_PARAMETER CMD_TEMPLATE 512 STRING &quot;VOLT &amp;lt;VOLTAGE&amp;gt;,(@&amp;lt;CHANNEL&amp;gt;)&quot;
  APPEND_PARAMETER RSP_TEMPLATE 512 STRING &quot;&amp;lt;SET_VOLTAGE&amp;gt;&quot;
  APPEND_PARAMETER RSP_PACKET 512 STRING &quot;TLM&quot;
&lt;/code&gt;&lt;/pre&gt;
&lt;/div&gt;

&lt;p&gt;The CMD_ID parameter is defined by &lt;a href=&quot;/docs/cmdtlm/#append_id_parameter&quot;&gt;APPEND_ID_PARAMETER&lt;/a&gt;. This ID parameter is not used by the SCPI protocol but is needed for COSMOS to identify the command when it is logged. The CMD_TEMPLATE parameter is the actual SCPI command which is being sent to the target. Anything inside brackets &amp;lt;&amp;gt; will be replaced by the value in the named parameter. For example, both commands define the CHANNEL parameter and thus &amp;lt;CHANNEL&amp;gt; will be replaced by the value of that parameter when constructing the command. The RSP_TEMPLATE is the expected string response back from the target. This is parsed by pulling out values into the bracket delimited values. The RSP_PACKET defines the packet where the bracket delimited values are defined. So for our GET_VOLTAGE example we parse the VOLTAGE value and place it in the TLM packet.&lt;/p&gt;

&lt;p&gt;Create a POWER/cmd_tlm/tlm.txt file to define the response telemetry:&lt;/p&gt;

&lt;div class=&quot;highlighter-rouge&quot;&gt;&lt;pre class=&quot;highlight&quot;&gt;&lt;code&gt;TELEMETRY POWER TLM BIG_ENDIAN &quot;Power Supply Telemetry&quot;
  APPEND_ID_ITEM TLM_ID 32 INT 1 &quot;Packet Identifier&quot; # Unique telemetry ID
  APPEND_ITEM VOLTAGE 32 FLOAT &quot;PS Measured Voltage&quot;
    FORMAT_STRING &quot;%0.3f&quot;
    UNITS &quot;Volts&quot; &quot;V&quot;
  APPEND_ITEM SET_VOLTAGE 32 FLOAT &quot;PS Set Voltage&quot;
    FORMAT_STRING &quot;%0.3f&quot;
    UNITS &quot;Volts&quot; &quot;V&quot;
&lt;/code&gt;&lt;/pre&gt;
&lt;/div&gt;

&lt;p&gt;The TLM_ID item is defined by &lt;a href=&quot;/docs/cmdtlm/#append_id_item&quot;&gt;APPEND_ID_ITEM&lt;/a&gt;. This ID item is not used by the SCPI protocol but is needed by COSMOS to decode this logged telemetry packet. The packet is named TLM which matches our RSP_PACKET definition in the commands. We define VOLTAGE and SET_VOLTAGE which also match the values used in the RSP_TEMPLATE parameters in our commands.&lt;/p&gt;

&lt;p&gt;With Keysight supplies you can string together a bunch of SCIP commands in one CMD_TEMPLATE if you delimit them with semicolons. Then in the RSP_TEMPLATE you can break the response apart and set a bunch of telemetry items at once. For example:&lt;/p&gt;

&lt;div class=&quot;highlighter-rouge&quot;&gt;&lt;pre class=&quot;highlight&quot;&gt;&lt;code&gt;COMMAND POWER GET_STATUS BIG_ENDIAN &quot;Get status&quot;
  APPEND_ID_PARAMETER CMD_ID 8 UINT 3 3 3 &quot;Command Id&quot; # Unique command ID
  APPEND_PARAMETER CHANNEL 8 UINT 1 4 1 &quot;Channel&quot;
  APPEND_PARAMETER CMD_TEMPLATE 512 STRING &quot;MEAS:VOLT (@&amp;lt;CHANNEL&amp;gt;);CURR (@&amp;lt;CHANNEL&amp;gt;);POW (@&amp;lt;CHANNEL&amp;gt;)&quot;
  APPEND_PARAMETER RSP_TEMPLATE 512 STRING &quot;&amp;lt;VOLTAGE&amp;gt;,&amp;lt;CURRENT&amp;gt;,&amp;lt;POWER&amp;gt;&quot;
  APPEND_PARAMETER RSP_PACKET 512 STRING &quot;TLM&quot;
&lt;/code&gt;&lt;/pre&gt;
&lt;/div&gt;

&lt;p&gt;The RSP_TEMPLATE expects to have three values delimited by the comma character. For this example to be complete you would also need to declare CURRENT and POWER items in the TLM packet.&lt;/p&gt;

&lt;p&gt;Using the TEMPLATE processor can be complex but makes working with with string based command / response protocols like SCPI much easier. If you need additional support please contact us at &lt;a href=&quot;mailto:cosmos@ball.com&quot;&gt;cosmos@ball.com&lt;/a&gt;.&lt;/p&gt;
</description>
    </item>
    
    <item>
      <title>Ball Aerospace COSMOS 3.9.2 Released</title>
      <link>http://cosmosrb.com/news/2017/05/18/cosmos-3-9-2-released/</link>
      <pubDate>Thu, 18 May 2017 13:00:00 -0600</pubDate>
      <dc:creator>ryanmelt</dc:creator>
      
      
      <category>release</category>
      
      <guid isPermaLink="true">http://cosmosrb.com/news/2017/05/18/cosmos-3-9-2-released/</guid>
      <description>&lt;h3 id=&quot;new-features&quot;&gt;New Features:&lt;/h3&gt;

&lt;ul&gt;
  &lt;li&gt;&lt;a href=&quot;https://github.com/BallAerospace/COSMOS/issues/147&quot;&gt;#147&lt;/a&gt; TlmExtractor Full Column Names Mode&lt;/li&gt;
  &lt;li&gt;&lt;a href=&quot;https://github.com/BallAerospace/COSMOS/issues/148&quot;&gt;#148&lt;/a&gt; TlmExtractor Share individual columns&lt;/li&gt;
  &lt;li&gt;&lt;a href=&quot;https://github.com/BallAerospace/COSMOS/issues/189&quot;&gt;#189&lt;/a&gt; ScriptRunner Breakpoints don’t adapt to edits&lt;/li&gt;
  &lt;li&gt;&lt;a href=&quot;https://github.com/BallAerospace/COSMOS/issues/233&quot;&gt;#233&lt;/a&gt; Add Config Option to Increase Tcpip Interface Timeout to TlmGrapher&lt;/li&gt;
  &lt;li&gt;&lt;a href=&quot;https://github.com/BallAerospace/COSMOS/issues/280&quot;&gt;#280&lt;/a&gt; Method for determining interface packet count&lt;/li&gt;
  &lt;li&gt;&lt;a href=&quot;https://github.com/BallAerospace/COSMOS/issues/313&quot;&gt;#313&lt;/a&gt; Add command line option to automatically start ScriptRunner&lt;/li&gt;
  &lt;li&gt;&lt;a href=&quot;https://github.com/BallAerospace/COSMOS/issues/336&quot;&gt;#336&lt;/a&gt; Add Log Analyze Feature to TlmExtractor/CmdExtractor&lt;/li&gt;
  &lt;li&gt;&lt;a href=&quot;https://github.com/BallAerospace/COSMOS/issues/395&quot;&gt;#395&lt;/a&gt; Implement Stylesheets Throughout&lt;/li&gt;
  &lt;li&gt;&lt;a href=&quot;https://github.com/BallAerospace/COSMOS/issues/408&quot;&gt;#408&lt;/a&gt; Easy way to find which targets use an interface?&lt;/li&gt;
  &lt;li&gt;&lt;a href=&quot;https://github.com/BallAerospace/COSMOS/issues/433&quot;&gt;#433&lt;/a&gt; Scripting support for TlmViewer close all screens&lt;/li&gt;
  &lt;li&gt;&lt;a href=&quot;https://github.com/BallAerospace/COSMOS/issues/434&quot;&gt;#434&lt;/a&gt; TlmViewer option for no resize of screens&lt;/li&gt;
  &lt;li&gt;&lt;a href=&quot;https://github.com/BallAerospace/COSMOS/issues/436&quot;&gt;#436&lt;/a&gt; PacketViewer option to ignore target.txt ignored items&lt;/li&gt;
  &lt;li&gt;&lt;a href=&quot;https://github.com/BallAerospace/COSMOS/issues/441&quot;&gt;#441&lt;/a&gt; PacketViewer should identify derived items in the GUI&lt;/li&gt;
&lt;/ul&gt;

&lt;h3 id=&quot;maintenance&quot;&gt;Maintenance:&lt;/h3&gt;

&lt;p&gt;None&lt;/p&gt;

&lt;h3 id=&quot;bug-fixes&quot;&gt;Bug Fixes:&lt;/h3&gt;

&lt;ul&gt;
  &lt;li&gt;&lt;a href=&quot;https://github.com/BallAerospace/COSMOS/issues/417&quot;&gt;#417&lt;/a&gt;  Table Manager not checking ranges&lt;/li&gt;
  &lt;li&gt;&lt;a href=&quot;https://github.com/BallAerospace/COSMOS/issues/419&quot;&gt;#419&lt;/a&gt;  Support multiple arrays in string based commands&lt;/li&gt;
&lt;/ul&gt;

&lt;h3 id=&quot;migration-notes-from-cosmos-38x&quot;&gt;Migration Notes from COSMOS 3.8.x:&lt;/h3&gt;
&lt;p&gt;&lt;strong&gt;The Table Manager configuration file format has changed.&lt;/strong&gt;
Documentation will updated the first week of April.&lt;/p&gt;

&lt;p&gt;You can migrate existing config files using:&lt;/p&gt;

&lt;div class=&quot;highlighter-rouge&quot;&gt;&lt;pre class=&quot;highlight&quot;&gt;&lt;code&gt;bundle exec ruby tools\TableManager --convert config\tools\table_manager\old_table_def.txt
&lt;/code&gt;&lt;/pre&gt;
&lt;/div&gt;

&lt;p&gt;To upgrade to the latest version of COSMOS, run “bundle update cosmos” in your COSMOS project folder.&lt;/p&gt;
</description>
    </item>
    
    <item>
      <title>Packet Processors</title>
      <link>http://cosmosrb.com/news/2017/05/08/packet_processors/</link>
      <pubDate>Mon, 08 May 2017 01:00:00 -0600</pubDate>
      <dc:creator>jmthomas</dc:creator>
      
      
      <category>post</category>
      
      <guid isPermaLink="true">http://cosmosrb.com/news/2017/05/08/packet_processors/</guid>
      <description>&lt;p&gt;COSMOS Packet Processors are a powerful concept that allow you to run code each time a specified packet is received. COSMOS provides a few generic Packet Processors which allows you to include statistics about individual telemetry points in your defined packets. Let’s break down how the COSMOS included processors are used and how you can implement your own Packet Processor.&lt;/p&gt;

&lt;p&gt;First &lt;a href=&quot;/docs/installation&quot;&gt;install&lt;/a&gt; COSMOS and start up the demo application. You’ll notice we declare a few targets of which one is called INST (for instrument). If you open up Packet Viewer and navigate to the INST target and the HEALTH_STATUS packet you can see a bunch of derived telemetry points at the top.&lt;/p&gt;

&lt;p&gt;&lt;img src=&quot;/img/2017_05_08_packet_viewer.png&quot; alt=&quot;Packet Viewer&quot; /&gt;&lt;/p&gt;

&lt;p&gt;These points aren’t immediately obvious in the GUI (&lt;a href=&quot;https://github.com/BallAerospace/COSMOS/issues/441&quot;&gt;Ticket #441&lt;/a&gt;) but here they include all the items down to and including TEMP1STDDEV. If you right click on one of them and choose “Details” you can see that Data Type is DERVIED.&lt;/p&gt;

&lt;p&gt;&lt;img src=&quot;/img/2017_05_08_details.png&quot; alt=&quot;Derived&quot; /&gt;&lt;/p&gt;

&lt;p&gt;This is all controlled by the INST target’s cmd/tlm definition files. If you open the INST/cmd_tlm/inst_tlm.txt file from the demo you’ll see the following at the end of the HEALTH_STATUS packet definition:&lt;/p&gt;

&lt;div class=&quot;highlighter-rouge&quot;&gt;&lt;pre class=&quot;highlight&quot;&gt;&lt;code&gt;  ITEM TEMP1HIGH 0 0 DERIVED &quot;High-water mark for TEMP1&quot;
    READ_CONVERSION processor_conversion.rb TEMP1WATER HIGH_WATER
  ITEM TEMP1LOW 0 0 DERIVED &quot;Low-water mark for TEMP1&quot;
    READ_CONVERSION processor_conversion.rb TEMP1WATER LOW_WATER
  ITEM TEMP1MAX 0 0 DERIVED &quot;Maximum of most recent 100 samples for TEMP1&quot;
    READ_CONVERSION processor_conversion.rb TEMP1STAT MAX
  ITEM TEMP1MIN 0 0 DERIVED &quot;Minimum of most recent 100 samples for TEMP1&quot;
    READ_CONVERSION processor_conversion.rb TEMP1STAT MIN
  ITEM TEMP1MEAN 0 0 DERIVED &quot;Mean of most recent 100 samples for TEMP1&quot;
    READ_CONVERSION processor_conversion.rb TEMP1STAT MEAN
  ITEM TEMP1STDDEV 0 0 DERIVED &quot;Stddev of most recent 100 samples for TEMP1&quot;
    READ_CONVERSION processor_conversion.rb TEMP1STAT STDDEV
  PROCESSOR TEMP1STAT statistics_processor.rb TEMP1 100
  PROCESSOR TEMP1WATER watermark_processor.rb TEMP1
&lt;/code&gt;&lt;/pre&gt;
&lt;/div&gt;

&lt;p&gt;These definitions create six new telemetry &lt;a href=&quot;/docs/cmdtlm/#item&quot;&gt;ITEMs&lt;/a&gt;. The &lt;a href=&quot;/docs/cmdtlm/#read_conversion&quot;&gt;READ_CONVERSION&lt;/a&gt; line takes a conversion class and then variable parameters that are passed to the class. Here we’re using the COSMOS provided processor_conversion.rb class which pulls a result calculated by a PROCESSOR. The last two lines define the two &lt;a href=&quot;/docs/cmdtlm/#processor&quot;&gt;PROCESSORs&lt;/a&gt;.&lt;/p&gt;

&lt;p&gt;Currently COSMOS provides the following three processors:&lt;/p&gt;

&lt;ol&gt;
  &lt;li&gt;new_packet_log_processor.rb - This processor creates a new packet log whenever the given Packet is seen.&lt;/li&gt;
  &lt;li&gt;watermark_processor.rb - This processor monitors a telemetry item and tracks the high and low water points of that item since the launch of the Command and Telemetry Server.&lt;/li&gt;
  &lt;li&gt;statistics_processor.rb - This processor collects a given number of samples of a telemetry item and calculates the minimum, maximum, mean, and standard deviation over the sample.&lt;/li&gt;
&lt;/ol&gt;

&lt;p&gt;If all you want to do is to calculate useful statistics on your telemetry items you can stop reading now. For those who want to know how this works or want to implement their own Packet Processors, let’s continue into the source code.&lt;/p&gt;

&lt;h2 id=&quot;processor-implementation&quot;&gt;Processor Implementation&lt;/h2&gt;

&lt;figure class=&quot;highlight&quot;&gt;&lt;pre&gt;&lt;code class=&quot;language-ruby&quot; data-lang=&quot;ruby&quot;&gt;&lt;span class=&quot;nb&quot;&gt;require&lt;/span&gt; &lt;span class=&quot;s1&quot;&gt;'cosmos/processors/processor'&lt;/span&gt;
&lt;span class=&quot;k&quot;&gt;module&lt;/span&gt; &lt;span class=&quot;nn&quot;&gt;Cosmos&lt;/span&gt;
  &lt;span class=&quot;k&quot;&gt;class&lt;/span&gt; &lt;span class=&quot;nc&quot;&gt;WatermarkProcessor&lt;/span&gt; &lt;span class=&quot;o&quot;&gt;&amp;lt;&lt;/span&gt; &lt;span class=&quot;no&quot;&gt;Processor&lt;/span&gt;
    &lt;span class=&quot;c1&quot;&gt;# @param item_name [String] The name of the item to gather statistics on&lt;/span&gt;
    &lt;span class=&quot;c1&quot;&gt;# @param value_type #See Processor::initialize&lt;/span&gt;
    &lt;span class=&quot;k&quot;&gt;def&lt;/span&gt; &lt;span class=&quot;nf&quot;&gt;initialize&lt;/span&gt;&lt;span class=&quot;p&quot;&gt;(&lt;/span&gt;&lt;span class=&quot;n&quot;&gt;item_name&lt;/span&gt;&lt;span class=&quot;p&quot;&gt;,&lt;/span&gt; &lt;span class=&quot;n&quot;&gt;value_type&lt;/span&gt; &lt;span class=&quot;o&quot;&gt;=&lt;/span&gt; &lt;span class=&quot;ss&quot;&gt;:CONVERTED&lt;/span&gt;&lt;span class=&quot;p&quot;&gt;)&lt;/span&gt;
      &lt;span class=&quot;k&quot;&gt;super&lt;/span&gt;&lt;span class=&quot;p&quot;&gt;(&lt;/span&gt;&lt;span class=&quot;n&quot;&gt;value_type&lt;/span&gt;&lt;span class=&quot;p&quot;&gt;)&lt;/span&gt;
      &lt;span class=&quot;vi&quot;&gt;@item_name&lt;/span&gt; &lt;span class=&quot;o&quot;&gt;=&lt;/span&gt; &lt;span class=&quot;n&quot;&gt;item_name&lt;/span&gt;&lt;span class=&quot;p&quot;&gt;.&lt;/span&gt;&lt;span class=&quot;nf&quot;&gt;to_s&lt;/span&gt;&lt;span class=&quot;p&quot;&gt;.&lt;/span&gt;&lt;span class=&quot;nf&quot;&gt;upcase&lt;/span&gt;
      &lt;span class=&quot;n&quot;&gt;reset&lt;/span&gt;&lt;span class=&quot;p&quot;&gt;()&lt;/span&gt;
    &lt;span class=&quot;k&quot;&gt;end&lt;/span&gt;

    &lt;span class=&quot;c1&quot;&gt;# See Processor#call&lt;/span&gt;
    &lt;span class=&quot;k&quot;&gt;def&lt;/span&gt; &lt;span class=&quot;nf&quot;&gt;call&lt;/span&gt;&lt;span class=&quot;p&quot;&gt;(&lt;/span&gt;&lt;span class=&quot;n&quot;&gt;packet&lt;/span&gt;&lt;span class=&quot;p&quot;&gt;,&lt;/span&gt; &lt;span class=&quot;n&quot;&gt;buffer&lt;/span&gt;&lt;span class=&quot;p&quot;&gt;)&lt;/span&gt;
      &lt;span class=&quot;n&quot;&gt;value&lt;/span&gt; &lt;span class=&quot;o&quot;&gt;=&lt;/span&gt; &lt;span class=&quot;n&quot;&gt;packet&lt;/span&gt;&lt;span class=&quot;p&quot;&gt;.&lt;/span&gt;&lt;span class=&quot;nf&quot;&gt;read&lt;/span&gt;&lt;span class=&quot;p&quot;&gt;(&lt;/span&gt;&lt;span class=&quot;vi&quot;&gt;@item_name&lt;/span&gt;&lt;span class=&quot;p&quot;&gt;,&lt;/span&gt; &lt;span class=&quot;vi&quot;&gt;@value_type&lt;/span&gt;&lt;span class=&quot;p&quot;&gt;,&lt;/span&gt; &lt;span class=&quot;n&quot;&gt;buffer&lt;/span&gt;&lt;span class=&quot;p&quot;&gt;)&lt;/span&gt;
      &lt;span class=&quot;n&quot;&gt;high_water&lt;/span&gt; &lt;span class=&quot;o&quot;&gt;=&lt;/span&gt; &lt;span class=&quot;vi&quot;&gt;@results&lt;/span&gt;&lt;span class=&quot;p&quot;&gt;[&lt;/span&gt;&lt;span class=&quot;ss&quot;&gt;:HIGH_WATER&lt;/span&gt;&lt;span class=&quot;p&quot;&gt;]&lt;/span&gt;
      &lt;span class=&quot;vi&quot;&gt;@results&lt;/span&gt;&lt;span class=&quot;p&quot;&gt;[&lt;/span&gt;&lt;span class=&quot;ss&quot;&gt;:HIGH_WATER&lt;/span&gt;&lt;span class=&quot;p&quot;&gt;]&lt;/span&gt; &lt;span class=&quot;o&quot;&gt;=&lt;/span&gt; &lt;span class=&quot;n&quot;&gt;value&lt;/span&gt; &lt;span class=&quot;k&quot;&gt;if&lt;/span&gt; &lt;span class=&quot;o&quot;&gt;!&lt;/span&gt;&lt;span class=&quot;n&quot;&gt;high_water&lt;/span&gt; &lt;span class=&quot;n&quot;&gt;or&lt;/span&gt; &lt;span class=&quot;n&quot;&gt;value&lt;/span&gt; &lt;span class=&quot;o&quot;&gt;&amp;gt;&lt;/span&gt; &lt;span class=&quot;n&quot;&gt;high_water&lt;/span&gt;
      &lt;span class=&quot;n&quot;&gt;low_water&lt;/span&gt; &lt;span class=&quot;o&quot;&gt;=&lt;/span&gt; &lt;span class=&quot;vi&quot;&gt;@results&lt;/span&gt;&lt;span class=&quot;p&quot;&gt;[&lt;/span&gt;&lt;span class=&quot;ss&quot;&gt;:LOW_WATER&lt;/span&gt;&lt;span class=&quot;p&quot;&gt;]&lt;/span&gt;
      &lt;span class=&quot;vi&quot;&gt;@results&lt;/span&gt;&lt;span class=&quot;p&quot;&gt;[&lt;/span&gt;&lt;span class=&quot;ss&quot;&gt;:LOW_WATER&lt;/span&gt;&lt;span class=&quot;p&quot;&gt;]&lt;/span&gt; &lt;span class=&quot;o&quot;&gt;=&lt;/span&gt; &lt;span class=&quot;n&quot;&gt;value&lt;/span&gt; &lt;span class=&quot;k&quot;&gt;if&lt;/span&gt; &lt;span class=&quot;o&quot;&gt;!&lt;/span&gt;&lt;span class=&quot;n&quot;&gt;low_water&lt;/span&gt; &lt;span class=&quot;n&quot;&gt;or&lt;/span&gt; &lt;span class=&quot;n&quot;&gt;value&lt;/span&gt; &lt;span class=&quot;o&quot;&gt;&amp;lt;&lt;/span&gt; &lt;span class=&quot;n&quot;&gt;low_water&lt;/span&gt;
    &lt;span class=&quot;k&quot;&gt;end&lt;/span&gt;

    &lt;span class=&quot;c1&quot;&gt;# Reset any state&lt;/span&gt;
    &lt;span class=&quot;k&quot;&gt;def&lt;/span&gt; &lt;span class=&quot;nf&quot;&gt;reset&lt;/span&gt;
      &lt;span class=&quot;vi&quot;&gt;@results&lt;/span&gt;&lt;span class=&quot;p&quot;&gt;[&lt;/span&gt;&lt;span class=&quot;ss&quot;&gt;:HIGH_WATER&lt;/span&gt;&lt;span class=&quot;p&quot;&gt;]&lt;/span&gt; &lt;span class=&quot;o&quot;&gt;=&lt;/span&gt; &lt;span class=&quot;kp&quot;&gt;nil&lt;/span&gt;
      &lt;span class=&quot;vi&quot;&gt;@results&lt;/span&gt;&lt;span class=&quot;p&quot;&gt;[&lt;/span&gt;&lt;span class=&quot;ss&quot;&gt;:LOW_WATER&lt;/span&gt;&lt;span class=&quot;p&quot;&gt;]&lt;/span&gt; &lt;span class=&quot;o&quot;&gt;=&lt;/span&gt; &lt;span class=&quot;kp&quot;&gt;nil&lt;/span&gt;
    &lt;span class=&quot;k&quot;&gt;end&lt;/span&gt;

    &lt;span class=&quot;c1&quot;&gt;# Convert to configuration file string&lt;/span&gt;
    &lt;span class=&quot;k&quot;&gt;def&lt;/span&gt; &lt;span class=&quot;nf&quot;&gt;to_config&lt;/span&gt;
      &lt;span class=&quot;s2&quot;&gt;&quot;  PROCESSOR &lt;/span&gt;&lt;span class=&quot;si&quot;&gt;#{&lt;/span&gt;&lt;span class=&quot;vi&quot;&gt;@name&lt;/span&gt;&lt;span class=&quot;si&quot;&gt;}&lt;/span&gt;&lt;span class=&quot;s2&quot;&gt; &lt;/span&gt;&lt;span class=&quot;si&quot;&gt;#{&lt;/span&gt;&lt;span class=&quot;nb&quot;&gt;self&lt;/span&gt;&lt;span class=&quot;p&quot;&gt;.&lt;/span&gt;&lt;span class=&quot;nf&quot;&gt;class&lt;/span&gt;&lt;span class=&quot;p&quot;&gt;.&lt;/span&gt;&lt;span class=&quot;nf&quot;&gt;name&lt;/span&gt;&lt;span class=&quot;p&quot;&gt;.&lt;/span&gt;&lt;span class=&quot;nf&quot;&gt;to_s&lt;/span&gt;&lt;span class=&quot;p&quot;&gt;.&lt;/span&gt;&lt;span class=&quot;nf&quot;&gt;class_name_to_filename&lt;/span&gt;&lt;span class=&quot;si&quot;&gt;}&lt;/span&gt;&lt;span class=&quot;s2&quot;&gt; &lt;/span&gt;&lt;span class=&quot;si&quot;&gt;#{&lt;/span&gt;&lt;span class=&quot;vi&quot;&gt;@item_name&lt;/span&gt;&lt;span class=&quot;si&quot;&gt;}&lt;/span&gt;&lt;span class=&quot;s2&quot;&gt; &lt;/span&gt;&lt;span class=&quot;si&quot;&gt;#{&lt;/span&gt;&lt;span class=&quot;vi&quot;&gt;@value_type&lt;/span&gt;&lt;span class=&quot;si&quot;&gt;}&lt;/span&gt;&lt;span class=&quot;se&quot;&gt;\n&lt;/span&gt;&lt;span class=&quot;s2&quot;&gt;&quot;&lt;/span&gt;
    &lt;span class=&quot;k&quot;&gt;end&lt;/span&gt;
  &lt;span class=&quot;k&quot;&gt;end&lt;/span&gt;
&lt;span class=&quot;k&quot;&gt;end&lt;/span&gt;&lt;/code&gt;&lt;/pre&gt;&lt;/figure&gt;

&lt;p&gt;The initialize method gets passed the parameters from the config file. Thus our config file of:
&lt;code class=&quot;highlighter-rouge&quot;&gt;PROCESSOR TEMP1WATER watermark_processor.rb TEMP1&lt;/code&gt;&lt;br /&gt;
passes ‘TEMP1’ into ‘item_name’ of the initialize method:
&lt;code class=&quot;highlighter-rouge&quot;&gt;def initialize(item_name, value_type = :CONVERTED)&lt;/code&gt;&lt;br /&gt;
Since we only pass one value, we use the default value_type of :CONVERTED.&lt;/p&gt;

&lt;p&gt;We store the item_name into a Ruby instance variable @item_name and call reset() to initialize our @results. But how did we get a @results instance variable? If you look at the class definition we are inheriting from &lt;a href=&quot;https://github.com/BallAerospace/COSMOS/blob/master/lib/cosmos/processors/processor.rb&quot;&gt;Processor&lt;/a&gt; which is the base class for all COSMOS Processors. It declares a @results instance variable and initializes @results in its initialize method which we call using super(value_type).&lt;/p&gt;

&lt;p&gt;The call method is the most important Processor method. It is always passed the packet and buffer. The packet is the COSMOS Packet instance which contains the value you’re interested in. Buffer is the raw binary buffer which this packet is based on. The Processor base class should never be directly used as it defines but does not implement call. Instead, you inherit from Processor like we did with WatermarkProcessor and implement your own call method. WatermarkProcessor reads the item we’re interested in and then compares it with the currently stored high and low value to determine if it should be saved. Note how it is saving the value in the @results hash with the :HIGH_WATER and :LOW_WATER symbol keys.&lt;/p&gt;

&lt;h2 id=&quot;processor-conversion&quot;&gt;Processor Conversion&lt;/h2&gt;

&lt;p&gt;If you then open up the processor_conversion.rb code you can see how these results are converted into new telemetry items.&lt;/p&gt;

&lt;figure class=&quot;highlight&quot;&gt;&lt;pre&gt;&lt;code class=&quot;language-ruby&quot; data-lang=&quot;ruby&quot;&gt;&lt;span class=&quot;nb&quot;&gt;require&lt;/span&gt; &lt;span class=&quot;s1&quot;&gt;'cosmos/conversions/conversion'&lt;/span&gt;
&lt;span class=&quot;k&quot;&gt;module&lt;/span&gt; &lt;span class=&quot;nn&quot;&gt;Cosmos&lt;/span&gt;
  &lt;span class=&quot;c1&quot;&gt;# Retrieves the result from an item processor&lt;/span&gt;
  &lt;span class=&quot;k&quot;&gt;class&lt;/span&gt; &lt;span class=&quot;nc&quot;&gt;ProcessorConversion&lt;/span&gt; &lt;span class=&quot;o&quot;&gt;&amp;lt;&lt;/span&gt; &lt;span class=&quot;no&quot;&gt;Conversion&lt;/span&gt;
    &lt;span class=&quot;c1&quot;&gt;# @param processor_name [String] The name of the associated processor&lt;/span&gt;
    &lt;span class=&quot;c1&quot;&gt;# @param result_name [String] The name of the associated result in the processor&lt;/span&gt;
    &lt;span class=&quot;c1&quot;&gt;# @param converted_type [String or nil] The datatype of the result of the processor&lt;/span&gt;
    &lt;span class=&quot;c1&quot;&gt;# @param converted_bit_size [Integer or nil] The bit size of the result of the processor&lt;/span&gt;
    &lt;span class=&quot;k&quot;&gt;def&lt;/span&gt; &lt;span class=&quot;nf&quot;&gt;initialize&lt;/span&gt;&lt;span class=&quot;p&quot;&gt;(&lt;/span&gt;&lt;span class=&quot;n&quot;&gt;processor_name&lt;/span&gt;&lt;span class=&quot;p&quot;&gt;,&lt;/span&gt; &lt;span class=&quot;n&quot;&gt;result_name&lt;/span&gt;&lt;span class=&quot;p&quot;&gt;,&lt;/span&gt; &lt;span class=&quot;n&quot;&gt;converted_type&lt;/span&gt; &lt;span class=&quot;o&quot;&gt;=&lt;/span&gt; &lt;span class=&quot;kp&quot;&gt;nil&lt;/span&gt;&lt;span class=&quot;p&quot;&gt;,&lt;/span&gt; &lt;span class=&quot;n&quot;&gt;converted_bit_size&lt;/span&gt; &lt;span class=&quot;o&quot;&gt;=&lt;/span&gt; &lt;span class=&quot;kp&quot;&gt;nil&lt;/span&gt;&lt;span class=&quot;p&quot;&gt;)&lt;/span&gt;
      &lt;span class=&quot;k&quot;&gt;super&lt;/span&gt;&lt;span class=&quot;p&quot;&gt;()&lt;/span&gt;
      &lt;span class=&quot;vi&quot;&gt;@processor_name&lt;/span&gt; &lt;span class=&quot;o&quot;&gt;=&lt;/span&gt; &lt;span class=&quot;n&quot;&gt;processor_name&lt;/span&gt;&lt;span class=&quot;p&quot;&gt;.&lt;/span&gt;&lt;span class=&quot;nf&quot;&gt;to_s&lt;/span&gt;&lt;span class=&quot;p&quot;&gt;.&lt;/span&gt;&lt;span class=&quot;nf&quot;&gt;upcase&lt;/span&gt;
      &lt;span class=&quot;vi&quot;&gt;@result_name&lt;/span&gt; &lt;span class=&quot;o&quot;&gt;=&lt;/span&gt; &lt;span class=&quot;n&quot;&gt;result_name&lt;/span&gt;&lt;span class=&quot;p&quot;&gt;.&lt;/span&gt;&lt;span class=&quot;nf&quot;&gt;to_s&lt;/span&gt;&lt;span class=&quot;p&quot;&gt;.&lt;/span&gt;&lt;span class=&quot;nf&quot;&gt;upcase&lt;/span&gt;&lt;span class=&quot;p&quot;&gt;.&lt;/span&gt;&lt;span class=&quot;nf&quot;&gt;intern&lt;/span&gt;
      &lt;span class=&quot;k&quot;&gt;if&lt;/span&gt; &lt;span class=&quot;no&quot;&gt;ConfigParser&lt;/span&gt;&lt;span class=&quot;p&quot;&gt;.&lt;/span&gt;&lt;span class=&quot;nf&quot;&gt;handle_nil&lt;/span&gt;&lt;span class=&quot;p&quot;&gt;(&lt;/span&gt;&lt;span class=&quot;n&quot;&gt;converted_type&lt;/span&gt;&lt;span class=&quot;p&quot;&gt;)&lt;/span&gt;
        &lt;span class=&quot;vi&quot;&gt;@converted_type&lt;/span&gt; &lt;span class=&quot;o&quot;&gt;=&lt;/span&gt; &lt;span class=&quot;n&quot;&gt;converted_type&lt;/span&gt;&lt;span class=&quot;p&quot;&gt;.&lt;/span&gt;&lt;span class=&quot;nf&quot;&gt;to_s&lt;/span&gt;&lt;span class=&quot;p&quot;&gt;.&lt;/span&gt;&lt;span class=&quot;nf&quot;&gt;upcase&lt;/span&gt;&lt;span class=&quot;p&quot;&gt;.&lt;/span&gt;&lt;span class=&quot;nf&quot;&gt;intern&lt;/span&gt;
        &lt;span class=&quot;k&quot;&gt;raise&lt;/span&gt; &lt;span class=&quot;no&quot;&gt;ArgumentError&lt;/span&gt;&lt;span class=&quot;p&quot;&gt;,&lt;/span&gt; &lt;span class=&quot;s2&quot;&gt;&quot;Unknown converted type: &lt;/span&gt;&lt;span class=&quot;si&quot;&gt;#{&lt;/span&gt;&lt;span class=&quot;n&quot;&gt;converted_type&lt;/span&gt;&lt;span class=&quot;si&quot;&gt;}&lt;/span&gt;&lt;span class=&quot;s2&quot;&gt;&quot;&lt;/span&gt; &lt;span class=&quot;k&quot;&gt;if&lt;/span&gt; &lt;span class=&quot;o&quot;&gt;!&lt;/span&gt;&lt;span class=&quot;no&quot;&gt;BinaryAccessor&lt;/span&gt;&lt;span class=&quot;o&quot;&gt;::&lt;/span&gt;&lt;span class=&quot;no&quot;&gt;DATA_TYPES&lt;/span&gt;&lt;span class=&quot;p&quot;&gt;.&lt;/span&gt;&lt;span class=&quot;nf&quot;&gt;include?&lt;/span&gt;&lt;span class=&quot;p&quot;&gt;(&lt;/span&gt;&lt;span class=&quot;vi&quot;&gt;@converted_type&lt;/span&gt;&lt;span class=&quot;p&quot;&gt;)&lt;/span&gt;
      &lt;span class=&quot;k&quot;&gt;end&lt;/span&gt;
      &lt;span class=&quot;vi&quot;&gt;@converted_bit_size&lt;/span&gt; &lt;span class=&quot;o&quot;&gt;=&lt;/span&gt; &lt;span class=&quot;no&quot;&gt;Integer&lt;/span&gt;&lt;span class=&quot;p&quot;&gt;(&lt;/span&gt;&lt;span class=&quot;n&quot;&gt;converted_bit_size&lt;/span&gt;&lt;span class=&quot;p&quot;&gt;)&lt;/span&gt; &lt;span class=&quot;k&quot;&gt;if&lt;/span&gt; &lt;span class=&quot;no&quot;&gt;ConfigParser&lt;/span&gt;&lt;span class=&quot;p&quot;&gt;.&lt;/span&gt;&lt;span class=&quot;nf&quot;&gt;handle_nil&lt;/span&gt;&lt;span class=&quot;p&quot;&gt;(&lt;/span&gt;&lt;span class=&quot;n&quot;&gt;converted_bit_size&lt;/span&gt;&lt;span class=&quot;p&quot;&gt;)&lt;/span&gt;
    &lt;span class=&quot;k&quot;&gt;end&lt;/span&gt;

    &lt;span class=&quot;c1&quot;&gt;# @param (see Conversion#call)&lt;/span&gt;
    &lt;span class=&quot;c1&quot;&gt;# @return [Varies] The result of the associated processor&lt;/span&gt;
    &lt;span class=&quot;k&quot;&gt;def&lt;/span&gt; &lt;span class=&quot;nf&quot;&gt;call&lt;/span&gt;&lt;span class=&quot;p&quot;&gt;(&lt;/span&gt;&lt;span class=&quot;n&quot;&gt;value&lt;/span&gt;&lt;span class=&quot;p&quot;&gt;,&lt;/span&gt; &lt;span class=&quot;n&quot;&gt;packet&lt;/span&gt;&lt;span class=&quot;p&quot;&gt;,&lt;/span&gt; &lt;span class=&quot;n&quot;&gt;buffer&lt;/span&gt;&lt;span class=&quot;p&quot;&gt;)&lt;/span&gt;
      &lt;span class=&quot;n&quot;&gt;packet&lt;/span&gt;&lt;span class=&quot;p&quot;&gt;.&lt;/span&gt;&lt;span class=&quot;nf&quot;&gt;processors&lt;/span&gt;&lt;span class=&quot;p&quot;&gt;[&lt;/span&gt;&lt;span class=&quot;vi&quot;&gt;@processor_name&lt;/span&gt;&lt;span class=&quot;p&quot;&gt;].&lt;/span&gt;&lt;span class=&quot;nf&quot;&gt;results&lt;/span&gt;&lt;span class=&quot;p&quot;&gt;[&lt;/span&gt;&lt;span class=&quot;vi&quot;&gt;@result_name&lt;/span&gt;&lt;span class=&quot;p&quot;&gt;]&lt;/span&gt; &lt;span class=&quot;o&quot;&gt;||&lt;/span&gt; &lt;span class=&quot;mi&quot;&gt;0&lt;/span&gt; &lt;span class=&quot;c1&quot;&gt;# Never return nil&lt;/span&gt;
    &lt;span class=&quot;k&quot;&gt;end&lt;/span&gt;
    &lt;span class=&quot;k&quot;&gt;def&lt;/span&gt; &lt;span class=&quot;nf&quot;&gt;to_s&lt;/span&gt;&lt;span class=&quot;p&quot;&gt;;&lt;/span&gt; &lt;span class=&quot;k&quot;&gt;end&lt;/span&gt; &lt;span class=&quot;c1&quot;&gt;# Not shown for brevity&lt;/span&gt;
    &lt;span class=&quot;k&quot;&gt;def&lt;/span&gt; &lt;span class=&quot;nf&quot;&gt;to_config&lt;/span&gt;&lt;span class=&quot;p&quot;&gt;(&lt;/span&gt;&lt;span class=&quot;n&quot;&gt;read_or_write&lt;/span&gt;&lt;span class=&quot;p&quot;&gt;);&lt;/span&gt; &lt;span class=&quot;k&quot;&gt;end&lt;/span&gt; &lt;span class=&quot;c1&quot;&gt;# Not shown for brevity&lt;/span&gt;
  &lt;span class=&quot;k&quot;&gt;end&lt;/span&gt;
&lt;span class=&quot;k&quot;&gt;end&lt;/span&gt;&lt;/code&gt;&lt;/pre&gt;&lt;/figure&gt;

&lt;p&gt;First of all note that ProcessorConversion inherits from the &lt;a href=&quot;https://github.com/BallAerospace/COSMOS/blob/master/lib/cosmos/conversions/conversion.rb&quot;&gt;Conversion&lt;/a&gt; base class. This is very similar to the WatermarkProcessor inheriting from the Processor base class. Again, there is an initialize method and a call method. The initialize method requires the processor_name and result_name and takes optional parameters that help describe the converted type. Let’s see how these map together in our definition.&lt;/p&gt;

&lt;p&gt;Our config file looked like the following:
&lt;code class=&quot;highlighter-rouge&quot;&gt;READ_CONVERSION processor_conversion.rb TEMP1WATER HIGH_WATER&lt;/code&gt;&lt;br /&gt;
This passes TEMP1WATER and HIGH_WATER as processor_name and result_name into initialize:
&lt;code class=&quot;highlighter-rouge&quot;&gt;def initialize(processor_name, result_name, converted_type = nil, converted_bit_size = nil)&lt;/code&gt;&lt;/p&gt;

&lt;p&gt;We store the processor name and result name into Ruby instance variables (first turning them into upper case strings). We additionally turn the result name into a Ruby symbol by calling intern on it. This allows us to match the symbol names we used in the WatermarkProcessor code.&lt;/p&gt;

&lt;p&gt;All Conversion classes also implement the call method except with a slightly different signature. In addition to the packet and buffer being passed, the raw value is returned. The ProcessorConversion class uses the packet instance to access the processors hash by the given processor name and then accesses the results hash by the passed result name. We add a ‘|| 0’ which does a logical OR on the initial result to ensure that we don’t return a nil value as a result of the conversion.&lt;/p&gt;

&lt;h2 id=&quot;custom-processor&quot;&gt;Custom Processor&lt;/h2&gt;

&lt;p&gt;So how could we implement our own Processor? Let’s say you had some telemetry points that you wanted to average and report that averaged value as a new telemetry item. This is useful because you can then add limits to this new item and act on its value in scripts without having to constantly perform the averaging operation.&lt;/p&gt;

&lt;p&gt;First create your new Processor class. Let’s call it MeanProcessor. This code should go into a file called mean_processor.rb and can either live in one of your target/lib folders or since it’s generic we can put it in the top level /lib directory in our project.&lt;/p&gt;

&lt;figure class=&quot;highlight&quot;&gt;&lt;pre&gt;&lt;code class=&quot;language-ruby&quot; data-lang=&quot;ruby&quot;&gt;&lt;span class=&quot;nb&quot;&gt;require&lt;/span&gt; &lt;span class=&quot;s1&quot;&gt;'cosmos/processors/processor'&lt;/span&gt;
&lt;span class=&quot;k&quot;&gt;module&lt;/span&gt; &lt;span class=&quot;nn&quot;&gt;Cosmos&lt;/span&gt;
  &lt;span class=&quot;k&quot;&gt;class&lt;/span&gt; &lt;span class=&quot;nc&quot;&gt;MeanProcessor&lt;/span&gt; &lt;span class=&quot;o&quot;&gt;&amp;lt;&lt;/span&gt; &lt;span class=&quot;no&quot;&gt;Processor&lt;/span&gt;
    &lt;span class=&quot;c1&quot;&gt;# @param item_name [Array&amp;lt;String&amp;gt;] The names of the items to mean&lt;/span&gt;
    &lt;span class=&quot;k&quot;&gt;def&lt;/span&gt; &lt;span class=&quot;nf&quot;&gt;initialize&lt;/span&gt;&lt;span class=&quot;p&quot;&gt;(&lt;/span&gt;&lt;span class=&quot;o&quot;&gt;*&lt;/span&gt;&lt;span class=&quot;n&quot;&gt;item_names&lt;/span&gt;&lt;span class=&quot;p&quot;&gt;)&lt;/span&gt; &lt;span class=&quot;c1&quot;&gt;# the splat operator accepts a variable length argument list&lt;/span&gt;
      &lt;span class=&quot;k&quot;&gt;super&lt;/span&gt;&lt;span class=&quot;p&quot;&gt;(&lt;/span&gt;&lt;span class=&quot;ss&quot;&gt;:CONVERTED&lt;/span&gt;&lt;span class=&quot;p&quot;&gt;)&lt;/span&gt; &lt;span class=&quot;c1&quot;&gt;# Hard code to work on converted values&lt;/span&gt;
      &lt;span class=&quot;vi&quot;&gt;@item_names&lt;/span&gt; &lt;span class=&quot;o&quot;&gt;=&lt;/span&gt; &lt;span class=&quot;n&quot;&gt;item_names&lt;/span&gt; &lt;span class=&quot;c1&quot;&gt;# Array of the item names&lt;/span&gt;
      &lt;span class=&quot;n&quot;&gt;reset&lt;/span&gt;&lt;span class=&quot;p&quot;&gt;()&lt;/span&gt;
    &lt;span class=&quot;k&quot;&gt;end&lt;/span&gt;

    &lt;span class=&quot;k&quot;&gt;def&lt;/span&gt; &lt;span class=&quot;nf&quot;&gt;call&lt;/span&gt;&lt;span class=&quot;p&quot;&gt;(&lt;/span&gt;&lt;span class=&quot;n&quot;&gt;packet&lt;/span&gt;&lt;span class=&quot;p&quot;&gt;,&lt;/span&gt; &lt;span class=&quot;n&quot;&gt;buffer&lt;/span&gt;&lt;span class=&quot;p&quot;&gt;)&lt;/span&gt;
      &lt;span class=&quot;n&quot;&gt;values&lt;/span&gt; &lt;span class=&quot;o&quot;&gt;=&lt;/span&gt; &lt;span class=&quot;p&quot;&gt;[]&lt;/span&gt;
      &lt;span class=&quot;vi&quot;&gt;@item_names&lt;/span&gt;&lt;span class=&quot;p&quot;&gt;.&lt;/span&gt;&lt;span class=&quot;nf&quot;&gt;each&lt;/span&gt; &lt;span class=&quot;k&quot;&gt;do&lt;/span&gt; &lt;span class=&quot;o&quot;&gt;|&lt;/span&gt;&lt;span class=&quot;n&quot;&gt;item&lt;/span&gt;&lt;span class=&quot;o&quot;&gt;|&lt;/span&gt;
        &lt;span class=&quot;n&quot;&gt;values&lt;/span&gt; &lt;span class=&quot;o&quot;&gt;&amp;lt;&amp;lt;&lt;/span&gt; &lt;span class=&quot;n&quot;&gt;packet&lt;/span&gt;&lt;span class=&quot;p&quot;&gt;.&lt;/span&gt;&lt;span class=&quot;nf&quot;&gt;read&lt;/span&gt;&lt;span class=&quot;p&quot;&gt;(&lt;/span&gt;&lt;span class=&quot;n&quot;&gt;item&lt;/span&gt;&lt;span class=&quot;p&quot;&gt;,&lt;/span&gt; &lt;span class=&quot;ss&quot;&gt;:CONVERTED&lt;/span&gt;&lt;span class=&quot;p&quot;&gt;,&lt;/span&gt; &lt;span class=&quot;n&quot;&gt;buffer&lt;/span&gt;&lt;span class=&quot;p&quot;&gt;)&lt;/span&gt;
      &lt;span class=&quot;k&quot;&gt;end&lt;/span&gt;
      &lt;span class=&quot;vi&quot;&gt;@results&lt;/span&gt;&lt;span class=&quot;p&quot;&gt;[&lt;/span&gt;&lt;span class=&quot;ss&quot;&gt;:MEAN&lt;/span&gt;&lt;span class=&quot;p&quot;&gt;]&lt;/span&gt; &lt;span class=&quot;o&quot;&gt;=&lt;/span&gt; &lt;span class=&quot;n&quot;&gt;values&lt;/span&gt;&lt;span class=&quot;p&quot;&gt;.&lt;/span&gt;&lt;span class=&quot;nf&quot;&gt;inject&lt;/span&gt;&lt;span class=&quot;p&quot;&gt;(&lt;/span&gt;&lt;span class=&quot;mi&quot;&gt;0&lt;/span&gt;&lt;span class=&quot;p&quot;&gt;,&lt;/span&gt; &lt;span class=&quot;p&quot;&gt;:&lt;/span&gt;&lt;span class=&quot;o&quot;&gt;+&lt;/span&gt;&lt;span class=&quot;p&quot;&gt;).&lt;/span&gt;&lt;span class=&quot;nf&quot;&gt;to_f&lt;/span&gt; &lt;span class=&quot;o&quot;&gt;/&lt;/span&gt; &lt;span class=&quot;n&quot;&gt;values&lt;/span&gt;&lt;span class=&quot;p&quot;&gt;.&lt;/span&gt;&lt;span class=&quot;nf&quot;&gt;length&lt;/span&gt;
    &lt;span class=&quot;k&quot;&gt;end&lt;/span&gt;

    &lt;span class=&quot;c1&quot;&gt;# Reset any state&lt;/span&gt;
    &lt;span class=&quot;k&quot;&gt;def&lt;/span&gt; &lt;span class=&quot;nf&quot;&gt;reset&lt;/span&gt;
      &lt;span class=&quot;vi&quot;&gt;@results&lt;/span&gt;&lt;span class=&quot;p&quot;&gt;[&lt;/span&gt;&lt;span class=&quot;ss&quot;&gt;:MEAN&lt;/span&gt;&lt;span class=&quot;p&quot;&gt;]&lt;/span&gt; &lt;span class=&quot;o&quot;&gt;=&lt;/span&gt; &lt;span class=&quot;p&quot;&gt;[]&lt;/span&gt;
    &lt;span class=&quot;k&quot;&gt;end&lt;/span&gt;

    &lt;span class=&quot;c1&quot;&gt;# Convert to configuration file string&lt;/span&gt;
    &lt;span class=&quot;k&quot;&gt;def&lt;/span&gt; &lt;span class=&quot;nf&quot;&gt;to_config&lt;/span&gt;
      &lt;span class=&quot;s2&quot;&gt;&quot;  PROCESSOR &lt;/span&gt;&lt;span class=&quot;si&quot;&gt;#{&lt;/span&gt;&lt;span class=&quot;vi&quot;&gt;@name&lt;/span&gt;&lt;span class=&quot;si&quot;&gt;}&lt;/span&gt;&lt;span class=&quot;s2&quot;&gt; &lt;/span&gt;&lt;span class=&quot;si&quot;&gt;#{&lt;/span&gt;&lt;span class=&quot;nb&quot;&gt;self&lt;/span&gt;&lt;span class=&quot;p&quot;&gt;.&lt;/span&gt;&lt;span class=&quot;nf&quot;&gt;class&lt;/span&gt;&lt;span class=&quot;p&quot;&gt;.&lt;/span&gt;&lt;span class=&quot;nf&quot;&gt;name&lt;/span&gt;&lt;span class=&quot;p&quot;&gt;.&lt;/span&gt;&lt;span class=&quot;nf&quot;&gt;to_s&lt;/span&gt;&lt;span class=&quot;p&quot;&gt;.&lt;/span&gt;&lt;span class=&quot;nf&quot;&gt;class_name_to_filename&lt;/span&gt;&lt;span class=&quot;si&quot;&gt;}&lt;/span&gt;&lt;span class=&quot;s2&quot;&gt; &lt;/span&gt;&lt;span class=&quot;si&quot;&gt;#{&lt;/span&gt;&lt;span class=&quot;vi&quot;&gt;@item_names&lt;/span&gt;&lt;span class=&quot;p&quot;&gt;.&lt;/span&gt;&lt;span class=&quot;nf&quot;&gt;join&lt;/span&gt;&lt;span class=&quot;p&quot;&gt;(&lt;/span&gt;&lt;span class=&quot;s1&quot;&gt;' '&lt;/span&gt;&lt;span class=&quot;p&quot;&gt;)&lt;/span&gt;&lt;span class=&quot;si&quot;&gt;}&lt;/span&gt;&lt;span class=&quot;se&quot;&gt;\n&lt;/span&gt;&lt;span class=&quot;s2&quot;&gt;&quot;&lt;/span&gt;
    &lt;span class=&quot;k&quot;&gt;end&lt;/span&gt;
  &lt;span class=&quot;k&quot;&gt;end&lt;/span&gt;
&lt;span class=&quot;k&quot;&gt;end&lt;/span&gt;&lt;/code&gt;&lt;/pre&gt;&lt;/figure&gt;

&lt;p&gt;This class introduces some new Ruby syntax. Since we want to accept any number of items to average we have to accept a variable number of arguments in our initialize method. The ruby splat operator (or star operator) does this and places the arguments into a Ruby array. We store these names and then use them in our call method to perform the mean. I’m using a cool feature of Ruby’s Enumerable mixin, which is part of Array, to sum up the values (starting with 0) and then dividing by the number of values we have to get the mean. Note I’m also calling to_f to ensure the numerator is a floating point number so we do floating point math during the division. Integer division would truncate the value to an integer value.&lt;/p&gt;

&lt;p&gt;First to use this new processor you need to require it in your target’s &lt;a href=&quot;/docs/system/#targettxt-keywords&quot;&gt;target.txt&lt;/a&gt; configuration file:
&lt;code class=&quot;highlighter-rouge&quot;&gt;REQUIRE mean_processor.rb&lt;/code&gt;&lt;br /&gt;
Then delcare the processing in your configuration definition as follows:
&lt;code class=&quot;highlighter-rouge&quot;&gt;TELEMETRY INST HEALTH_STATUS BIG_ENDIAN &quot;Health and status from the instrument&quot;
  ... # See demo configuration
  ITEM TEMPS_MEAN 0 0 DERIVED &quot;Mean of TEMP1, TEMP2, TEMP3, TEMP4&quot;
    READ_CONVERSION processor_conversion.rb TEMPMEAN MEAN
  PROCESSOR TEMPMEAN mean_processor.rb TEMP1 TEMP2 TEMP3 TEMP4
&lt;/code&gt;&lt;/p&gt;

&lt;p&gt;We define the processor on the INST HEALTH_STATUS packet and pass in 4 items to average. We also define a new derived item called TEMPS_MEAN which uses our previously described processor_conversion to pull out the MEAN value that we calculated. The result is shown in this PacketViewer screen shot:&lt;/p&gt;

&lt;p&gt;&lt;img src=&quot;/img/2017_05_08_packet_viewer2.png&quot; alt=&quot;Packet Viewer&quot; /&gt;&lt;/p&gt;

&lt;p&gt;Creating a custom processor definitely requires you to dive into the COSMOS API and play with the underlying Ruby code. Hopefully the existing processor code and this blog post helps you to derive whatever telemetry points you need. Happy processing and if you need additional support please contact us at &lt;a href=&quot;mailto:cosmos@ball.com&quot;&gt;cosmos@ball.com&lt;/a&gt;.&lt;/p&gt;
</description>
    </item>
    
    <item>
      <title>WIRED Article</title>
      <link>http://cosmosrb.com/news/2017/04/24/wired/</link>
      <pubDate>Mon, 24 Apr 2017 01:00:00 -0600</pubDate>
      <dc:creator>jmthomas</dc:creator>
      
      
      <category>post</category>
      
      <guid isPermaLink="true">http://cosmosrb.com/news/2017/04/24/wired/</guid>
      <description>&lt;p&gt;Ball Aerospace COSMOS has been featured in an article on &lt;a href=&quot;https://www.wired.com/2017/04/aerospace-coder-drags-stodgy-industry-toward-open-source/&quot;&gt;WIRED.com&lt;/a&gt;. The article focues on the fact that COSMOS is open source and what that means for the industry. The author includes quotes from GitHub’s VP of Product Engineering, Aerospace Corporation’s Principle Director of IT, and of course Ryan Melton and Jason Thomas of Ball Aerospace.&lt;/p&gt;
</description>
    </item>
    
    <item>
      <title>Ball Aerospace COSMOS 3.9.1 Released</title>
      <link>http://cosmosrb.com/news/2017/03/29/cosmos-3-9-1-released/</link>
      <pubDate>Wed, 29 Mar 2017 13:00:00 -0600</pubDate>
      <dc:creator>ryanmelt</dc:creator>
      
      
      <category>release</category>
      
      <guid isPermaLink="true">http://cosmosrb.com/news/2017/03/29/cosmos-3-9-1-released/</guid>
      <description>&lt;h3 id=&quot;new-features&quot;&gt;New Features:&lt;/h3&gt;

&lt;ul&gt;
  &lt;li&gt;&lt;a href=&quot;https://github.com/BallAerospace/COSMOS/issues/382&quot;&gt;#382&lt;/a&gt; CmdTlmServer Start/Stop for background tasks&lt;/li&gt;
  &lt;li&gt;&lt;a href=&quot;https://github.com/BallAerospace/COSMOS/issues/385&quot;&gt;#385&lt;/a&gt; Quick access to COSMOS gem code&lt;/li&gt;
  &lt;li&gt;&lt;a href=&quot;https://github.com/BallAerospace/COSMOS/issues/388&quot;&gt;#388&lt;/a&gt; Legal Dialog should show COSMOS version&lt;/li&gt;
  &lt;li&gt;&lt;a href=&quot;https://github.com/BallAerospace/COSMOS/issues/409&quot;&gt;#409&lt;/a&gt; Update LINC interface to support multiple targets on the same interface&lt;/li&gt;
&lt;/ul&gt;

&lt;h3 id=&quot;maintenance&quot;&gt;Maintenance:&lt;/h3&gt;

&lt;ul&gt;
  &lt;li&gt;&lt;a href=&quot;https://github.com/BallAerospace/COSMOS/issues/369&quot;&gt;#369&lt;/a&gt; Table Manager refactoring&lt;/li&gt;
  &lt;li&gt;&lt;a href=&quot;https://github.com/BallAerospace/COSMOS/issues/386&quot;&gt;#386&lt;/a&gt; Batch file for offline installation&lt;/li&gt;
&lt;/ul&gt;

&lt;h3 id=&quot;bug-fixes&quot;&gt;Bug Fixes:&lt;/h3&gt;

&lt;ul&gt;
  &lt;li&gt;&lt;a href=&quot;https://github.com/BallAerospace/COSMOS/issues/236&quot;&gt;#236&lt;/a&gt; Test Runner doesn’t support status_bar&lt;/li&gt;
  &lt;li&gt;&lt;a href=&quot;https://github.com/BallAerospace/COSMOS/issues/329&quot;&gt;#329&lt;/a&gt; Using XTCE file instead of .txt cmd_tlm file didn’t work as online docs suggest&lt;/li&gt;
  &lt;li&gt;&lt;a href=&quot;https://github.com/BallAerospace/COSMOS/issues/378&quot;&gt;#378&lt;/a&gt; TlmViewer displaying partials in the screen list&lt;/li&gt;
  &lt;li&gt;&lt;a href=&quot;https://github.com/BallAerospace/COSMOS/issues/402&quot;&gt;#402&lt;/a&gt; Mac installation is failed - Please help.&lt;/li&gt;
  &lt;li&gt;&lt;a href=&quot;https://github.com/BallAerospace/COSMOS/issues/411&quot;&gt;#411&lt;/a&gt; xtce explicit byte order list processing isn’t correct&lt;/li&gt;
  &lt;li&gt;&lt;a href=&quot;https://github.com/BallAerospace/COSMOS/issues/412&quot;&gt;#412&lt;/a&gt; subscribe_packet_data needs to validate parameters&lt;/li&gt;
&lt;/ul&gt;

&lt;h3 id=&quot;migration-notes-from-cosmos-38x&quot;&gt;Migration Notes from COSMOS 3.8.x:&lt;/h3&gt;
&lt;p&gt;&lt;strong&gt;The Table Manager configuration file format has changed.&lt;/strong&gt;
Documentation will updated the first week of April.&lt;/p&gt;

&lt;p&gt;You can migrate existing config files using:&lt;/p&gt;

&lt;div class=&quot;highlighter-rouge&quot;&gt;&lt;pre class=&quot;highlight&quot;&gt;&lt;code&gt;bundle exec ruby tools\TableManager --convert config\tools\table_manager\old_table_def.txt
&lt;/code&gt;&lt;/pre&gt;
&lt;/div&gt;

&lt;p&gt;To upgrade to the latest version of COSMOS, run “bundle update cosmos” in your COSMOS project folder.&lt;/p&gt;
</description>
    </item>
    
    <item>
      <title>Routers</title>
      <link>http://cosmosrb.com/news/2017/02/22/routers/</link>
      <pubDate>Wed, 22 Feb 2017 00:00:00 -0700</pubDate>
      <dc:creator>jmthomas</dc:creator>
      
      
      <category>post</category>
      
      <guid isPermaLink="true">http://cosmosrb.com/news/2017/02/22/routers/</guid>
      <description>&lt;p&gt;COSMOS Routers can be a confusing topic for people new and old alike to the COSMOS system. Let’s break them down and explore how COSMOS uses them internally and how you might use them in your configuration.&lt;/p&gt;

&lt;p&gt;A COSMOS Router is first and foremost an interface like any other COSMOS interface. In fact if you look through the source code you won’t even see a Router class because they are instances of the Interface class. As a reminder, an Interface provides the lowest level connection between COSMOS and a target (something you’re trying to get COSMOS to talk to). Thus a Router is also providing a low level connection between COSMOS and something. So what’s the difference? Normal Interfaces read the target and send data (telemetry) to COSMOS and send commands to the target. Routers do the exact opposite: they route telemetry out to clients connected to them and route commands sent to them back to a target. Thus they provide a conduit for other clients to communicate with a target.&lt;/p&gt;

&lt;p&gt;The COSMOS Command and Telemetry Server always starts a Router called the PREIDENTIFIED_ROUTER which appears in the Routers tab of the GUI:
&lt;img src=&quot;/img/2017_02_22_router_tab.png&quot; alt=&quot;Server Routers&quot; /&gt;&lt;/p&gt;

&lt;p&gt;The Preidentified Router is controlled by the system.txt configuration file:&lt;/p&gt;

&lt;div class=&quot;highlighter-rouge&quot;&gt;&lt;pre class=&quot;highlight&quot;&gt;&lt;code&gt;# Ethernet Ports
PORT CTS_API 7777
PORT TLMVIEWER_API 7778
PORT CTS_PREIDENTIFIED 7779
&lt;/code&gt;&lt;/pre&gt;
&lt;/div&gt;

&lt;p&gt;This Router is called the PREIDENTIFIED router because it uses a special stream protocol which adds the packet received time, the target name, and the packet name before sending the packet. This stream is used by the Telemetry Grapher so it doesn’t have to spend additional cycles identifying packets and can directly graph the packets it is interested in. The Replay tool also creates this router for the exact same purpose.&lt;/p&gt;

&lt;p&gt;If you look back at the picture you’ll see in our demo configuration that we also create another Router called the INST_ROUTER. This is how that Router is configured:&lt;/p&gt;

&lt;div class=&quot;highlighter-rouge&quot;&gt;&lt;pre class=&quot;highlight&quot;&gt;&lt;code&gt;ROUTER INST_ROUTER tcpip_server_interface.rb 2055 2055 10.0 nil LENGTH 32 16 7
  OPTION LISTEN_ADDRESS 127.0.0.1
  ROUTE INST_INT
&lt;/code&gt;&lt;/pre&gt;
&lt;/div&gt;

&lt;p&gt;Basically we’re creating a Router that routes only the INST interface data. We create this Router using a TCPIP Server interface with a LENGTH protocol of bit offset 32, length field size of 16, and length value offset of 7. These values were chosen to match the INST command and telemetry which use CCSDS headers. The CCSDS standard specifies a 16 bit length field at offset 32. The CCSDS standard also specifies that the length field is the length of the packet past the length field minus 1. Thus we add 7 for the 4 bytes of offset, 2 bytes of length field, and the minus 1.&lt;/p&gt;

&lt;p&gt;For more information about the options you can pass to a Router (and Interface) see the &lt;a href=&quot;http://cosmosrb.com/docs/system/#interface-and-router-modifiers&quot;&gt;Interface and Router Modifers&lt;/a&gt; part of the documentation.&lt;/p&gt;

&lt;p&gt;To connect to the INST_ROUTER that we created we can write a little Ruby code using existing COSMOS interface classes and streams.&lt;/p&gt;

&lt;figure class=&quot;highlight&quot;&gt;&lt;pre&gt;&lt;code class=&quot;language-ruby&quot; data-lang=&quot;ruby&quot;&gt;&lt;span class=&quot;nb&quot;&gt;require&lt;/span&gt; &lt;span class=&quot;s1&quot;&gt;'cosmos'&lt;/span&gt;
&lt;span class=&quot;nb&quot;&gt;require&lt;/span&gt; &lt;span class=&quot;s1&quot;&gt;'cosmos/interfaces/tcpip_client_interface'&lt;/span&gt;
&lt;span class=&quot;n&quot;&gt;i&lt;/span&gt; &lt;span class=&quot;o&quot;&gt;=&lt;/span&gt; &lt;span class=&quot;no&quot;&gt;Cosmos&lt;/span&gt;&lt;span class=&quot;o&quot;&gt;::&lt;/span&gt;&lt;span class=&quot;no&quot;&gt;TcpipClientInterface&lt;/span&gt;&lt;span class=&quot;p&quot;&gt;.&lt;/span&gt;&lt;span class=&quot;nf&quot;&gt;new&lt;/span&gt;&lt;span class=&quot;p&quot;&gt;(&lt;/span&gt;&lt;span class=&quot;s1&quot;&gt;'localhost'&lt;/span&gt;&lt;span class=&quot;p&quot;&gt;,&lt;/span&gt;&lt;span class=&quot;mi&quot;&gt;2055&lt;/span&gt;&lt;span class=&quot;p&quot;&gt;,&lt;/span&gt;&lt;span class=&quot;mi&quot;&gt;2055&lt;/span&gt;&lt;span class=&quot;p&quot;&gt;,&lt;/span&gt;&lt;span class=&quot;kp&quot;&gt;nil&lt;/span&gt;&lt;span class=&quot;p&quot;&gt;,&lt;/span&gt;&lt;span class=&quot;kp&quot;&gt;nil&lt;/span&gt;&lt;span class=&quot;p&quot;&gt;,&lt;/span&gt;&lt;span class=&quot;s1&quot;&gt;'LENGTH'&lt;/span&gt;&lt;span class=&quot;p&quot;&gt;,&lt;/span&gt;&lt;span class=&quot;mi&quot;&gt;32&lt;/span&gt;&lt;span class=&quot;p&quot;&gt;,&lt;/span&gt;&lt;span class=&quot;mi&quot;&gt;16&lt;/span&gt;&lt;span class=&quot;p&quot;&gt;,&lt;/span&gt;&lt;span class=&quot;mi&quot;&gt;7&lt;/span&gt;&lt;span class=&quot;p&quot;&gt;)&lt;/span&gt;
&lt;span class=&quot;n&quot;&gt;i&lt;/span&gt;&lt;span class=&quot;p&quot;&gt;.&lt;/span&gt;&lt;span class=&quot;nf&quot;&gt;connect&lt;/span&gt;
&lt;span class=&quot;kp&quot;&gt;loop&lt;/span&gt; &lt;span class=&quot;k&quot;&gt;do&lt;/span&gt;
  &lt;span class=&quot;n&quot;&gt;pkt&lt;/span&gt; &lt;span class=&quot;o&quot;&gt;=&lt;/span&gt; &lt;span class=&quot;no&quot;&gt;Cosmos&lt;/span&gt;&lt;span class=&quot;o&quot;&gt;::&lt;/span&gt;&lt;span class=&quot;no&quot;&gt;System&lt;/span&gt;&lt;span class=&quot;p&quot;&gt;.&lt;/span&gt;&lt;span class=&quot;nf&quot;&gt;telemetry&lt;/span&gt;&lt;span class=&quot;p&quot;&gt;.&lt;/span&gt;&lt;span class=&quot;nf&quot;&gt;identify!&lt;/span&gt;&lt;span class=&quot;p&quot;&gt;(&lt;/span&gt;&lt;span class=&quot;n&quot;&gt;i&lt;/span&gt;&lt;span class=&quot;p&quot;&gt;.&lt;/span&gt;&lt;span class=&quot;nf&quot;&gt;read&lt;/span&gt;&lt;span class=&quot;p&quot;&gt;.&lt;/span&gt;&lt;span class=&quot;nf&quot;&gt;buffer&lt;/span&gt;&lt;span class=&quot;p&quot;&gt;,&lt;/span&gt; &lt;span class=&quot;p&quot;&gt;[&lt;/span&gt;&lt;span class=&quot;s1&quot;&gt;'INST'&lt;/span&gt;&lt;span class=&quot;p&quot;&gt;])&lt;/span&gt;
  &lt;span class=&quot;nb&quot;&gt;puts&lt;/span&gt; &lt;span class=&quot;n&quot;&gt;pkt&lt;/span&gt;&lt;span class=&quot;p&quot;&gt;.&lt;/span&gt;&lt;span class=&quot;nf&quot;&gt;packet_name&lt;/span&gt;
&lt;span class=&quot;k&quot;&gt;end&lt;/span&gt;&lt;/code&gt;&lt;/pre&gt;&lt;/figure&gt;

&lt;p&gt;Obviously we need the TCPIP Client Interface to match the port number of the TCPIP Server and we also need to match the LENGTH protocol options. Notice how we have to call the System.telemetry.identify! method to identify the raw packet stream. When I run this from a command prompt after starting the Server I see a stream of packet names similar to this:&lt;/p&gt;

&lt;div class=&quot;highlighter-rouge&quot;&gt;&lt;pre class=&quot;highlight&quot;&gt;&lt;code&gt;MECH
ADCS
MECH
IMAGE
PARAMS
ADCS
HEALTH_STATUS
MECH
ADCS
...
&lt;/code&gt;&lt;/pre&gt;
&lt;/div&gt;
&lt;p&gt;You should see MECH and ADCS come out at 10Hz and the IMAGE, PARAMS, and HEALTH_STATUS come out at 1Hz. This matches the Packet Count ratio on the Tlm Packets tab of the Server.&lt;/p&gt;

&lt;p&gt;We can also write some code to connect to the PREIDENTIFIED router. It looks very similar to the previous code except we do not need to identify the packets as they are pre-identified!&lt;/p&gt;

&lt;figure class=&quot;highlight&quot;&gt;&lt;pre&gt;&lt;code class=&quot;language-ruby&quot; data-lang=&quot;ruby&quot;&gt;&lt;span class=&quot;nb&quot;&gt;require&lt;/span&gt; &lt;span class=&quot;s1&quot;&gt;'cosmos'&lt;/span&gt;
&lt;span class=&quot;nb&quot;&gt;require&lt;/span&gt; &lt;span class=&quot;s1&quot;&gt;'cosmos/interfaces/tcpip_client_interface'&lt;/span&gt;
&lt;span class=&quot;n&quot;&gt;i&lt;/span&gt; &lt;span class=&quot;o&quot;&gt;=&lt;/span&gt; &lt;span class=&quot;no&quot;&gt;Cosmos&lt;/span&gt;&lt;span class=&quot;o&quot;&gt;::&lt;/span&gt;&lt;span class=&quot;no&quot;&gt;TcpipClientInterface&lt;/span&gt;&lt;span class=&quot;p&quot;&gt;.&lt;/span&gt;&lt;span class=&quot;nf&quot;&gt;new&lt;/span&gt;&lt;span class=&quot;p&quot;&gt;(&lt;/span&gt;&lt;span class=&quot;s1&quot;&gt;'localhost'&lt;/span&gt;&lt;span class=&quot;p&quot;&gt;,&lt;/span&gt;&lt;span class=&quot;mi&quot;&gt;7779&lt;/span&gt;&lt;span class=&quot;p&quot;&gt;,&lt;/span&gt;&lt;span class=&quot;mi&quot;&gt;7779&lt;/span&gt;&lt;span class=&quot;p&quot;&gt;,&lt;/span&gt;&lt;span class=&quot;kp&quot;&gt;nil&lt;/span&gt;&lt;span class=&quot;p&quot;&gt;,&lt;/span&gt;&lt;span class=&quot;kp&quot;&gt;nil&lt;/span&gt;&lt;span class=&quot;p&quot;&gt;,&lt;/span&gt;&lt;span class=&quot;s1&quot;&gt;'PREIDENTIFIED'&lt;/span&gt;&lt;span class=&quot;p&quot;&gt;)&lt;/span&gt;
&lt;span class=&quot;n&quot;&gt;i&lt;/span&gt;&lt;span class=&quot;p&quot;&gt;.&lt;/span&gt;&lt;span class=&quot;nf&quot;&gt;connect&lt;/span&gt;
&lt;span class=&quot;kp&quot;&gt;loop&lt;/span&gt; &lt;span class=&quot;k&quot;&gt;do&lt;/span&gt;
  &lt;span class=&quot;n&quot;&gt;pkt&lt;/span&gt; &lt;span class=&quot;o&quot;&gt;=&lt;/span&gt; &lt;span class=&quot;n&quot;&gt;i&lt;/span&gt;&lt;span class=&quot;p&quot;&gt;.&lt;/span&gt;&lt;span class=&quot;nf&quot;&gt;read&lt;/span&gt;
  &lt;span class=&quot;nb&quot;&gt;puts&lt;/span&gt; &lt;span class=&quot;n&quot;&gt;pkt&lt;/span&gt;&lt;span class=&quot;p&quot;&gt;.&lt;/span&gt;&lt;span class=&quot;nf&quot;&gt;packet_name&lt;/span&gt;
&lt;span class=&quot;k&quot;&gt;end&lt;/span&gt;&lt;/code&gt;&lt;/pre&gt;&lt;/figure&gt;

&lt;p&gt;This time you should see some LIMITS_CHANGE packet names sprinkled in with the output from before. That’s because we’re accessing the ENTIRE COSMOS telemetry stream and not just the stream from the INST interface. Keep this in mind if you have performance issues when trying to process the entire telemetry stream.&lt;/p&gt;

&lt;p&gt;Happy routing and if you need additional support please contact us at &lt;a href=&quot;mailto:cosmos@ball.com&quot;&gt;cosmos@ball.com&lt;/a&gt;.&lt;/p&gt;
</description>
    </item>
    
    <item>
      <title>Ball Aerospace COSMOS 3.8.3 Released</title>
      <link>http://cosmosrb.com/news/2016/12/06/cosmos-3-8-3-released/</link>
      <pubDate>Tue, 06 Dec 2016 12:00:00 -0700</pubDate>
      <dc:creator>ryanmelt</dc:creator>
      
      
      <category>release</category>
      
      <guid isPermaLink="true">http://cosmosrb.com/news/2016/12/06/cosmos-3-8-3-released/</guid>
      <description>&lt;h3 id=&quot;new-features&quot;&gt;New Features:&lt;/h3&gt;

&lt;ul&gt;
  &lt;li&gt;&lt;a href=&quot;https://github.com/BallAerospace/COSMOS/issues/230&quot;&gt;#230&lt;/a&gt; Make AUTO_TARGETS ignore target folders that have already been manually referenced&lt;/li&gt;
  &lt;li&gt;&lt;a href=&quot;https://github.com/BallAerospace/COSMOS/issues/257&quot;&gt;#257&lt;/a&gt; Increment received_count in packet log reader&lt;/li&gt;
  &lt;li&gt;&lt;a href=&quot;https://github.com/BallAerospace/COSMOS/issues/264&quot;&gt;#264&lt;/a&gt; Validate command/telemetry conversions during startup&lt;/li&gt;
  &lt;li&gt;&lt;a href=&quot;https://github.com/BallAerospace/COSMOS/issues/292&quot;&gt;#292&lt;/a&gt; Target directory for API methods&lt;/li&gt;
  &lt;li&gt;&lt;a href=&quot;https://github.com/BallAerospace/COSMOS/issues/314&quot;&gt;#314&lt;/a&gt; Update .bat files to handle spaces in path&lt;/li&gt;
  &lt;li&gt;&lt;a href=&quot;https://github.com/BallAerospace/COSMOS/issues/316&quot;&gt;#316&lt;/a&gt; Add option to radiobutton widget to be checked by default&lt;/li&gt;
  &lt;li&gt;&lt;a href=&quot;https://github.com/BallAerospace/COSMOS/issues/326&quot;&gt;#326&lt;/a&gt; Script Runner Crash using message_box with boolean parameter&lt;/li&gt;
  &lt;li&gt;&lt;a href=&quot;https://github.com/BallAerospace/COSMOS/issues/339&quot;&gt;#339&lt;/a&gt; Add ‘Help’ menu item to open cosmosrb.com -&amp;gt; Documentation&lt;/li&gt;
  &lt;li&gt;&lt;a href=&quot;https://github.com/BallAerospace/COSMOS/issues/340&quot;&gt;#340&lt;/a&gt; Packet Viewer - Allow select cell and copy value as text&lt;/li&gt;
  &lt;li&gt;&lt;a href=&quot;https://github.com/BallAerospace/COSMOS/issues/357&quot;&gt;#357&lt;/a&gt; Add support for mixed endianness within tables&lt;/li&gt;
  &lt;li&gt;&lt;a href=&quot;https://github.com/BallAerospace/COSMOS/issues/359&quot;&gt;#359&lt;/a&gt; Table Manager support MIN/MAX UINTX macros&lt;/li&gt;
&lt;/ul&gt;

&lt;h3 id=&quot;maintenance&quot;&gt;Maintenance:&lt;/h3&gt;
&lt;ul&gt;
  &lt;li&gt;&lt;a href=&quot;https://github.com/BallAerospace/COSMOS/issues/349&quot;&gt;#349&lt;/a&gt; Optimize cmd() to not build commands twice&lt;/li&gt;
  &lt;li&gt;&lt;a href=&quot;https://github.com/BallAerospace/COSMOS/issues/362&quot;&gt;#362&lt;/a&gt; restore_defaults should take an optional parameter to exclude specified parameters&lt;/li&gt;
  &lt;li&gt;&lt;a href=&quot;https://github.com/BallAerospace/COSMOS/issues/365&quot;&gt;#365&lt;/a&gt; Windows installer can have issues if .gem files are present in same folder&lt;/li&gt;
  &lt;li&gt;TestRunner support for newer Bundler (Abstract error when starting)&lt;/li&gt;
&lt;/ul&gt;

&lt;h3 id=&quot;bug-fixes&quot;&gt;Bug Fixes:&lt;/h3&gt;

&lt;ul&gt;
  &lt;li&gt;&lt;a href=&quot;https://github.com/BallAerospace/COSMOS/issues/322&quot;&gt;#322&lt;/a&gt; Udp interface thread does not gracefully shutdown&lt;/li&gt;
  &lt;li&gt;&lt;a href=&quot;https://github.com/BallAerospace/COSMOS/issues/327&quot;&gt;#327&lt;/a&gt; TlmGrapher Screenshot in Linux captures the screenshot dialog box&lt;/li&gt;
  &lt;li&gt;&lt;a href=&quot;https://github.com/BallAerospace/COSMOS/issues/332&quot;&gt;#332&lt;/a&gt; ERB template local variables dont’ support strings&lt;/li&gt;
  &lt;li&gt;&lt;a href=&quot;https://github.com/BallAerospace/COSMOS/issues/338&quot;&gt;#338&lt;/a&gt; Setting received_time and received_count on a packet should clear the read conversion cache&lt;/li&gt;
  &lt;li&gt;&lt;a href=&quot;https://github.com/BallAerospace/COSMOS/issues/342&quot;&gt;#342&lt;/a&gt; Cut and Paste Error in top_level.rb&lt;/li&gt;
  &lt;li&gt;&lt;a href=&quot;https://github.com/BallAerospace/COSMOS/issues/344&quot;&gt;#344&lt;/a&gt; CmdTlmServer connect/disconnect button doesn’t work after calling connect_interface from script&lt;/li&gt;
  &lt;li&gt;&lt;a href=&quot;https://github.com/BallAerospace/COSMOS/issues/359&quot;&gt;#359&lt;/a&gt; Table Manager doesn’t support strings&lt;/li&gt;
  &lt;li&gt;&lt;a href=&quot;https://github.com/BallAerospace/COSMOS/issues/372&quot;&gt;#372&lt;/a&gt; TestRunner reinstantiating TestSuite/Test objects every execution&lt;/li&gt;
&lt;/ul&gt;

&lt;h3 id=&quot;migration-notes-from-cosmos-37x&quot;&gt;Migration Notes from COSMOS 3.7.x:&lt;/h3&gt;
&lt;p&gt;None&lt;/p&gt;

&lt;p&gt;To upgrade to the latest version of COSMOS, run “bundle update cosmos” in your COSMOS project folder.&lt;/p&gt;
</description>
    </item>
    
    <item>
      <title>SmallSat Ops</title>
      <link>http://cosmosrb.com/news/2016/10/13/cosmos-cubesat-ops/</link>
      <pubDate>Thu, 13 Oct 2016 01:00:00 -0600</pubDate>
      <dc:creator>jmthomas</dc:creator>
      
      
      <category>post</category>
      
      <guid isPermaLink="true">http://cosmosrb.com/news/2016/10/13/cosmos-cubesat-ops/</guid>
      <description>&lt;p&gt;The fact that COSMOS is the only open source C2 system has made it an ideal small satellite operations platform. This is one of the reasons Ryan attended the Small Satellite Conference back in August. He gave a very well received COSMOS presentation and was able to meet with many players in the industry.&lt;/p&gt;

&lt;p&gt;&lt;img src=&quot;/img/2016_10_13_ryan_smallsat.png&quot; alt=&quot;Ryan at SmallSat&quot; /&gt;
&lt;em&gt;Ryan enjoying the moment at Small Sat 2016&lt;/em&gt;&lt;/p&gt;

&lt;p&gt;I recently googled for “COSMOS Command and Control” and came across a &lt;a href=&quot;https://www.linkedin.com/pulse/cosmos-lightweight-command-control-system-cubesats-richard-ibbotson&quot;&gt;LinkedIn article&lt;/a&gt; about COSMOS. We had heard from Pat Stakem during the summer of 2015 but hadn’t heard much since. He and his students created a CubeSat using the open source &lt;a href=&quot;https://cfs.gsfc.nasa.gov/&quot;&gt;Core Flight System&lt;/a&gt; from NASA Goddard. Of course they used COSMOS for their ground system running on Ubuntu. They integrated Apache to serve up the COSMOS telemetry files generated from Telemetry Extractor to operate their satellite “lights out”. They put together a great &lt;a href=&quot;/assets/Stakem-etal-FSW-15.pdf&quot;&gt;PowerPoint&lt;/a&gt; presentation with screenshots of COSMOS. They also created a &lt;a href=&quot;/assets/A Lightweight Open Source Command and Control Center and its interface to Cubesats.pdf&quot;&gt;whitepaper&lt;/a&gt; detailing the entire process.&lt;/p&gt;

&lt;p&gt;&lt;img src=&quot;/img/2016_10_13_stakem_screenshot.png&quot; alt=&quot;Stakem Screenshot&quot; /&gt;
&lt;em&gt;Screenshot showing COSMOS in action&lt;/em&gt;&lt;/p&gt;

&lt;p&gt;Since COSMOS is open source, we don’t always hear about what people are doing with it. If you have a COSMOS success story you’d like to share with us please contact us at &lt;a href=&quot;mailto:cosmos@ball.com&quot;&gt;cosmos@ball.com&lt;/a&gt;.&lt;/p&gt;

</description>
    </item>
    
    <item>
      <title>ERB Config Files</title>
      <link>http://cosmosrb.com/news/2016/09/12/erb-config/</link>
      <pubDate>Mon, 12 Sep 2016 01:00:00 -0600</pubDate>
      <dc:creator>jmthomas</dc:creator>
      
      
      <category>post</category>
      
      <guid isPermaLink="true">http://cosmosrb.com/news/2016/09/12/erb-config/</guid>
      <description>&lt;p&gt;COSMOS configuration files support ERB (Embedded RuBy) which is used heavily by &lt;a href=&quot;http://rubyonrails.org/&quot;&gt;Ruby on Rails&lt;/a&gt;. I found a pretty good description of ERB &lt;a href=&quot;http://www.stuartellis.eu/articles/erb/&quot;&gt;here&lt;/a&gt;. ERB allows you to put executable Ruby code in your configuration files. The trick is to surround the Ruby code with the special markers: &lt;code class=&quot;highlighter-rouge&quot;&gt;&amp;lt;% &amp;lt;code&amp;gt; %&amp;gt;&lt;/code&gt;. If you want the result of your Ruby code to be placed in the configuration file you need to add the equal sign to the first marker: &lt;code class=&quot;highlighter-rouge&quot;&gt;&amp;lt;%= &amp;lt;code&amp;gt; %&amp;gt;&lt;/code&gt;&lt;/p&gt;

&lt;p&gt;A COSMOS user recently asked if he could include environment variables in his COSMOS configuration. This is very easy using the ERB syntax. For example, you have an environment variable named “LOG_DIR” in your system which points to the path you want to store your COSMOS logs. To use this value you would modify your system.txt file as follows:&lt;/p&gt;

&lt;div class=&quot;highlighter-rouge&quot;&gt;&lt;pre class=&quot;highlight&quot;&gt;&lt;code&gt;...
# Paths
PATH LOGS &amp;lt;%= ENV[&quot;LOG_DIR&quot;] %&amp;gt;
...
&lt;/code&gt;&lt;/pre&gt;
&lt;/div&gt;

&lt;p&gt;When this file gets parsed by COSMOS, the value of the LOG_DIR environment variable gets inserted into the system.txt output file. Note the %= syntax to insert the value and how I’m using the &lt;a href=&quot;https://ruby-doc.org/core-2.3.0/ENV.html&quot;&gt;ENV&lt;/a&gt; from the Ruby core library.&lt;/p&gt;

&lt;p&gt;It’s recommended that you don’t put too much logic in these ERB statements to keep your configuration files readable and maintainable. If you have a complex piece of code you want to use in an ERB statement, you can create a utility in your ‘lib’ folder and define methods to use. For example, in your ‘lib’ folder create utilties.rb:&lt;/p&gt;

&lt;figure class=&quot;highlight&quot;&gt;&lt;pre&gt;&lt;code class=&quot;language-ruby&quot; data-lang=&quot;ruby&quot;&gt;&lt;span class=&quot;k&quot;&gt;def&lt;/span&gt; &lt;span class=&quot;nf&quot;&gt;log_path&lt;/span&gt;
  &lt;span class=&quot;no&quot;&gt;File&lt;/span&gt;&lt;span class=&quot;p&quot;&gt;.&lt;/span&gt;&lt;span class=&quot;nf&quot;&gt;join&lt;/span&gt;&lt;span class=&quot;p&quot;&gt;(&lt;/span&gt;&lt;span class=&quot;no&quot;&gt;Cosmos&lt;/span&gt;&lt;span class=&quot;o&quot;&gt;::&lt;/span&gt;&lt;span class=&quot;no&quot;&gt;USERPATH&lt;/span&gt;&lt;span class=&quot;p&quot;&gt;,&lt;/span&gt; &lt;span class=&quot;s1&quot;&gt;'outputs'&lt;/span&gt;&lt;span class=&quot;p&quot;&gt;,&lt;/span&gt; &lt;span class=&quot;s1&quot;&gt;'mylogs'&lt;/span&gt;&lt;span class=&quot;p&quot;&gt;)&lt;/span&gt;
&lt;span class=&quot;k&quot;&gt;end&lt;/span&gt;&lt;/code&gt;&lt;/pre&gt;&lt;/figure&gt;

&lt;p&gt;Now in system.txt we can use that ‘log_path’ routine after we first require ‘utilities’.&lt;/p&gt;

&lt;div class=&quot;highlighter-rouge&quot;&gt;&lt;pre class=&quot;highlight&quot;&gt;&lt;code&gt;&amp;lt;% require 'utilities' %&amp;gt;
...
# Paths
PATH LOGS &amp;lt;%= log_path() %&amp;gt;
...
&lt;/code&gt;&lt;/pre&gt;
&lt;/div&gt;
&lt;p&gt;Notice how the first ERB statement does NOT use the %= syntax since I’m simply requiring the file I want to use. I don’t want to put anything in the template itself. Later in the PATH statement I use the %= syntax to insert the result of the log_path() method.&lt;/p&gt;

&lt;p&gt;ERB templates are particularly useful in command and telemetry definitions as they allow you to reuse sections. We’ve added our own routine called ‘render’ (similar to Ruby on Rails) which can render a command or telemetry template. The best example of this is in the COSMOS Demo INST target. If you open the inst_cmds.txt file you’ll see this:&lt;/p&gt;

&lt;div class=&quot;highlighter-rouge&quot;&gt;&lt;pre class=&quot;highlight&quot;&gt;&lt;code&gt;COMMAND INST COLLECT BIG_ENDIAN &quot;Starts a collect on the instrument&quot;
  &amp;lt;%= render &quot;_ccsds_cmd.txt&quot;, locals: {id: 1} %&amp;gt;
  PARAMETER    TYPE           64  16  UINT MIN MAX 0 &quot;Collect type&quot;
    REQUIRED
    STATE NORMAL  0
    STATE SPECIAL 1 HAZARDOUS
  PARAMETER    DURATION       80  32  FLOAT 0.0 10.0 1.0 &quot;Collect duration&quot;
  PARAMETER    OPCODE        112   8  UINT 0x0 0xFF 0xAB &quot;Collect opcode&quot;
    FORMAT_STRING &quot;0x%0X&quot;
  PARAMETER    TEMP          120  32  FLOAT 0.0 25.0 0.0 &quot;Collect temperature&quot;
    UNITS Celcius C

COMMAND INST ABORT BIG_ENDIAN &quot;Aborts a collect on the instrument&quot;
  &amp;lt;%= render &quot;_ccsds_cmd.txt&quot;, locals: {id: 2} %&amp;gt;

...
&lt;/code&gt;&lt;/pre&gt;
&lt;/div&gt;

&lt;p&gt;Notice the call to &lt;code class=&quot;highlighter-rouge&quot;&gt;&amp;lt;%= render &quot;_ccsds_cmd.txt&quot;, locals: {id: 1} %&amp;gt;&lt;/code&gt;. Opening the ‘_ccsds_cmd.txt’ file reveals this command template:&lt;/p&gt;

&lt;div class=&quot;highlighter-rouge&quot;&gt;&lt;pre class=&quot;highlight&quot;&gt;&lt;code&gt;  PARAMETER    CCSDSVER        0   3  UINT  0     0   0 &quot;CCSDS primary header version number&quot;
  PARAMETER    CCSDSTYPE       3   1  UINT  1     1   1 &quot;CCSDS primary header packet type&quot;
  PARAMETER    CCSDSSHF        4   1  UINT  0     0   0 &quot;CCSDS primary header secondary header flag&quot;
  ID_PARAMETER CCSDSAPID       5  11  UINT  0  2047 999 &quot;CCSDS primary header application id&quot;
  PARAMETER    CCSDSSEQFLAGS  16   2  UINT  3     3   3 &quot;CCSDS primary header sequence flags&quot;
  PARAMETER    CCSDSSEQCNT    18  14  UINT  0 16383   0 &quot;CCSDS primary header sequence count&quot;
    OVERFLOW TRUNCATE
  PARAMETER    CCSDSLENGTH    32  16  UINT MIN MAX 12 &quot;CCSDS primary header packet length&quot;
  ID_PARAMETER PKTID          48  16  UINT MIN MAX &amp;lt;%= id %&amp;gt; &quot;Packet id&quot;
&lt;/code&gt;&lt;/pre&gt;
&lt;/div&gt;

&lt;p&gt;The call to render replaces everything in the named template with the render call. We follow the Ruby on Rails convention of naming these templates (Rails calls them ‘partials’) with a leading underscore to differentiate them from full command and telemetry definitions. Notice too that we are passing local variables to the template. The ‘id: 1’ syntax is basically setting the ‘id’ variable in the template to 1. This allows us to send a different PKTID to each command.&lt;/p&gt;

&lt;p&gt;ERB is incredibly powerful and a great way to avoid WET (Write Each Time) command and telemetry definitions. Now go DRY (Don’t Repeat Yourself) up your COSMOS configuration and as always if you need additional support please contact us at &lt;a href=&quot;mailto:cosmos@ball.com&quot;&gt;cosmos@ball.com&lt;/a&gt;.&lt;/p&gt;
</description>
    </item>
    
    <item>
      <title>Custom Widgets</title>
      <link>http://cosmosrb.com/news/2016/08/22/custom-widgets/</link>
      <pubDate>Mon, 22 Aug 2016 01:00:00 -0600</pubDate>
      <dc:creator>jmthomas</dc:creator>
      
      
      <category>post</category>
      
      <guid isPermaLink="true">http://cosmosrb.com/news/2016/08/22/custom-widgets/</guid>
      <description>&lt;p&gt;Sometimes we receive requests to make custom COSMOS widgets or to modify existing COSMOS widgets to add certain looks or functionality. While this is a project we’re happy to perform for our customers, it’s also something that can be done by end users willing to dig into some of the Qt and COSMOS documentation. In this post, I’m going to describe how to create a custom COSMOS widget.&lt;/p&gt;

&lt;p&gt;When asked to perform customizations like this I first bring up the COSMOS Demo. We try to include all the COSMOS features in the Demo so end users have concrete examples to follow instead of relying solely on the excellent documentation at &lt;a href=&quot;http://cosmosrb.com/docs/home&quot;&gt;cosmosrb.com&lt;/a&gt;. Obviously you must first have COSMOS installed so follow the &lt;a href=&quot;http://cosmosrb.com/docs/installation/&quot;&gt;installation instructions&lt;/a&gt; and then launch the Demo by running the Launcher in the Demo folder. Here is how the server appears on my Windows machine:&lt;/p&gt;

&lt;p&gt;&lt;img src=&quot;/img/2016_08_22_server.png&quot; alt=&quot;COSMOS Demo Server&quot; /&gt;&lt;/p&gt;

&lt;p&gt;I’m going to create a custom widget in the INST target to display some of the Array data in a table. If you first launch the Telemetry Viewer and open the INST ARRAY screen you should see the following:&lt;/p&gt;

&lt;p&gt;&lt;img src=&quot;/img/2016_08_22_inst_array.png&quot; alt=&quot;COSMOS Inst Array&quot; /&gt;&lt;/p&gt;

&lt;p&gt;This screen is already using the Array widget to display this data in a text box. We will add our new widget to the top of the screen which will display the data in a table. Let’s add the line to the screen which will call our new widget. Edit &lt;code class=&quot;highlighter-rouge&quot;&gt;demo/config/targets/INST/screens/array.txt&lt;/code&gt; and add the following line in the middle:&lt;/p&gt;

&lt;div class=&quot;highlighter-rouge&quot;&gt;&lt;pre class=&quot;highlight&quot;&gt;&lt;code&gt;...
TITLE &quot;Instrument Array Data&quot;
DEMOTABLE INST HEALTH_STATUS ARY
ARRAY INST HEALTH_STATUS ARY 300 50 nil 8 FORMATTED
...
&lt;/code&gt;&lt;/pre&gt;
&lt;/div&gt;

&lt;p&gt;Now we need to create the DemotableWidget which will implement the actual display. Create a new file called &lt;code class=&quot;highlighter-rouge&quot;&gt;demotable_widget.rb&lt;/code&gt; in &lt;code class=&quot;highlighter-rouge&quot;&gt;demo/config/targets/INST/lib&lt;/code&gt;. Note that the name of the line in the config file, DEMOTABLE, must be all lowercase followed by an underscore and ‘widget’. The class name in the file must be one word with the first letter and Widget capitalized. This is how it should start:&lt;/p&gt;

&lt;figure class=&quot;highlight&quot;&gt;&lt;pre&gt;&lt;code class=&quot;language-ruby&quot; data-lang=&quot;ruby&quot;&gt;&lt;span class=&quot;nb&quot;&gt;require&lt;/span&gt; &lt;span class=&quot;s1&quot;&gt;'cosmos/tools/tlm_viewer/widgets/widget'&lt;/span&gt;

&lt;span class=&quot;k&quot;&gt;module&lt;/span&gt; &lt;span class=&quot;nn&quot;&gt;Cosmos&lt;/span&gt;
  &lt;span class=&quot;k&quot;&gt;class&lt;/span&gt; &lt;span class=&quot;nc&quot;&gt;DemotableWidget&lt;/span&gt; &lt;span class=&quot;o&quot;&gt;&amp;lt;&lt;/span&gt; &lt;span class=&quot;no&quot;&gt;Qt&lt;/span&gt;&lt;span class=&quot;o&quot;&gt;::&lt;/span&gt;&lt;span class=&quot;no&quot;&gt;TableWidget&lt;/span&gt;
    &lt;span class=&quot;kp&quot;&gt;include&lt;/span&gt; &lt;span class=&quot;no&quot;&gt;Widget&lt;/span&gt;

    &lt;span class=&quot;k&quot;&gt;def&lt;/span&gt; &lt;span class=&quot;nf&quot;&gt;initialize&lt;/span&gt;&lt;span class=&quot;p&quot;&gt;(&lt;/span&gt;&lt;span class=&quot;n&quot;&gt;parent_layout&lt;/span&gt;&lt;span class=&quot;p&quot;&gt;,&lt;/span&gt; &lt;span class=&quot;n&quot;&gt;target_name&lt;/span&gt;&lt;span class=&quot;p&quot;&gt;,&lt;/span&gt; &lt;span class=&quot;n&quot;&gt;packet_name&lt;/span&gt;&lt;span class=&quot;p&quot;&gt;,&lt;/span&gt; &lt;span class=&quot;n&quot;&gt;item_name&lt;/span&gt;&lt;span class=&quot;p&quot;&gt;,&lt;/span&gt; &lt;span class=&quot;n&quot;&gt;value_type&lt;/span&gt; &lt;span class=&quot;o&quot;&gt;=&lt;/span&gt; &lt;span class=&quot;ss&quot;&gt;:WITH_UNITS&lt;/span&gt;&lt;span class=&quot;p&quot;&gt;)&lt;/span&gt;
      &lt;span class=&quot;k&quot;&gt;super&lt;/span&gt;&lt;span class=&quot;p&quot;&gt;(&lt;/span&gt;&lt;span class=&quot;n&quot;&gt;target_name&lt;/span&gt;&lt;span class=&quot;p&quot;&gt;,&lt;/span&gt; &lt;span class=&quot;n&quot;&gt;packet_name&lt;/span&gt;&lt;span class=&quot;p&quot;&gt;,&lt;/span&gt; &lt;span class=&quot;n&quot;&gt;item_name&lt;/span&gt;&lt;span class=&quot;p&quot;&gt;,&lt;/span&gt; &lt;span class=&quot;n&quot;&gt;value_type&lt;/span&gt;&lt;span class=&quot;p&quot;&gt;)&lt;/span&gt;
    &lt;span class=&quot;k&quot;&gt;end&lt;/span&gt;
  &lt;span class=&quot;k&quot;&gt;end&lt;/span&gt;
&lt;span class=&quot;k&quot;&gt;end&lt;/span&gt;&lt;/code&gt;&lt;/pre&gt;&lt;/figure&gt;

&lt;p&gt;We’re extending the closest widget that Qt offers to what we’re trying to achieve. In this case it’s pretty obvious but you can get documentation on &lt;a href=&quot;http://doc.qt.io/qt-4.8/classes.html&quot;&gt;all the Qt classes&lt;/a&gt;. In many cases it might be easier to extend an existing &lt;a href=&quot;https://github.com/BallAerospace/COSMOS/tree/master/lib/cosmos/tools/tlm_viewer/widgets&quot;&gt;COSMOS widget&lt;/a&gt;.&lt;/p&gt;

&lt;p&gt;Note that our initialize method takes the parent_layout as the first value. All COSMOS widgets make the first parameter the parent_layout so they can be added. The next four paramaters are typically the target_name, packet_name, item_name and value_type. Additional parameters can follow the value_type parameter. The first thing we do in the initialize method is call super which calls the Widget initialize method. If you run this code you should see that the screen displays but doesn’t look any different. That’s because we haven’t actually added our new widget to the parent_layout. Before adding widgets to the layout you typically want to configure them. For our table, we need to set the number of rows and columns. First I grab the telemetry value from the server using the &lt;code class=&quot;highlighter-rouge&quot;&gt;System.telemetry.value&lt;/code&gt; method defined in &lt;a href=&quot;https://github.com/BallAerospace/COSMOS/blob/master/lib/cosmos/packets/telemetry.rb&quot;&gt;telemetry.rb&lt;/a&gt;. Since this is an array value I call &lt;code class=&quot;highlighter-rouge&quot;&gt;length&lt;/code&gt; to determine how many rows to display in the table. I then use the Qt methods &lt;code class=&quot;highlighter-rouge&quot;&gt;setRowCount&lt;/code&gt; and &lt;code class=&quot;highlighter-rouge&quot;&gt;setColumnCount&lt;/code&gt; to initialize the table. You can find these methods in the &lt;a href=&quot;http://doc.qt.io/qt-4.8/qtablewidget.html&quot;&gt;Qt::TableWidget&lt;/a&gt; documentation. Finally I call the addWidget method which is a part of all the &lt;a href=&quot;http://doc.qt.io/qt-4.8/qlayout.html&quot;&gt;Qt::Layout&lt;/a&gt; classes.&lt;/p&gt;

&lt;figure class=&quot;highlight&quot;&gt;&lt;pre&gt;&lt;code class=&quot;language-ruby&quot; data-lang=&quot;ruby&quot;&gt;    &lt;span class=&quot;k&quot;&gt;def&lt;/span&gt; &lt;span class=&quot;nf&quot;&gt;initialize&lt;/span&gt;&lt;span class=&quot;p&quot;&gt;(&lt;/span&gt;&lt;span class=&quot;n&quot;&gt;parent_layout&lt;/span&gt;&lt;span class=&quot;p&quot;&gt;,&lt;/span&gt; &lt;span class=&quot;n&quot;&gt;target_name&lt;/span&gt;&lt;span class=&quot;p&quot;&gt;,&lt;/span&gt; &lt;span class=&quot;n&quot;&gt;packet_name&lt;/span&gt;&lt;span class=&quot;p&quot;&gt;,&lt;/span&gt; &lt;span class=&quot;n&quot;&gt;item_name&lt;/span&gt;&lt;span class=&quot;p&quot;&gt;,&lt;/span&gt; &lt;span class=&quot;n&quot;&gt;value_type&lt;/span&gt; &lt;span class=&quot;o&quot;&gt;=&lt;/span&gt; &lt;span class=&quot;ss&quot;&gt;:WITH_UNITS&lt;/span&gt;&lt;span class=&quot;p&quot;&gt;)&lt;/span&gt;
      &lt;span class=&quot;k&quot;&gt;super&lt;/span&gt;&lt;span class=&quot;p&quot;&gt;(&lt;/span&gt;&lt;span class=&quot;n&quot;&gt;target_name&lt;/span&gt;&lt;span class=&quot;p&quot;&gt;,&lt;/span&gt; &lt;span class=&quot;n&quot;&gt;packet_name&lt;/span&gt;&lt;span class=&quot;p&quot;&gt;,&lt;/span&gt; &lt;span class=&quot;n&quot;&gt;item_name&lt;/span&gt;&lt;span class=&quot;p&quot;&gt;,&lt;/span&gt; &lt;span class=&quot;n&quot;&gt;value_type&lt;/span&gt;&lt;span class=&quot;p&quot;&gt;)&lt;/span&gt;
      &lt;span class=&quot;n&quot;&gt;value&lt;/span&gt; &lt;span class=&quot;o&quot;&gt;=&lt;/span&gt; &lt;span class=&quot;no&quot;&gt;System&lt;/span&gt;&lt;span class=&quot;p&quot;&gt;.&lt;/span&gt;&lt;span class=&quot;nf&quot;&gt;telemetry&lt;/span&gt;&lt;span class=&quot;p&quot;&gt;.&lt;/span&gt;&lt;span class=&quot;nf&quot;&gt;value&lt;/span&gt;&lt;span class=&quot;p&quot;&gt;(&lt;/span&gt;&lt;span class=&quot;n&quot;&gt;target_name&lt;/span&gt;&lt;span class=&quot;p&quot;&gt;,&lt;/span&gt; &lt;span class=&quot;n&quot;&gt;packet_name&lt;/span&gt;&lt;span class=&quot;p&quot;&gt;,&lt;/span&gt; &lt;span class=&quot;n&quot;&gt;item_name&lt;/span&gt;&lt;span class=&quot;p&quot;&gt;)&lt;/span&gt; &lt;span class=&quot;c1&quot;&gt;# Get the value&lt;/span&gt;
      &lt;span class=&quot;vi&quot;&gt;@rows&lt;/span&gt; &lt;span class=&quot;o&quot;&gt;=&lt;/span&gt; &lt;span class=&quot;n&quot;&gt;value&lt;/span&gt;&lt;span class=&quot;p&quot;&gt;.&lt;/span&gt;&lt;span class=&quot;nf&quot;&gt;length&lt;/span&gt; &lt;span class=&quot;c1&quot;&gt;# Store the rows&lt;/span&gt;
      &lt;span class=&quot;n&quot;&gt;setRowCount&lt;/span&gt;&lt;span class=&quot;p&quot;&gt;(&lt;/span&gt;&lt;span class=&quot;vi&quot;&gt;@rows&lt;/span&gt;&lt;span class=&quot;p&quot;&gt;)&lt;/span&gt;
      &lt;span class=&quot;n&quot;&gt;setColumnCount&lt;/span&gt;&lt;span class=&quot;p&quot;&gt;(&lt;/span&gt;&lt;span class=&quot;mi&quot;&gt;1&lt;/span&gt;&lt;span class=&quot;p&quot;&gt;)&lt;/span&gt;
      &lt;span class=&quot;n&quot;&gt;parent_layout&lt;/span&gt;&lt;span class=&quot;p&quot;&gt;.&lt;/span&gt;&lt;span class=&quot;nf&quot;&gt;addWidget&lt;/span&gt;&lt;span class=&quot;p&quot;&gt;(&lt;/span&gt;&lt;span class=&quot;nb&quot;&gt;self&lt;/span&gt;&lt;span class=&quot;p&quot;&gt;)&lt;/span&gt; &lt;span class=&quot;k&quot;&gt;if&lt;/span&gt; &lt;span class=&quot;n&quot;&gt;parent_layout&lt;/span&gt;
    &lt;span class=&quot;k&quot;&gt;end&lt;/span&gt;&lt;/code&gt;&lt;/pre&gt;&lt;/figure&gt;

&lt;p&gt;Now if you stop and restart the Telemetry Viewer (so it can re-require the new widget code) it should display an empty table:&lt;/p&gt;

&lt;p&gt;&lt;img src=&quot;/img/2016_08_22_inst_array2.png&quot; alt=&quot;COSMOS Inst Array&quot; /&gt;&lt;/p&gt;

&lt;p&gt;To actually populate it with data we must follow the Cosmos Widget conventions. First of all by including Widget you include all the &lt;a href=&quot;https://github.com/BallAerospace/COSMOS/blob/master/lib/cosmos/tools/tlm_viewer/widgets/widget.rb&quot;&gt;Widget&lt;/a&gt; code which creates two key class methods: &lt;code class=&quot;highlighter-rouge&quot;&gt;layout_manager?&lt;/code&gt; and &lt;code class=&quot;highlighter-rouge&quot;&gt;takes_value?&lt;/code&gt;. These must be overridden to return true if your widget is either a layout or takes a value respectively. Since our widget will be taking the array data as a value we must override &lt;code class=&quot;highlighter-rouge&quot;&gt;takes_value?&lt;/code&gt;:&lt;/p&gt;

&lt;figure class=&quot;highlight&quot;&gt;&lt;pre&gt;&lt;code class=&quot;language-ruby&quot; data-lang=&quot;ruby&quot;&gt;&lt;span class=&quot;nb&quot;&gt;require&lt;/span&gt; &lt;span class=&quot;s1&quot;&gt;'cosmos/tools/tlm_viewer/widgets/widget'&lt;/span&gt;

&lt;span class=&quot;k&quot;&gt;module&lt;/span&gt; &lt;span class=&quot;nn&quot;&gt;Cosmos&lt;/span&gt;
  &lt;span class=&quot;k&quot;&gt;class&lt;/span&gt; &lt;span class=&quot;nc&quot;&gt;DemotableWidget&lt;/span&gt; &lt;span class=&quot;o&quot;&gt;&amp;lt;&lt;/span&gt; &lt;span class=&quot;no&quot;&gt;Qt&lt;/span&gt;&lt;span class=&quot;o&quot;&gt;::&lt;/span&gt;&lt;span class=&quot;no&quot;&gt;TableWidget&lt;/span&gt;
    &lt;span class=&quot;kp&quot;&gt;include&lt;/span&gt; &lt;span class=&quot;no&quot;&gt;Widget&lt;/span&gt;

    &lt;span class=&quot;k&quot;&gt;def&lt;/span&gt; &lt;span class=&quot;nc&quot;&gt;self&lt;/span&gt;&lt;span class=&quot;o&quot;&gt;.&lt;/span&gt;&lt;span class=&quot;nf&quot;&gt;takes_value?&lt;/span&gt;
      &lt;span class=&quot;k&quot;&gt;return&lt;/span&gt; &lt;span class=&quot;kp&quot;&gt;true&lt;/span&gt;
    &lt;span class=&quot;k&quot;&gt;end&lt;/span&gt;&lt;/code&gt;&lt;/pre&gt;&lt;/figure&gt;

&lt;p&gt;Typically class methods are defined at the top of the source file and begin with self. You can also type out the class name but this is less robust as changing the class name requires changing the method name. Implementing this class method allows Telemetry Viewer to call the &lt;code class=&quot;highlighter-rouge&quot;&gt;value=(data)&lt;/code&gt; method with new telemetry data. The value method implementation should look like this:&lt;/p&gt;

&lt;figure class=&quot;highlight&quot;&gt;&lt;pre&gt;&lt;code class=&quot;language-ruby&quot; data-lang=&quot;ruby&quot;&gt;    &lt;span class=&quot;k&quot;&gt;def&lt;/span&gt; &lt;span class=&quot;nf&quot;&gt;value&lt;/span&gt;&lt;span class=&quot;o&quot;&gt;=&lt;/span&gt;&lt;span class=&quot;p&quot;&gt;(&lt;/span&gt;&lt;span class=&quot;n&quot;&gt;data&lt;/span&gt;&lt;span class=&quot;p&quot;&gt;)&lt;/span&gt;
      &lt;span class=&quot;p&quot;&gt;(&lt;/span&gt;&lt;span class=&quot;mi&quot;&gt;0&lt;/span&gt;&lt;span class=&quot;p&quot;&gt;.&lt;/span&gt;&lt;span class=&quot;nf&quot;&gt;.&lt;/span&gt;&lt;span class=&quot;o&quot;&gt;.&lt;/span&gt;&lt;span class=&quot;vi&quot;&gt;@rows&lt;/span&gt;&lt;span class=&quot;p&quot;&gt;).&lt;/span&gt;&lt;span class=&quot;nf&quot;&gt;each&lt;/span&gt; &lt;span class=&quot;k&quot;&gt;do&lt;/span&gt; &lt;span class=&quot;o&quot;&gt;|&lt;/span&gt;&lt;span class=&quot;n&quot;&gt;row&lt;/span&gt;&lt;span class=&quot;o&quot;&gt;|&lt;/span&gt; &lt;span class=&quot;c1&quot;&gt;# Note the extra 'dot' which means up to but not including&lt;/span&gt;
        &lt;span class=&quot;n&quot;&gt;setItem&lt;/span&gt;&lt;span class=&quot;p&quot;&gt;(&lt;/span&gt;&lt;span class=&quot;n&quot;&gt;row&lt;/span&gt;&lt;span class=&quot;p&quot;&gt;,&lt;/span&gt; &lt;span class=&quot;mi&quot;&gt;0&lt;/span&gt;&lt;span class=&quot;p&quot;&gt;,&lt;/span&gt; &lt;span class=&quot;no&quot;&gt;Qt&lt;/span&gt;&lt;span class=&quot;o&quot;&gt;::&lt;/span&gt;&lt;span class=&quot;no&quot;&gt;TableWidgetItem&lt;/span&gt;&lt;span class=&quot;p&quot;&gt;.&lt;/span&gt;&lt;span class=&quot;nf&quot;&gt;new&lt;/span&gt;&lt;span class=&quot;p&quot;&gt;(&lt;/span&gt;&lt;span class=&quot;n&quot;&gt;data&lt;/span&gt;&lt;span class=&quot;p&quot;&gt;[&lt;/span&gt;&lt;span class=&quot;n&quot;&gt;row&lt;/span&gt;&lt;span class=&quot;p&quot;&gt;].&lt;/span&gt;&lt;span class=&quot;nf&quot;&gt;to_s&lt;/span&gt;&lt;span class=&quot;p&quot;&gt;))&lt;/span&gt;
      &lt;span class=&quot;k&quot;&gt;end&lt;/span&gt;
    &lt;span class=&quot;k&quot;&gt;end&lt;/span&gt;&lt;/code&gt;&lt;/pre&gt;&lt;/figure&gt;

&lt;p&gt;The data value passed to the method is the same target, packet, and item used in the screen definition. In our value= method we are using our stored instance variable &lt;code class=&quot;highlighter-rouge&quot;&gt;@rows&lt;/code&gt; to index into the array data and create new &lt;a href=&quot;http://doc.qt.io/qt-4.8/qtablewidgetitem.html&quot;&gt;Qt::TableWidgetItem&lt;/a&gt; instances to store the data. TableWidgetItems expect Strings to be passed so I call to_s on the data item to ensure it is a String. If you now re-launch Telemetry Viewer you should see the values populated in the table:&lt;/p&gt;

&lt;p&gt;&lt;img src=&quot;/img/2016_08_22_inst_array3.png&quot; alt=&quot;COSMOS Inst Array&quot; /&gt;&lt;/p&gt;

&lt;p&gt;At this point you could be done. But wait! The Array widget below the table fades darker to implement “aging”, showing the user the values haven’t changed. How do we implement “aging” in our new widget? To start we require the aging_widget and include the AgingWidget module. Then we must call the setup_aging method in our initialize method as well as redefine the process_settings method:&lt;/p&gt;

&lt;figure class=&quot;highlight&quot;&gt;&lt;pre&gt;&lt;code class=&quot;language-ruby&quot; data-lang=&quot;ruby&quot;&gt;&lt;span class=&quot;nb&quot;&gt;require&lt;/span&gt; &lt;span class=&quot;s1&quot;&gt;'cosmos/tools/tlm_viewer/widgets/widget'&lt;/span&gt;
&lt;span class=&quot;nb&quot;&gt;require&lt;/span&gt; &lt;span class=&quot;s1&quot;&gt;'cosmos/tools/tlm_viewer/widgets/aging_widget'&lt;/span&gt;

&lt;span class=&quot;k&quot;&gt;module&lt;/span&gt; &lt;span class=&quot;nn&quot;&gt;Cosmos&lt;/span&gt;
  &lt;span class=&quot;k&quot;&gt;class&lt;/span&gt; &lt;span class=&quot;nc&quot;&gt;DemotableWidget&lt;/span&gt; &lt;span class=&quot;o&quot;&gt;&amp;lt;&lt;/span&gt; &lt;span class=&quot;no&quot;&gt;Qt&lt;/span&gt;&lt;span class=&quot;o&quot;&gt;::&lt;/span&gt;&lt;span class=&quot;no&quot;&gt;TableWidget&lt;/span&gt;
    &lt;span class=&quot;kp&quot;&gt;include&lt;/span&gt; &lt;span class=&quot;no&quot;&gt;Widget&lt;/span&gt;
    &lt;span class=&quot;kp&quot;&gt;include&lt;/span&gt; &lt;span class=&quot;no&quot;&gt;AgingWidget&lt;/span&gt;

    &lt;span class=&quot;k&quot;&gt;def&lt;/span&gt; &lt;span class=&quot;nf&quot;&gt;initialize&lt;/span&gt;&lt;span class=&quot;p&quot;&gt;(&lt;/span&gt;&lt;span class=&quot;n&quot;&gt;parent_layout&lt;/span&gt;&lt;span class=&quot;p&quot;&gt;,&lt;/span&gt; &lt;span class=&quot;n&quot;&gt;target_name&lt;/span&gt;&lt;span class=&quot;p&quot;&gt;,&lt;/span&gt; &lt;span class=&quot;n&quot;&gt;packet_name&lt;/span&gt;&lt;span class=&quot;p&quot;&gt;,&lt;/span&gt; &lt;span class=&quot;n&quot;&gt;item_name&lt;/span&gt;&lt;span class=&quot;p&quot;&gt;,&lt;/span&gt; &lt;span class=&quot;n&quot;&gt;value_type&lt;/span&gt; &lt;span class=&quot;o&quot;&gt;=&lt;/span&gt; &lt;span class=&quot;ss&quot;&gt;:WITH_UNITS&lt;/span&gt;&lt;span class=&quot;p&quot;&gt;)&lt;/span&gt;
      &lt;span class=&quot;k&quot;&gt;super&lt;/span&gt;&lt;span class=&quot;p&quot;&gt;(&lt;/span&gt;&lt;span class=&quot;n&quot;&gt;target_name&lt;/span&gt;&lt;span class=&quot;p&quot;&gt;,&lt;/span&gt; &lt;span class=&quot;n&quot;&gt;packet_name&lt;/span&gt;&lt;span class=&quot;p&quot;&gt;,&lt;/span&gt; &lt;span class=&quot;n&quot;&gt;item_name&lt;/span&gt;&lt;span class=&quot;p&quot;&gt;,&lt;/span&gt; &lt;span class=&quot;n&quot;&gt;value_type&lt;/span&gt;&lt;span class=&quot;p&quot;&gt;)&lt;/span&gt;
      &lt;span class=&quot;n&quot;&gt;setup_aging&lt;/span&gt;&lt;span class=&quot;p&quot;&gt;()&lt;/span&gt;
      &lt;span class=&quot;n&quot;&gt;value&lt;/span&gt; &lt;span class=&quot;o&quot;&gt;=&lt;/span&gt; &lt;span class=&quot;no&quot;&gt;System&lt;/span&gt;&lt;span class=&quot;p&quot;&gt;.&lt;/span&gt;&lt;span class=&quot;nf&quot;&gt;telemetry&lt;/span&gt;&lt;span class=&quot;p&quot;&gt;.&lt;/span&gt;&lt;span class=&quot;nf&quot;&gt;value&lt;/span&gt;&lt;span class=&quot;p&quot;&gt;(&lt;/span&gt;&lt;span class=&quot;n&quot;&gt;target_name&lt;/span&gt;&lt;span class=&quot;p&quot;&gt;,&lt;/span&gt; &lt;span class=&quot;n&quot;&gt;packet_name&lt;/span&gt;&lt;span class=&quot;p&quot;&gt;,&lt;/span&gt; &lt;span class=&quot;n&quot;&gt;item_name&lt;/span&gt;&lt;span class=&quot;p&quot;&gt;)&lt;/span&gt; &lt;span class=&quot;c1&quot;&gt;# Get the value&lt;/span&gt;
      &lt;span class=&quot;vi&quot;&gt;@rows&lt;/span&gt; &lt;span class=&quot;o&quot;&gt;=&lt;/span&gt; &lt;span class=&quot;n&quot;&gt;value&lt;/span&gt;&lt;span class=&quot;p&quot;&gt;.&lt;/span&gt;&lt;span class=&quot;nf&quot;&gt;length&lt;/span&gt; &lt;span class=&quot;c1&quot;&gt;# Store the rows&lt;/span&gt;
      &lt;span class=&quot;n&quot;&gt;setRowCount&lt;/span&gt;&lt;span class=&quot;p&quot;&gt;(&lt;/span&gt;&lt;span class=&quot;vi&quot;&gt;@rows&lt;/span&gt;&lt;span class=&quot;p&quot;&gt;)&lt;/span&gt;
      &lt;span class=&quot;n&quot;&gt;setColumnCount&lt;/span&gt;&lt;span class=&quot;p&quot;&gt;(&lt;/span&gt;&lt;span class=&quot;mi&quot;&gt;1&lt;/span&gt;&lt;span class=&quot;p&quot;&gt;)&lt;/span&gt;
      &lt;span class=&quot;n&quot;&gt;parent_layout&lt;/span&gt;&lt;span class=&quot;p&quot;&gt;.&lt;/span&gt;&lt;span class=&quot;nf&quot;&gt;addWidget&lt;/span&gt;&lt;span class=&quot;p&quot;&gt;(&lt;/span&gt;&lt;span class=&quot;nb&quot;&gt;self&lt;/span&gt;&lt;span class=&quot;p&quot;&gt;)&lt;/span&gt; &lt;span class=&quot;k&quot;&gt;if&lt;/span&gt; &lt;span class=&quot;n&quot;&gt;parent_layout&lt;/span&gt;
    &lt;span class=&quot;k&quot;&gt;end&lt;/span&gt;

    &lt;span class=&quot;k&quot;&gt;def&lt;/span&gt; &lt;span class=&quot;nf&quot;&gt;process_settings&lt;/span&gt;
      &lt;span class=&quot;k&quot;&gt;super&lt;/span&gt;
      &lt;span class=&quot;n&quot;&gt;process_aging_settings&lt;/span&gt;
    &lt;span class=&quot;k&quot;&gt;end&lt;/span&gt;
  &lt;span class=&quot;k&quot;&gt;end&lt;/span&gt;
&lt;span class=&quot;k&quot;&gt;end&lt;/span&gt;&lt;/code&gt;&lt;/pre&gt;&lt;/figure&gt;

&lt;p&gt;Note that we were able to remove the class method &lt;code class=&quot;highlighter-rouge&quot;&gt;self.takes_value?&lt;/code&gt; because AgingWidget already implements it. This is all required to setup aging but we must still modify the value= method to do the work. First in value= we call super to call the AgingWidget’s value= method. This method returns a string representation of the data with the correct foreground color and text character indicating the color, e.g. G=Green, Y=Yellow, R=Red. This is important for values with limits settings but since our array value doesn’t have limits I’m going to igore the return value and simply allow the aging routine to age the data. Interally this updates the &lt;code class=&quot;highlighter-rouge&quot;&gt;@background&lt;/code&gt; instance variable with the current ‘aged’ background color. I then set the TableWidgetItem’s background color to this color before adding it to the table:&lt;/p&gt;

&lt;figure class=&quot;highlight&quot;&gt;&lt;pre&gt;&lt;code class=&quot;language-ruby&quot; data-lang=&quot;ruby&quot;&gt;    &lt;span class=&quot;k&quot;&gt;def&lt;/span&gt; &lt;span class=&quot;nf&quot;&gt;value&lt;/span&gt;&lt;span class=&quot;o&quot;&gt;=&lt;/span&gt;&lt;span class=&quot;p&quot;&gt;(&lt;/span&gt;&lt;span class=&quot;n&quot;&gt;data&lt;/span&gt;&lt;span class=&quot;p&quot;&gt;)&lt;/span&gt;
      &lt;span class=&quot;k&quot;&gt;super&lt;/span&gt;&lt;span class=&quot;p&quot;&gt;(&lt;/span&gt;&lt;span class=&quot;n&quot;&gt;data&lt;/span&gt;&lt;span class=&quot;p&quot;&gt;)&lt;/span&gt;
      &lt;span class=&quot;p&quot;&gt;(&lt;/span&gt;&lt;span class=&quot;mi&quot;&gt;0&lt;/span&gt;&lt;span class=&quot;p&quot;&gt;.&lt;/span&gt;&lt;span class=&quot;nf&quot;&gt;.&lt;/span&gt;&lt;span class=&quot;o&quot;&gt;.&lt;/span&gt;&lt;span class=&quot;vi&quot;&gt;@rows&lt;/span&gt;&lt;span class=&quot;p&quot;&gt;).&lt;/span&gt;&lt;span class=&quot;nf&quot;&gt;each&lt;/span&gt; &lt;span class=&quot;k&quot;&gt;do&lt;/span&gt; &lt;span class=&quot;o&quot;&gt;|&lt;/span&gt;&lt;span class=&quot;n&quot;&gt;row&lt;/span&gt;&lt;span class=&quot;o&quot;&gt;|&lt;/span&gt;
        &lt;span class=&quot;n&quot;&gt;item&lt;/span&gt; &lt;span class=&quot;o&quot;&gt;=&lt;/span&gt; &lt;span class=&quot;no&quot;&gt;Qt&lt;/span&gt;&lt;span class=&quot;o&quot;&gt;::&lt;/span&gt;&lt;span class=&quot;no&quot;&gt;TableWidgetItem&lt;/span&gt;&lt;span class=&quot;p&quot;&gt;.&lt;/span&gt;&lt;span class=&quot;nf&quot;&gt;new&lt;/span&gt;&lt;span class=&quot;p&quot;&gt;(&lt;/span&gt;&lt;span class=&quot;n&quot;&gt;data&lt;/span&gt;&lt;span class=&quot;p&quot;&gt;[&lt;/span&gt;&lt;span class=&quot;n&quot;&gt;row&lt;/span&gt;&lt;span class=&quot;p&quot;&gt;])&lt;/span&gt;
        &lt;span class=&quot;n&quot;&gt;item&lt;/span&gt;&lt;span class=&quot;p&quot;&gt;.&lt;/span&gt;&lt;span class=&quot;nf&quot;&gt;setBackgroundColor&lt;/span&gt;&lt;span class=&quot;p&quot;&gt;(&lt;/span&gt;&lt;span class=&quot;vi&quot;&gt;@background&lt;/span&gt;&lt;span class=&quot;p&quot;&gt;)&lt;/span&gt;
        &lt;span class=&quot;n&quot;&gt;setItem&lt;/span&gt;&lt;span class=&quot;p&quot;&gt;(&lt;/span&gt;&lt;span class=&quot;n&quot;&gt;row&lt;/span&gt;&lt;span class=&quot;p&quot;&gt;,&lt;/span&gt; &lt;span class=&quot;mi&quot;&gt;0&lt;/span&gt;&lt;span class=&quot;p&quot;&gt;,&lt;/span&gt; &lt;span class=&quot;n&quot;&gt;item&lt;/span&gt;&lt;span class=&quot;p&quot;&gt;)&lt;/span&gt;
      &lt;span class=&quot;k&quot;&gt;end&lt;/span&gt;
    &lt;span class=&quot;k&quot;&gt;end&lt;/span&gt;&lt;/code&gt;&lt;/pre&gt;&lt;/figure&gt;

&lt;p&gt;The end result is aging:&lt;/p&gt;

&lt;p&gt;&lt;img src=&quot;/img/2016_08_22_inst_array4.png&quot; alt=&quot;COSMOS Inst Array&quot; /&gt;&lt;/p&gt;

&lt;p&gt;Note that if you have a widget that implements aging and limits you’ll want to keep the value returned by super and use it in your widget. If you don’t want the aging routine to directly use your data value you can pass a string as the second parameter, e.g. super(data, text). This text string will be modified with the color blind settings. Basically that means that whatever the calculated &lt;code class=&quot;highlighter-rouge&quot;&gt;@foreground&lt;/code&gt; color string is, a corresponding text character is added (R=Red, G=Green, etc) to aid people who can’t distinguish colors. See &lt;a href=&quot;https://github.com/BallAerospace/COSMOS/blob/master/lib/cosmos/tools/tlm_viewer/widgets/aging_widget.rb&quot;&gt;aging_widget.rb&lt;/a&gt; for more details.&lt;/p&gt;

&lt;p&gt;Good luck creating your own widgets and if you need additional support please contact us at &lt;a href=&quot;mailto:cosmos@ball.com&quot;&gt;cosmos@ball.com&lt;/a&gt;.&lt;/p&gt;
</description>
    </item>
    
    <item>
      <title>Custom COSMOS Interface</title>
      <link>http://cosmosrb.com/news/2016/08/04/custom-cosmos_interface/</link>
      <pubDate>Thu, 04 Aug 2016 01:00:00 -0600</pubDate>
      <dc:creator>jmthomas</dc:creator>
      
      
      <category>post</category>
      
      <guid isPermaLink="true">http://cosmosrb.com/news/2016/08/04/custom-cosmos_interface/</guid>
      <description>&lt;p&gt;One of our Ball Aerospace engineers asked how they could add a checksum to an existing COSMOS interface when talking to their target. COSMOS does not support this directly so it requires creating a custom interface. While this might sound daunting, the COSMOS interfaces were designed just for this type of extension and provide hooks for customization.&lt;/p&gt;

&lt;p&gt;In this example we will assume the original interface is the COSMOS &lt;a href=&quot;http://cosmosrb.com/docs/interfaces/#serial-interface&quot;&gt;Serial Interface&lt;/a&gt;. In your target’s lib folder create a new interface called checksum_serial_interface.rb:&lt;/p&gt;

&lt;figure class=&quot;highlight&quot;&gt;&lt;pre&gt;&lt;code class=&quot;language-ruby&quot; data-lang=&quot;ruby&quot;&gt;&lt;span class=&quot;nb&quot;&gt;require&lt;/span&gt; &lt;span class=&quot;s1&quot;&gt;'cosmos'&lt;/span&gt; &lt;span class=&quot;c1&quot;&gt;# always require cosmos&lt;/span&gt;
&lt;span class=&quot;nb&quot;&gt;require&lt;/span&gt; &lt;span class=&quot;s1&quot;&gt;'cosmos/interfaces/serial_interface'&lt;/span&gt; &lt;span class=&quot;c1&quot;&gt;# original interface being extended&lt;/span&gt;

&lt;span class=&quot;k&quot;&gt;module&lt;/span&gt; &lt;span class=&quot;nn&quot;&gt;Cosmos&lt;/span&gt;
&lt;span class=&quot;k&quot;&gt;class&lt;/span&gt; &lt;span class=&quot;nc&quot;&gt;ChecksumSerialInterface&lt;/span&gt; &lt;span class=&quot;o&quot;&gt;&amp;lt;&lt;/span&gt; &lt;span class=&quot;no&quot;&gt;SerialInterface&lt;/span&gt;
  &lt;span class=&quot;k&quot;&gt;def&lt;/span&gt; &lt;span class=&quot;nf&quot;&gt;pre_write_packet&lt;/span&gt;&lt;span class=&quot;p&quot;&gt;(&lt;/span&gt;&lt;span class=&quot;n&quot;&gt;packet&lt;/span&gt;&lt;span class=&quot;p&quot;&gt;)&lt;/span&gt;
    &lt;span class=&quot;n&quot;&gt;data&lt;/span&gt; &lt;span class=&quot;o&quot;&gt;=&lt;/span&gt; &lt;span class=&quot;n&quot;&gt;packet&lt;/span&gt;&lt;span class=&quot;p&quot;&gt;.&lt;/span&gt;&lt;span class=&quot;nf&quot;&gt;buffer&lt;/span&gt;
    &lt;span class=&quot;n&quot;&gt;checksum&lt;/span&gt; &lt;span class=&quot;o&quot;&gt;=&lt;/span&gt; &lt;span class=&quot;mh&quot;&gt;0xFFFF&lt;/span&gt;
    &lt;span class=&quot;n&quot;&gt;data&lt;/span&gt;&lt;span class=&quot;p&quot;&gt;.&lt;/span&gt;&lt;span class=&quot;nf&quot;&gt;each_byte&lt;/span&gt; &lt;span class=&quot;p&quot;&gt;{&lt;/span&gt;&lt;span class=&quot;o&quot;&gt;|&lt;/span&gt;&lt;span class=&quot;n&quot;&gt;x&lt;/span&gt;&lt;span class=&quot;o&quot;&gt;|&lt;/span&gt; &lt;span class=&quot;n&quot;&gt;checksum&lt;/span&gt; &lt;span class=&quot;o&quot;&gt;+=&lt;/span&gt; &lt;span class=&quot;n&quot;&gt;x&lt;/span&gt; &lt;span class=&quot;p&quot;&gt;}&lt;/span&gt;
    &lt;span class=&quot;n&quot;&gt;checksum&lt;/span&gt; &lt;span class=&quot;o&quot;&gt;&amp;amp;=&lt;/span&gt; &lt;span class=&quot;mh&quot;&gt;0xFFFF&lt;/span&gt;
    &lt;span class=&quot;n&quot;&gt;data&lt;/span&gt; &lt;span class=&quot;o&quot;&gt;&amp;lt;&amp;lt;&lt;/span&gt; &lt;span class=&quot;p&quot;&gt;[&lt;/span&gt;&lt;span class=&quot;n&quot;&gt;checksum&lt;/span&gt;&lt;span class=&quot;p&quot;&gt;].&lt;/span&gt;&lt;span class=&quot;nf&quot;&gt;pack&lt;/span&gt;&lt;span class=&quot;p&quot;&gt;(&lt;/span&gt;&lt;span class=&quot;s2&quot;&gt;&quot;n&quot;&lt;/span&gt;&lt;span class=&quot;p&quot;&gt;)&lt;/span&gt; &lt;span class=&quot;c1&quot;&gt;# Pack as 16 bit unsigned bit endian&lt;/span&gt;
    &lt;span class=&quot;k&quot;&gt;return&lt;/span&gt; &lt;span class=&quot;n&quot;&gt;data&lt;/span&gt;
  &lt;span class=&quot;k&quot;&gt;end&lt;/span&gt;

  &lt;span class=&quot;k&quot;&gt;def&lt;/span&gt; &lt;span class=&quot;nf&quot;&gt;post_read_data&lt;/span&gt;&lt;span class=&quot;p&quot;&gt;(&lt;/span&gt;&lt;span class=&quot;n&quot;&gt;packet_data&lt;/span&gt;&lt;span class=&quot;p&quot;&gt;)&lt;/span&gt;
    &lt;span class=&quot;n&quot;&gt;len&lt;/span&gt; &lt;span class=&quot;o&quot;&gt;=&lt;/span&gt; &lt;span class=&quot;n&quot;&gt;packet_data&lt;/span&gt;&lt;span class=&quot;p&quot;&gt;.&lt;/span&gt;&lt;span class=&quot;nf&quot;&gt;length&lt;/span&gt;
    &lt;span class=&quot;n&quot;&gt;calc_checksum&lt;/span&gt; &lt;span class=&quot;o&quot;&gt;=&lt;/span&gt; &lt;span class=&quot;mh&quot;&gt;0xFFFF&lt;/span&gt;
    &lt;span class=&quot;n&quot;&gt;packet_data&lt;/span&gt;&lt;span class=&quot;p&quot;&gt;[&lt;/span&gt;&lt;span class=&quot;mi&quot;&gt;0&lt;/span&gt;&lt;span class=&quot;p&quot;&gt;.&lt;/span&gt;&lt;span class=&quot;nf&quot;&gt;.&lt;/span&gt;&lt;span class=&quot;p&quot;&gt;(&lt;/span&gt;&lt;span class=&quot;n&quot;&gt;len&lt;/span&gt; &lt;span class=&quot;o&quot;&gt;-&lt;/span&gt; &lt;span class=&quot;mi&quot;&gt;3&lt;/span&gt;&lt;span class=&quot;p&quot;&gt;)].&lt;/span&gt;&lt;span class=&quot;nf&quot;&gt;each_byte&lt;/span&gt; &lt;span class=&quot;p&quot;&gt;{&lt;/span&gt;&lt;span class=&quot;o&quot;&gt;|&lt;/span&gt;&lt;span class=&quot;n&quot;&gt;x&lt;/span&gt;&lt;span class=&quot;o&quot;&gt;|&lt;/span&gt; &lt;span class=&quot;n&quot;&gt;calc_checksum&lt;/span&gt; &lt;span class=&quot;o&quot;&gt;+=&lt;/span&gt; &lt;span class=&quot;n&quot;&gt;x&lt;/span&gt; &lt;span class=&quot;p&quot;&gt;}&lt;/span&gt;
    &lt;span class=&quot;n&quot;&gt;calc_checksum&lt;/span&gt; &lt;span class=&quot;o&quot;&gt;&amp;amp;=&lt;/span&gt; &lt;span class=&quot;mh&quot;&gt;0xFFFF&lt;/span&gt;
    &lt;span class=&quot;n&quot;&gt;rx_checksum&lt;/span&gt; &lt;span class=&quot;o&quot;&gt;=&lt;/span&gt; &lt;span class=&quot;n&quot;&gt;packet_data&lt;/span&gt;&lt;span class=&quot;p&quot;&gt;[&lt;/span&gt;&lt;span class=&quot;o&quot;&gt;-&lt;/span&gt;&lt;span class=&quot;mi&quot;&gt;2&lt;/span&gt;&lt;span class=&quot;p&quot;&gt;.&lt;/span&gt;&lt;span class=&quot;nf&quot;&gt;.&lt;/span&gt;&lt;span class=&quot;o&quot;&gt;-&lt;/span&gt;&lt;span class=&quot;mi&quot;&gt;1&lt;/span&gt;&lt;span class=&quot;p&quot;&gt;].&lt;/span&gt;&lt;span class=&quot;nf&quot;&gt;unpack&lt;/span&gt;&lt;span class=&quot;p&quot;&gt;(&lt;/span&gt;&lt;span class=&quot;s2&quot;&gt;&quot;n&quot;&lt;/span&gt;&lt;span class=&quot;p&quot;&gt;)&lt;/span&gt; &lt;span class=&quot;c1&quot;&gt;# Unpack as 16 bit unsigned big endian&lt;/span&gt;
    &lt;span class=&quot;k&quot;&gt;if&lt;/span&gt; &lt;span class=&quot;n&quot;&gt;calc_checksum&lt;/span&gt; &lt;span class=&quot;o&quot;&gt;==&lt;/span&gt; &lt;span class=&quot;n&quot;&gt;rx_checksum&lt;/span&gt;
      &lt;span class=&quot;k&quot;&gt;return&lt;/span&gt; &lt;span class=&quot;n&quot;&gt;packet_data&lt;/span&gt;
    &lt;span class=&quot;k&quot;&gt;else&lt;/span&gt;
      &lt;span class=&quot;nb&quot;&gt;puts&lt;/span&gt; &lt;span class=&quot;s2&quot;&gt;&quot;Bad checksum detected. Calculated: 0x&lt;/span&gt;&lt;span class=&quot;si&quot;&gt;#{&lt;/span&gt;&lt;span class=&quot;n&quot;&gt;calc_checksum&lt;/span&gt;&lt;span class=&quot;p&quot;&gt;.&lt;/span&gt;&lt;span class=&quot;nf&quot;&gt;to_s&lt;/span&gt;&lt;span class=&quot;p&quot;&gt;(&lt;/span&gt;&lt;span class=&quot;mi&quot;&gt;16&lt;/span&gt;&lt;span class=&quot;p&quot;&gt;)&lt;/span&gt;&lt;span class=&quot;si&quot;&gt;}&lt;/span&gt;&lt;span class=&quot;s2&quot;&gt; Received: 0x&lt;/span&gt;&lt;span class=&quot;si&quot;&gt;#{&lt;/span&gt;&lt;span class=&quot;n&quot;&gt;rx_checksum&lt;/span&gt;&lt;span class=&quot;p&quot;&gt;.&lt;/span&gt;&lt;span class=&quot;nf&quot;&gt;to_s&lt;/span&gt;&lt;span class=&quot;p&quot;&gt;(&lt;/span&gt;&lt;span class=&quot;mi&quot;&gt;16&lt;/span&gt;&lt;span class=&quot;p&quot;&gt;)&lt;/span&gt;&lt;span class=&quot;si&quot;&gt;}&lt;/span&gt;&lt;span class=&quot;s2&quot;&gt;. Dropping packet.&quot;&lt;/span&gt;
      &lt;span class=&quot;k&quot;&gt;return&lt;/span&gt; &lt;span class=&quot;s2&quot;&gt;&quot;&quot;&lt;/span&gt; &lt;span class=&quot;c1&quot;&gt;# Also can return nil to break the connection and reconnect to the target&lt;/span&gt;
    &lt;span class=&quot;k&quot;&gt;end&lt;/span&gt;
  &lt;span class=&quot;k&quot;&gt;end&lt;/span&gt;

&lt;span class=&quot;k&quot;&gt;end&lt;/span&gt;
&lt;span class=&quot;k&quot;&gt;end&lt;/span&gt;&lt;/code&gt;&lt;/pre&gt;&lt;/figure&gt;

&lt;p&gt;What we’re doing is overriding pre_write_packet in StreamInterface to allow us to modify the data before it is written to the packet and sent over the interface. We also override post_read_data to operate on data received before it is sent back to the COSMOS server and thus the tools. Note there is also a post_read_packet(packet) method which is called after post_read_data is called and after the COSMOS Packet has been created. All Interfaces inheriting from StreamInterface includes these callback methods, including SerialInterface, TcpipServerInterface, and TcpipClientInterface. Note that UdpInterface inherits directly from Interface and thus does NOT include these callbacks.&lt;/p&gt;

&lt;p&gt;Then in your cmd_tlm_server.txt file for your target you use your new interface:&lt;/p&gt;
&lt;div class=&quot;highlighter-rouge&quot;&gt;&lt;pre class=&quot;highlight&quot;&gt;&lt;code&gt;#         interface name  file name                    write read baud   parity stop timeouts stream
INTERFACE UART_INTERFACE  checksum_serial_interface.rb COM1  COM1 115200 NONE   1    nil nil  BURST
&lt;/code&gt;&lt;/pre&gt;
&lt;/div&gt;

&lt;p&gt;I added a comment line above the definition which describes the settings. For more information see the &lt;a href=&quot;http://cosmosrb.com/docs/interfaces/#serial-interface&quot;&gt;Serial Interface&lt;/a&gt; documentation.&lt;/p&gt;

&lt;p&gt;This same technique can obviously be used to extend the the other TCPIP interfaces and can be used with all the various &lt;a href=&quot;http://cosmosrb.com/docs/interfaces/#streams-and-stream-protocols&quot;&gt;Stream Protocol&lt;/a&gt; classes COSMOS defines.&lt;/p&gt;
</description>
    </item>
    
    <item>
      <title>COSMOS Cmd/Tlm Naming</title>
      <link>http://cosmosrb.com/news/2016/07/06/cosmos-cmd-tlm-names/</link>
      <pubDate>Wed, 06 Jul 2016 18:00:00 -0600</pubDate>
      <dc:creator>jmthomas</dc:creator>
      
      
      <category>post</category>
      
      <guid isPermaLink="true">http://cosmosrb.com/news/2016/07/06/cosmos-cmd-tlm-names/</guid>
      <description>&lt;p&gt;Recently a user asked if they could add exclamation points and question marks to their command and telemetry items. Absolutely!  COSMOS provides great flexibility in command and telemetry naming conventions. (See &lt;a href=&quot;http://cosmosrb.com/docs/cmdtlm&quot;&gt;cmdtlm&lt;/a&gt;). For example, adding an exclamation point to a command to denote a more severe version of the same command:&lt;/p&gt;

&lt;div class=&quot;highlighter-rouge&quot;&gt;&lt;pre class=&quot;highlight&quot;&gt;&lt;code&gt;COMMAND TGT ABORT BIG_ENDIAN &quot;Tries to abort a collect on the instrument&quot;
COMMAND TGT ABORT! BIG_ENDIAN &quot;Force aborts a collect on the instrument&quot;
&lt;/code&gt;&lt;/pre&gt;
&lt;/div&gt;

&lt;p&gt;While it doesn’t make sense to define a command with a question mark, it works well with telemetry points. For example, there is a telemetry point which indicates whether a mechanism is deployed or not. It is an analog value that indicates deployed if the value is above zero. To view both the raw value and the deployed status, define a derived telemetry point which indicates a TRUE or FALSE status:&lt;/p&gt;

&lt;div class=&quot;highlighter-rouge&quot;&gt;&lt;pre class=&quot;highlight&quot;&gt;&lt;code&gt;APPEND_ITEM DEPLOYED 16 UINT &quot;Deployed raw value&quot;
ITEM DEPLOYED? 0 0 DERIVED &quot;Deployed status&quot;
  STATE FALSE 0
  STATE TRUE 1
  GENERIC_READ_CONVERSION_START UINT 8
    myself.read('DEPLOYED') &amp;gt; 0 ? 1 : 0
  GENERIC_READ_CONVERSION_END
&lt;/code&gt;&lt;/pre&gt;
&lt;/div&gt;

&lt;p&gt;Note that this is probably overkill in this case because the conversion could just as easily be applied directly to the item. The raw value could then be obtained by calling tlm_raw(“TGT PKT DEPLOYED”) (see &lt;a href=&quot;http://cosmosrb.com/docs/scripting/#tlmraw&quot;&gt;tlm_raw&lt;/a&gt;).&lt;/p&gt;

&lt;p&gt;These practices are similar to the Ruby convention of using methods with an exclamation point (bang) to indicate a dangerous method which typically directly modifies its caller. Ruby also has a convention of methods with question marks returning a boolean true or false value. Read more in the &lt;a href=&quot;http://docs.ruby-lang.org/en/trunk/syntax/methods_rdoc.html&quot;&gt;Ruby documentation&lt;/a&gt;.&lt;/p&gt;

</description>
    </item>
    
    <item>
      <title>Ball Aerospace COSMOS 3.8.2 Released</title>
      <link>http://cosmosrb.com/news/2016/07/05/cosmos-3-8-2-released/</link>
      <pubDate>Tue, 05 Jul 2016 13:00:00 -0600</pubDate>
      <dc:creator>jmthomas</dc:creator>
      
      
      <category>release</category>
      
      <guid isPermaLink="true">http://cosmosrb.com/news/2016/07/05/cosmos-3-8-2-released/</guid>
      <description>&lt;h3 id=&quot;new-features&quot;&gt;New Features:&lt;/h3&gt;

&lt;h3 id=&quot;maintenance&quot;&gt;Maintenance:&lt;/h3&gt;

&lt;ul&gt;
  &lt;li&gt;COSMOS Downloads graph rake task updates&lt;/li&gt;
&lt;/ul&gt;

&lt;h3 id=&quot;bug-fixes&quot;&gt;Bug Fixes:&lt;/h3&gt;

&lt;ul&gt;
  &lt;li&gt;&lt;a href=&quot;https://github.com/BallAerospace/COSMOS/issues/303&quot;&gt;#303&lt;/a&gt; Need to clear read conversion cache on Packet#clone&lt;/li&gt;
  &lt;li&gt;&lt;a href=&quot;https://github.com/BallAerospace/COSMOS/issues/304&quot;&gt;#304&lt;/a&gt; Win32 Serial Driver clean disconnect&lt;/li&gt;
  &lt;li&gt;&lt;a href=&quot;https://github.com/BallAerospace/COSMOS/issues/309&quot;&gt;#309&lt;/a&gt; Fix Script Runner insert_return when not running&lt;/li&gt;
&lt;/ul&gt;

&lt;h3 id=&quot;migration-notes-from-cosmos-37x&quot;&gt;Migration Notes from COSMOS 3.7.x:&lt;/h3&gt;
&lt;p&gt;None&lt;/p&gt;
</description>
    </item>
    
    <item>
      <title>Ball Aerospace COSMOS 3.8.1 Released</title>
      <link>http://cosmosrb.com/news/2016/05/12/cosmos-3-8-1-released/</link>
      <pubDate>Thu, 12 May 2016 13:00:00 -0600</pubDate>
      <dc:creator>ryanmelt</dc:creator>
      
      
      <category>release</category>
      
      <guid isPermaLink="true">http://cosmosrb.com/news/2016/05/12/cosmos-3-8-1-released/</guid>
      <description>&lt;h3 id=&quot;new-features&quot;&gt;New Features:&lt;/h3&gt;

&lt;ul&gt;
  &lt;li&gt;&lt;a href=&quot;https://github.com/BallAerospace/COSMOS/issues/184&quot;&gt;#184&lt;/a&gt; Limits Monitor show green for blue limits items&lt;/li&gt;
  &lt;li&gt;&lt;a href=&quot;https://github.com/BallAerospace/COSMOS/issues/190&quot;&gt;#190&lt;/a&gt; Simpler MIN MAX syntax for command definitions&lt;/li&gt;
  &lt;li&gt;&lt;a href=&quot;https://github.com/BallAerospace/COSMOS/issues/254&quot;&gt;#254&lt;/a&gt; Get buffer from commands&lt;/li&gt;
  &lt;li&gt;&lt;a href=&quot;https://github.com/BallAerospace/COSMOS/issues/259&quot;&gt;#259&lt;/a&gt; Proper support for user selected text editor on linux&lt;/li&gt;
  &lt;li&gt;&lt;a href=&quot;https://github.com/BallAerospace/COSMOS/issues/262&quot;&gt;#262&lt;/a&gt; PackerViewer option for listing derived items last&lt;/li&gt;
  &lt;li&gt;&lt;a href=&quot;https://github.com/BallAerospace/COSMOS/issues/271&quot;&gt;#271&lt;/a&gt; Time.formatted option for no microseconds&lt;/li&gt;
  &lt;li&gt;&lt;a href=&quot;https://github.com/BallAerospace/COSMOS/issues/288&quot;&gt;#288&lt;/a&gt; check_tolerance should enforce a positive tolerance&lt;/li&gt;
  &lt;li&gt;&lt;a href=&quot;https://github.com/BallAerospace/COSMOS/issues/301&quot;&gt;#301&lt;/a&gt; Update use of COSMOS_DEVEL&lt;/li&gt;
&lt;/ul&gt;

&lt;h3 id=&quot;maintenance&quot;&gt;Maintenance:&lt;/h3&gt;

&lt;ul&gt;
  &lt;li&gt;&lt;a href=&quot;https://github.com/BallAerospace/COSMOS/issues/268&quot;&gt;#268&lt;/a&gt; xtce_converter doesn’t support byte order list&lt;/li&gt;
  &lt;li&gt;&lt;a href=&quot;https://github.com/BallAerospace/COSMOS/issues/277&quot;&gt;#277&lt;/a&gt; Test Runner support for Script Runner options&lt;/li&gt;
  &lt;li&gt;&lt;a href=&quot;https://github.com/BallAerospace/COSMOS/issues/285&quot;&gt;#285&lt;/a&gt; xtce converter doesn’t support LocationInContainerInBits&lt;/li&gt;
&lt;/ul&gt;

&lt;h3 id=&quot;bug-fixes&quot;&gt;Bug Fixes:&lt;/h3&gt;

&lt;ul&gt;
  &lt;li&gt;&lt;a href=&quot;https://github.com/BallAerospace/COSMOS/issues/256&quot;&gt;#256&lt;/a&gt; Defining initialize method in Cosmos::Test class breaks the class when using Test Selection in TestRunner&lt;/li&gt;
  &lt;li&gt;&lt;a href=&quot;https://github.com/BallAerospace/COSMOS/issues/273&quot;&gt;#273&lt;/a&gt; Wrap Qt::Application.instance in main_thread&lt;/li&gt;
  &lt;li&gt;&lt;a href=&quot;https://github.com/BallAerospace/COSMOS/issues/287&quot;&gt;#287&lt;/a&gt; Installer issue on newer versions of Ubuntu and Debian related to libssl&lt;/li&gt;
  &lt;li&gt;&lt;a href=&quot;https://github.com/BallAerospace/COSMOS/issues/293&quot;&gt;#293&lt;/a&gt; Units applied after a read_conversion that returns a string modifies cached conversion value&lt;/li&gt;
  &lt;li&gt;&lt;a href=&quot;https://github.com/BallAerospace/COSMOS/issues/294&quot;&gt;#294&lt;/a&gt; String#convert_to_value should always just return the starting string if the conversion fails&lt;/li&gt;
  &lt;li&gt;&lt;a href=&quot;https://github.com/BallAerospace/COSMOS/issues/298&quot;&gt;#298&lt;/a&gt; COSMOS IoMultiplexer breaks gems that invoke stream operator on STDOUT/ERR&lt;/li&gt;
&lt;/ul&gt;

&lt;h3 id=&quot;migration-notes-from-cosmos-37x&quot;&gt;Migration Notes from COSMOS 3.7.x:&lt;/h3&gt;
&lt;p&gt;None&lt;/p&gt;
</description>
    </item>
    
    <item>
      <title>Sparkfun Blog Post</title>
      <link>http://cosmosrb.com/news/2016/03/03/sparkfun/</link>
      <pubDate>Thu, 03 Mar 2016 00:00:00 -0700</pubDate>
      <dc:creator>jmthomas</dc:creator>
      
      
      <category>post</category>
      
      <guid isPermaLink="true">http://cosmosrb.com/news/2016/03/03/sparkfun/</guid>
      <description>&lt;p&gt;Ball Aerospace COSMOS has been featured in a blog post on &lt;a href=&quot;https://www.sparkfun.com/news/2022&quot;&gt;SparkFun&lt;/a&gt;. SparkFun is an online retail store that sells electronics primarily for hobbyists. Ball recently purchased a Raspberry Pi, Arduino, and various other parts to interface to COSMOS. We think hobbyists will find COSMOS a great way to interface to their embedded projects and SparkFun agrees! &lt;a href=&quot;http://cosmosrb.com/docs/installation&quot;&gt;Get started&lt;/a&gt; with COSMOS now!&lt;/p&gt;
</description>
    </item>
    
    <item>
      <title>XTCE Support</title>
      <link>http://cosmosrb.com/news/2016/02/27/xtce-support/</link>
      <pubDate>Sat, 27 Feb 2016 12:00:00 -0700</pubDate>
      <dc:creator>ryanmelt</dc:creator>
      
      
      <category>post</category>
      
      <guid isPermaLink="true">http://cosmosrb.com/news/2016/02/27/xtce-support/</guid>
      <description>&lt;p&gt;Ball Aerospace COSMOS now has support for the &lt;a href=&quot;http://www.omg.org/space/xtce/&quot; target=&quot;_blank&quot;&gt;XTCE Command and Telemetry Definition Standard&lt;/a&gt;. This is an open standard designed to allow command and telemetry definitions to be transferred between different ground systems. COSMOS can run directly using the .xtce files, or can convert them into the COSMOS configuration file format.&lt;/p&gt;

&lt;p&gt;See the docs for more information: &lt;a href=&quot;/docs/xtce&quot;&gt;XTCE Support&lt;/a&gt;&lt;/p&gt;

</description>
    </item>
    
    <item>
      <title>Fukuoka Special Award Winner</title>
      <link>http://cosmosrb.com/news/2016/02/27/fukuoka-award/</link>
      <pubDate>Sat, 27 Feb 2016 00:00:00 -0700</pubDate>
      <dc:creator>ryanmelt</dc:creator>
      
      
      <category>post</category>
      
      <guid isPermaLink="true">http://cosmosrb.com/news/2016/02/27/fukuoka-award/</guid>
      <description>&lt;p&gt;Ball Aerospace COSMOS has been honored by the Ruby community by receiving one of the three Fukuoka Special Awards handed out this year! This is a great honor with the contest judging being led by Matz himself (the creator of the Ruby programming language).  Read more on the MyFukuoka website here: &lt;a href=&quot;http://myfukuoka.com/events/2016-fukuoka-ruby-award-winners/&quot; target=&quot;_blank&quot;&gt;MyFukuoka 2016 Ruby Award Winners&lt;/a&gt;&lt;/p&gt;

</description>
    </item>
    
    <item>
      <title>Ball Aerospace COSMOS 3.8.0 Released</title>
      <link>http://cosmosrb.com/news/2016/02/26/cosmos-3-8-0-released/</link>
      <pubDate>Fri, 26 Feb 2016 12:00:00 -0700</pubDate>
      <dc:creator>ryanmelt</dc:creator>
      
      
      <category>release</category>
      
      <guid isPermaLink="true">http://cosmosrb.com/news/2016/02/26/cosmos-3-8-0-released/</guid>
      <description>&lt;p&gt;With this release COSMOS now has initial support for the XTCE Command and Telemetry Definition standard.&lt;/p&gt;

&lt;h3 id=&quot;new-features&quot;&gt;New Features:&lt;/h3&gt;

&lt;ul&gt;
  &lt;li&gt;&lt;a href=&quot;https://github.com/BallAerospace/COSMOS/issues/251&quot;&gt;#251&lt;/a&gt; Create COSMOS XTCE Converter&lt;/li&gt;
  &lt;li&gt;&lt;a href=&quot;https://github.com/BallAerospace/COSMOS/issues/252&quot;&gt;#252&lt;/a&gt; Add polling rate command line option to PacketViewer&lt;/li&gt;
&lt;/ul&gt;

&lt;h3 id=&quot;bug-fixes&quot;&gt;Bug Fixes:&lt;/h3&gt;

&lt;ul&gt;
  &lt;li&gt;&lt;a href=&quot;https://github.com/BallAerospace/COSMOS/issues/245&quot;&gt;#245&lt;/a&gt; TlmGrapher Crashes on Inf&lt;/li&gt;
  &lt;li&gt;&lt;a href=&quot;https://github.com/BallAerospace/COSMOS/issues/248&quot;&gt;#248&lt;/a&gt; Can’t script commands containing ‘with’ in the name&lt;/li&gt;
&lt;/ul&gt;

&lt;h3 id=&quot;migration-notes-from-cosmos-37x&quot;&gt;Migration Notes from COSMOS 3.7.x:&lt;/h3&gt;
&lt;p&gt;None&lt;/p&gt;

</description>
    </item>
    
    <item>
      <title>COSMOS Simulated Target</title>
      <link>http://cosmosrb.com/news/2016/02/11/simulated-target/</link>
      <pubDate>Thu, 11 Feb 2016 00:00:00 -0700</pubDate>
      <dc:creator>jmthomas</dc:creator>
      
      
      <category>post</category>
      
      <guid isPermaLink="true">http://cosmosrb.com/news/2016/02/11/simulated-target/</guid>
      <description>&lt;h2 id=&quot;creating-a-cosmos-simulated-target&quot;&gt;Creating a COSMOS Simulated Target&lt;/h2&gt;

&lt;p&gt;Sometimes you have a need to create a simulated target in COSMOS. This simulated target is not a physical target producing data and accepting commands but a software target which generates data and sends it to COSMOS. This is exactly how the COSMOS Demo operates within the INST target that it creates. While this is a very full featured example its complexity can be a little overwhelming. In this post I’m going to break down a much simpler simulated target so you can create your own.&lt;/p&gt;

&lt;p&gt;First of all create a new COSMOS target directory in config/targets. I called mine INST (instrument) to match the COSMOS demo. Create the ‘cmd_tlm’ and ‘lib’ subdirectories. For my demo I created a simple ‘cmd.txt’ file which contains a single command:&lt;/p&gt;

&lt;div class=&quot;highlighter-rouge&quot;&gt;&lt;pre class=&quot;highlight&quot;&gt;&lt;code&gt;COMMAND INST SET_STATUS BIG_ENDIAN &quot;Set status&quot;
  APPEND_PARAMETER STATUS 0 STRING &quot;STATUS&quot; &quot;Status&quot;
    STATE &quot;OK&quot; &quot;OK&quot;
    STATE &quot;ERROR&quot; &quot;ERROR&quot;
&lt;/code&gt;&lt;/pre&gt;
&lt;/div&gt;

&lt;p&gt;I created a ‘tlm.txt’ file which contains two different telemetry packets:&lt;/p&gt;

&lt;div class=&quot;highlighter-rouge&quot;&gt;&lt;pre class=&quot;highlight&quot;&gt;&lt;code&gt;TELEMETRY INST STATUS BIG_ENDIAN &quot;Status from the instrument&quot;
  APPEND_ID_ITEM ID 16 UINT 1 &quot;Packet ID&quot;
  APPEND_ITEM COUNTER 16 UINT &quot;Packet counter&quot;
  APPEND_ITEM STATUS 0 STRING &quot;Most recent ASCIICMD string&quot;
    STATE &quot;OK&quot; &quot;OK&quot;
    STATE &quot;ERROR&quot; &quot;ERROR&quot;

TELEMETRY INST DATA BIG_ENDIAN &quot;Data from the instrument&quot;
  APPEND_ID_ITEM ID 16 UINT 2 &quot;Packet ID&quot;
  APPEND_ITEM COUNTER 16 UINT &quot;Packet counter&quot;
  APPEND_ITEM TIMESEC 32 UINT &quot;Seconds since epoch (January 1st, 1970, midnight)&quot;
  APPEND_ITEM TIMEUS  32 UINT &quot;Microseconds of second&quot;
  APPEND_ITEM TEMP1 32 INT &quot;Temperature #1&quot;
    UNITS CELCIUS C
    FORMAT_STRING &quot;%0.3f&quot;
    LIMITS DEFAULT 1 ENABLED -80.0 -70.0 60.0 80.0 -20.0 20.0
&lt;/code&gt;&lt;/pre&gt;
&lt;/div&gt;

&lt;p&gt;The cmd_tlm_server.txt file is very simple:&lt;/p&gt;

&lt;div class=&quot;highlighter-rouge&quot;&gt;&lt;pre class=&quot;highlight&quot;&gt;&lt;code&gt;INTERFACE INST_INT simulated_target_interface.rb sim_inst.rb
  TARGET INST
&lt;/code&gt;&lt;/pre&gt;
&lt;/div&gt;

&lt;p&gt;The real work is in implementing how your simulated target is going to behave. This is done in the lib/sim_inst.rb file. Note that whatever you name your simulated target file must match the last parameter of the INTERFACE in the cmd_tlm_server.rb as shown above.&lt;/p&gt;

&lt;p&gt;I’ll break down my sim_inst.rb piece by piece and then list it in its entirety. First you must inherit from the Cosmos::SimulatedTarget.&lt;/p&gt;

&lt;div class=&quot;language-ruby highlighter-rouge&quot;&gt;&lt;pre class=&quot;highlight&quot;&gt;&lt;code&gt;&lt;span class=&quot;nb&quot;&gt;require&lt;/span&gt; &lt;span class=&quot;s1&quot;&gt;'cosmos'&lt;/span&gt;
&lt;span class=&quot;k&quot;&gt;module&lt;/span&gt; &lt;span class=&quot;nn&quot;&gt;Cosmos&lt;/span&gt;
  &lt;span class=&quot;k&quot;&gt;class&lt;/span&gt; &lt;span class=&quot;nc&quot;&gt;SimInst&lt;/span&gt; &lt;span class=&quot;o&quot;&gt;&amp;lt;&lt;/span&gt; &lt;span class=&quot;no&quot;&gt;SimulatedTarget&lt;/span&gt;
&lt;/code&gt;&lt;/pre&gt;
&lt;/div&gt;

&lt;p&gt;Next you can initialize any of your packets in the initialize method. This is entirely optional but I show how to use the &lt;code class=&quot;highlighter-rouge&quot;&gt;@tlm_packets&lt;/code&gt; hash to access all the defined packets. This hash is created automatically by the SimulatedTarget based on all the packets you have defined in your cmd_tlm/tlm.txt file. Note that there is NOT a corresponding &lt;code class=&quot;highlighter-rouge&quot;&gt;@cmd_packets&lt;/code&gt;.&lt;/p&gt;

&lt;div class=&quot;language-ruby highlighter-rouge&quot;&gt;&lt;pre class=&quot;highlight&quot;&gt;&lt;code&gt;&lt;span class=&quot;k&quot;&gt;def&lt;/span&gt; &lt;span class=&quot;nf&quot;&gt;initialize&lt;/span&gt;&lt;span class=&quot;p&quot;&gt;(&lt;/span&gt;&lt;span class=&quot;n&quot;&gt;target_name&lt;/span&gt;&lt;span class=&quot;p&quot;&gt;)&lt;/span&gt;
  &lt;span class=&quot;k&quot;&gt;super&lt;/span&gt;&lt;span class=&quot;p&quot;&gt;(&lt;/span&gt;&lt;span class=&quot;n&quot;&gt;target_name&lt;/span&gt;&lt;span class=&quot;p&quot;&gt;)&lt;/span&gt;

  &lt;span class=&quot;c1&quot;&gt;# We grab the STATUS packet to set initial values&lt;/span&gt;
  &lt;span class=&quot;n&quot;&gt;packet&lt;/span&gt; &lt;span class=&quot;o&quot;&gt;=&lt;/span&gt; &lt;span class=&quot;vi&quot;&gt;@tlm_packets&lt;/span&gt;&lt;span class=&quot;p&quot;&gt;[&lt;/span&gt;&lt;span class=&quot;s1&quot;&gt;'STATUS'&lt;/span&gt;&lt;span class=&quot;p&quot;&gt;]&lt;/span&gt;
  &lt;span class=&quot;n&quot;&gt;packet&lt;/span&gt;&lt;span class=&quot;p&quot;&gt;.&lt;/span&gt;&lt;span class=&quot;nf&quot;&gt;enable_method_missing&lt;/span&gt; &lt;span class=&quot;c1&quot;&gt;# required to use packet.&amp;lt;item&amp;gt; = value&lt;/span&gt;
  &lt;span class=&quot;n&quot;&gt;packet&lt;/span&gt;&lt;span class=&quot;p&quot;&gt;.&lt;/span&gt;&lt;span class=&quot;nf&quot;&gt;status&lt;/span&gt; &lt;span class=&quot;o&quot;&gt;=&lt;/span&gt; &lt;span class=&quot;s2&quot;&gt;&quot;NONE&quot;&lt;/span&gt;
&lt;span class=&quot;k&quot;&gt;end&lt;/span&gt;
&lt;/code&gt;&lt;/pre&gt;
&lt;/div&gt;

&lt;p&gt;We then have to configure the telemetry packet rates of our target. That is, how fast do the packets get sent out. This is handled by implementing the &lt;code class=&quot;highlighter-rouge&quot;&gt;set_rates&lt;/code&gt; method and by calling &lt;code class=&quot;highlighter-rouge&quot;&gt;set_rate&lt;/code&gt; for each packet defined in your system. If you do not call &lt;code class=&quot;highlighter-rouge&quot;&gt;set_rate&lt;/code&gt; the packet will not be send out periodically (which may be desirable for event based packets).&lt;/p&gt;

&lt;div class=&quot;language-ruby highlighter-rouge&quot;&gt;&lt;pre class=&quot;highlight&quot;&gt;&lt;code&gt;&lt;span class=&quot;k&quot;&gt;def&lt;/span&gt; &lt;span class=&quot;nf&quot;&gt;set_rates&lt;/span&gt;
  &lt;span class=&quot;c1&quot;&gt;# The SimulatedTarget operates on a 101Hz clock&lt;/span&gt;
  &lt;span class=&quot;c1&quot;&gt;# Thus the rates are determined by dividing this rate&lt;/span&gt;
  &lt;span class=&quot;c1&quot;&gt;# by the set rate to get the output rate of the packet&lt;/span&gt;
  &lt;span class=&quot;n&quot;&gt;set_rate&lt;/span&gt;&lt;span class=&quot;p&quot;&gt;(&lt;/span&gt;&lt;span class=&quot;s1&quot;&gt;'STATUS'&lt;/span&gt;&lt;span class=&quot;p&quot;&gt;,&lt;/span&gt; &lt;span class=&quot;mi&quot;&gt;100&lt;/span&gt;&lt;span class=&quot;p&quot;&gt;)&lt;/span&gt; &lt;span class=&quot;c1&quot;&gt;# 100 / 100 = 1Hz&lt;/span&gt;
  &lt;span class=&quot;n&quot;&gt;set_rate&lt;/span&gt;&lt;span class=&quot;p&quot;&gt;(&lt;/span&gt;&lt;span class=&quot;s1&quot;&gt;'DATA'&lt;/span&gt;&lt;span class=&quot;p&quot;&gt;,&lt;/span&gt; &lt;span class=&quot;mi&quot;&gt;10&lt;/span&gt;&lt;span class=&quot;p&quot;&gt;)&lt;/span&gt; &lt;span class=&quot;c1&quot;&gt;# 100 / 10 = 10Hz&lt;/span&gt;
&lt;span class=&quot;k&quot;&gt;end&lt;/span&gt;
&lt;/code&gt;&lt;/pre&gt;
&lt;/div&gt;

&lt;p&gt;If your target will accept command you need to implemented the &lt;code class=&quot;highlighter-rouge&quot;&gt;write(packet)&lt;/code&gt; method. My write method is simple in that I only have a single command that directly sets a value in one of my telemetry packets.&lt;/p&gt;

&lt;div class=&quot;language-ruby highlighter-rouge&quot;&gt;&lt;pre class=&quot;highlight&quot;&gt;&lt;code&gt;&lt;span class=&quot;k&quot;&gt;def&lt;/span&gt; &lt;span class=&quot;nf&quot;&gt;write&lt;/span&gt;&lt;span class=&quot;p&quot;&gt;(&lt;/span&gt;&lt;span class=&quot;n&quot;&gt;packet&lt;/span&gt;&lt;span class=&quot;p&quot;&gt;)&lt;/span&gt;
  &lt;span class=&quot;c1&quot;&gt;# We directly set the telemetry value from the only command&lt;/span&gt;
  &lt;span class=&quot;c1&quot;&gt;# If you have more than one command you'll need to switch&lt;/span&gt;
  &lt;span class=&quot;c1&quot;&gt;# on the packet.packet_name to determine what command it is&lt;/span&gt;
  &lt;span class=&quot;vi&quot;&gt;@tlm_packets&lt;/span&gt;&lt;span class=&quot;p&quot;&gt;[&lt;/span&gt;&lt;span class=&quot;s1&quot;&gt;'STATUS'&lt;/span&gt;&lt;span class=&quot;p&quot;&gt;].&lt;/span&gt;&lt;span class=&quot;nf&quot;&gt;status&lt;/span&gt; &lt;span class=&quot;o&quot;&gt;=&lt;/span&gt; &lt;span class=&quot;n&quot;&gt;packet&lt;/span&gt;&lt;span class=&quot;p&quot;&gt;.&lt;/span&gt;&lt;span class=&quot;nf&quot;&gt;read&lt;/span&gt;&lt;span class=&quot;p&quot;&gt;(&lt;/span&gt;&lt;span class=&quot;s2&quot;&gt;&quot;status&quot;&lt;/span&gt;&lt;span class=&quot;p&quot;&gt;)&lt;/span&gt;
&lt;span class=&quot;k&quot;&gt;end&lt;/span&gt;
&lt;/code&gt;&lt;/pre&gt;
&lt;/div&gt;

&lt;p&gt;Your target must implement the &lt;code class=&quot;highlighter-rouge&quot;&gt;read(count_100hz, time)&lt;/code&gt; method to return telemetry packets back to COSMOS. You’ll call the &lt;code class=&quot;highlighter-rouge&quot;&gt;get_pending_packets(count_100hz)&lt;/code&gt; method implemented by SimulatedTarget and then perform whatever operations you want on the packets before returning the array of packets back to COSMOS. Note my use of the &lt;code class=&quot;highlighter-rouge&quot;&gt;cycle_tlm_item&lt;/code&gt; method to automatically cycle the telemetry item as each packet is sent out. This is used heavily in the COSMOS Demo.&lt;/p&gt;

&lt;div class=&quot;language-ruby highlighter-rouge&quot;&gt;&lt;pre class=&quot;highlight&quot;&gt;&lt;code&gt;&lt;span class=&quot;k&quot;&gt;def&lt;/span&gt; &lt;span class=&quot;nf&quot;&gt;read&lt;/span&gt;&lt;span class=&quot;p&quot;&gt;(&lt;/span&gt;&lt;span class=&quot;n&quot;&gt;count_100hz&lt;/span&gt;&lt;span class=&quot;p&quot;&gt;,&lt;/span&gt; &lt;span class=&quot;n&quot;&gt;time&lt;/span&gt;&lt;span class=&quot;p&quot;&gt;)&lt;/span&gt;
  &lt;span class=&quot;c1&quot;&gt;# The SimulatedTarget implements get_pending_packets to return&lt;/span&gt;
  &lt;span class=&quot;c1&quot;&gt;# packets at the correct time interval based on their rates&lt;/span&gt;
  &lt;span class=&quot;n&quot;&gt;pending_packets&lt;/span&gt; &lt;span class=&quot;o&quot;&gt;=&lt;/span&gt; &lt;span class=&quot;n&quot;&gt;get_pending_packets&lt;/span&gt;&lt;span class=&quot;p&quot;&gt;(&lt;/span&gt;&lt;span class=&quot;n&quot;&gt;count_100hz&lt;/span&gt;&lt;span class=&quot;p&quot;&gt;)&lt;/span&gt;

  &lt;span class=&quot;n&quot;&gt;pending_packets&lt;/span&gt;&lt;span class=&quot;p&quot;&gt;.&lt;/span&gt;&lt;span class=&quot;nf&quot;&gt;each&lt;/span&gt; &lt;span class=&quot;k&quot;&gt;do&lt;/span&gt; &lt;span class=&quot;o&quot;&gt;|&lt;/span&gt;&lt;span class=&quot;n&quot;&gt;packet&lt;/span&gt;&lt;span class=&quot;o&quot;&gt;|&lt;/span&gt;
    &lt;span class=&quot;k&quot;&gt;case&lt;/span&gt; &lt;span class=&quot;n&quot;&gt;packet&lt;/span&gt;&lt;span class=&quot;p&quot;&gt;.&lt;/span&gt;&lt;span class=&quot;nf&quot;&gt;packet_name&lt;/span&gt;
    &lt;span class=&quot;k&quot;&gt;when&lt;/span&gt; &lt;span class=&quot;s1&quot;&gt;'STATUS'&lt;/span&gt;
      &lt;span class=&quot;n&quot;&gt;packet&lt;/span&gt;&lt;span class=&quot;p&quot;&gt;.&lt;/span&gt;&lt;span class=&quot;nf&quot;&gt;counter&lt;/span&gt; &lt;span class=&quot;o&quot;&gt;+=&lt;/span&gt; &lt;span class=&quot;mi&quot;&gt;1&lt;/span&gt;
    &lt;span class=&quot;k&quot;&gt;when&lt;/span&gt; &lt;span class=&quot;s1&quot;&gt;'DATA'&lt;/span&gt;
      &lt;span class=&quot;c1&quot;&gt;# This method in SimulatedTarget cycles the specified telemetry&lt;/span&gt;
      &lt;span class=&quot;c1&quot;&gt;# point between the two given values by the given increment for&lt;/span&gt;
      &lt;span class=&quot;c1&quot;&gt;# each packet sent out.&lt;/span&gt;
      &lt;span class=&quot;n&quot;&gt;cycle_tlm_item&lt;/span&gt;&lt;span class=&quot;p&quot;&gt;(&lt;/span&gt;&lt;span class=&quot;n&quot;&gt;packet&lt;/span&gt;&lt;span class=&quot;p&quot;&gt;,&lt;/span&gt; &lt;span class=&quot;s1&quot;&gt;'temp1'&lt;/span&gt;&lt;span class=&quot;p&quot;&gt;,&lt;/span&gt; &lt;span class=&quot;o&quot;&gt;-&lt;/span&gt;&lt;span class=&quot;mi&quot;&gt;95&lt;/span&gt;&lt;span class=&quot;o&quot;&gt;.&lt;/span&gt;&lt;span class=&quot;mi&quot;&gt;0&lt;/span&gt;&lt;span class=&quot;p&quot;&gt;,&lt;/span&gt; &lt;span class=&quot;mi&quot;&gt;95&lt;/span&gt;&lt;span class=&quot;o&quot;&gt;.&lt;/span&gt;&lt;span class=&quot;mi&quot;&gt;0&lt;/span&gt;&lt;span class=&quot;p&quot;&gt;,&lt;/span&gt; &lt;span class=&quot;mi&quot;&gt;1&lt;/span&gt;&lt;span class=&quot;o&quot;&gt;.&lt;/span&gt;&lt;span class=&quot;mi&quot;&gt;0&lt;/span&gt;&lt;span class=&quot;p&quot;&gt;)&lt;/span&gt;

      &lt;span class=&quot;n&quot;&gt;packet&lt;/span&gt;&lt;span class=&quot;p&quot;&gt;.&lt;/span&gt;&lt;span class=&quot;nf&quot;&gt;timesec&lt;/span&gt; &lt;span class=&quot;o&quot;&gt;=&lt;/span&gt; &lt;span class=&quot;n&quot;&gt;time&lt;/span&gt;&lt;span class=&quot;p&quot;&gt;.&lt;/span&gt;&lt;span class=&quot;nf&quot;&gt;tv_sec&lt;/span&gt;
      &lt;span class=&quot;n&quot;&gt;packet&lt;/span&gt;&lt;span class=&quot;p&quot;&gt;.&lt;/span&gt;&lt;span class=&quot;nf&quot;&gt;timeus&lt;/span&gt;  &lt;span class=&quot;o&quot;&gt;=&lt;/span&gt; &lt;span class=&quot;n&quot;&gt;time&lt;/span&gt;&lt;span class=&quot;p&quot;&gt;.&lt;/span&gt;&lt;span class=&quot;nf&quot;&gt;tv_usec&lt;/span&gt;
      &lt;span class=&quot;n&quot;&gt;packet&lt;/span&gt;&lt;span class=&quot;p&quot;&gt;.&lt;/span&gt;&lt;span class=&quot;nf&quot;&gt;counter&lt;/span&gt; &lt;span class=&quot;o&quot;&gt;+=&lt;/span&gt; &lt;span class=&quot;mi&quot;&gt;1&lt;/span&gt;
    &lt;span class=&quot;k&quot;&gt;end&lt;/span&gt;
  &lt;span class=&quot;k&quot;&gt;end&lt;/span&gt;
  &lt;span class=&quot;n&quot;&gt;pending_packets&lt;/span&gt;
&lt;span class=&quot;k&quot;&gt;end&lt;/span&gt;
&lt;/code&gt;&lt;/pre&gt;
&lt;/div&gt;

&lt;p&gt;Hopefully that a little easier to understand than the full &lt;a href=&quot;https://github.com/BallAerospace/COSMOS/tree/master/demo&quot;&gt;COSMOS Demo&lt;/a&gt; which has much more complex command and telemetry definitions and simulated targets in order to better exercise the various COSMOS tools. While there are other ways to simulate COSMOS targets they can get you into trouble if you’re not careful about properly cloning packets sending back updated data. Additionally, using the SimulatedTargetInterface in your Interface makes it very clear to other developers that this target is indeed simulated.&lt;/p&gt;

&lt;p&gt;Without further ado, here is my sim_inst.rb in its entirety:&lt;/p&gt;

&lt;div class=&quot;language-ruby highlighter-rouge&quot;&gt;&lt;pre class=&quot;highlight&quot;&gt;&lt;code&gt;&lt;span class=&quot;nb&quot;&gt;require&lt;/span&gt; &lt;span class=&quot;s1&quot;&gt;'cosmos'&lt;/span&gt;
&lt;span class=&quot;k&quot;&gt;module&lt;/span&gt; &lt;span class=&quot;nn&quot;&gt;Cosmos&lt;/span&gt;
  &lt;span class=&quot;k&quot;&gt;class&lt;/span&gt; &lt;span class=&quot;nc&quot;&gt;SimInst&lt;/span&gt; &lt;span class=&quot;o&quot;&gt;&amp;lt;&lt;/span&gt; &lt;span class=&quot;no&quot;&gt;SimulatedTarget&lt;/span&gt;
    &lt;span class=&quot;k&quot;&gt;def&lt;/span&gt; &lt;span class=&quot;nf&quot;&gt;initialize&lt;/span&gt;&lt;span class=&quot;p&quot;&gt;(&lt;/span&gt;&lt;span class=&quot;n&quot;&gt;target_name&lt;/span&gt;&lt;span class=&quot;p&quot;&gt;)&lt;/span&gt;
      &lt;span class=&quot;k&quot;&gt;super&lt;/span&gt;&lt;span class=&quot;p&quot;&gt;(&lt;/span&gt;&lt;span class=&quot;n&quot;&gt;target_name&lt;/span&gt;&lt;span class=&quot;p&quot;&gt;)&lt;/span&gt;

      &lt;span class=&quot;c1&quot;&gt;# We grab the STATUS packet to set initial values&lt;/span&gt;
      &lt;span class=&quot;n&quot;&gt;packet&lt;/span&gt; &lt;span class=&quot;o&quot;&gt;=&lt;/span&gt; &lt;span class=&quot;vi&quot;&gt;@tlm_packets&lt;/span&gt;&lt;span class=&quot;p&quot;&gt;[&lt;/span&gt;&lt;span class=&quot;s1&quot;&gt;'STATUS'&lt;/span&gt;&lt;span class=&quot;p&quot;&gt;]&lt;/span&gt;
      &lt;span class=&quot;n&quot;&gt;packet&lt;/span&gt;&lt;span class=&quot;p&quot;&gt;.&lt;/span&gt;&lt;span class=&quot;nf&quot;&gt;enable_method_missing&lt;/span&gt; &lt;span class=&quot;c1&quot;&gt;# required to use packet.&amp;lt;item&amp;gt; = value&lt;/span&gt;
      &lt;span class=&quot;n&quot;&gt;packet&lt;/span&gt;&lt;span class=&quot;p&quot;&gt;.&lt;/span&gt;&lt;span class=&quot;nf&quot;&gt;status&lt;/span&gt; &lt;span class=&quot;o&quot;&gt;=&lt;/span&gt; &lt;span class=&quot;s2&quot;&gt;&quot;NONE&quot;&lt;/span&gt;
    &lt;span class=&quot;k&quot;&gt;end&lt;/span&gt;

    &lt;span class=&quot;k&quot;&gt;def&lt;/span&gt; &lt;span class=&quot;nf&quot;&gt;set_rates&lt;/span&gt;
      &lt;span class=&quot;c1&quot;&gt;# The SimulatedTarget operates on a 100Hz clock&lt;/span&gt;
      &lt;span class=&quot;c1&quot;&gt;# Thus the rates are determined by dividing this rate&lt;/span&gt;
      &lt;span class=&quot;c1&quot;&gt;# by the set rate to get the output rate of the packet&lt;/span&gt;
      &lt;span class=&quot;n&quot;&gt;set_rate&lt;/span&gt;&lt;span class=&quot;p&quot;&gt;(&lt;/span&gt;&lt;span class=&quot;s1&quot;&gt;'STATUS'&lt;/span&gt;&lt;span class=&quot;p&quot;&gt;,&lt;/span&gt; &lt;span class=&quot;mi&quot;&gt;100&lt;/span&gt;&lt;span class=&quot;p&quot;&gt;)&lt;/span&gt; &lt;span class=&quot;c1&quot;&gt;# 100 / 100 = 1Hz&lt;/span&gt;
      &lt;span class=&quot;n&quot;&gt;set_rate&lt;/span&gt;&lt;span class=&quot;p&quot;&gt;(&lt;/span&gt;&lt;span class=&quot;s1&quot;&gt;'DATA'&lt;/span&gt;&lt;span class=&quot;p&quot;&gt;,&lt;/span&gt; &lt;span class=&quot;mi&quot;&gt;10&lt;/span&gt;&lt;span class=&quot;p&quot;&gt;)&lt;/span&gt; &lt;span class=&quot;c1&quot;&gt;# 100 / 10 = 10Hz&lt;/span&gt;
    &lt;span class=&quot;k&quot;&gt;end&lt;/span&gt;

    &lt;span class=&quot;k&quot;&gt;def&lt;/span&gt; &lt;span class=&quot;nf&quot;&gt;write&lt;/span&gt;&lt;span class=&quot;p&quot;&gt;(&lt;/span&gt;&lt;span class=&quot;n&quot;&gt;packet&lt;/span&gt;&lt;span class=&quot;p&quot;&gt;)&lt;/span&gt;
      &lt;span class=&quot;c1&quot;&gt;# We directly set the telemetry value from the only command&lt;/span&gt;
      &lt;span class=&quot;c1&quot;&gt;# If you have more than one command you'll need to switch&lt;/span&gt;
      &lt;span class=&quot;c1&quot;&gt;# on the packet.packet_name to determine what command it is&lt;/span&gt;
      &lt;span class=&quot;vi&quot;&gt;@tlm_packets&lt;/span&gt;&lt;span class=&quot;p&quot;&gt;[&lt;/span&gt;&lt;span class=&quot;s1&quot;&gt;'STATUS'&lt;/span&gt;&lt;span class=&quot;p&quot;&gt;].&lt;/span&gt;&lt;span class=&quot;nf&quot;&gt;status&lt;/span&gt; &lt;span class=&quot;o&quot;&gt;=&lt;/span&gt; &lt;span class=&quot;n&quot;&gt;packet&lt;/span&gt;&lt;span class=&quot;p&quot;&gt;.&lt;/span&gt;&lt;span class=&quot;nf&quot;&gt;read&lt;/span&gt;&lt;span class=&quot;p&quot;&gt;(&lt;/span&gt;&lt;span class=&quot;s2&quot;&gt;&quot;status&quot;&lt;/span&gt;&lt;span class=&quot;p&quot;&gt;)&lt;/span&gt;
    &lt;span class=&quot;k&quot;&gt;end&lt;/span&gt;

    &lt;span class=&quot;k&quot;&gt;def&lt;/span&gt; &lt;span class=&quot;nf&quot;&gt;read&lt;/span&gt;&lt;span class=&quot;p&quot;&gt;(&lt;/span&gt;&lt;span class=&quot;n&quot;&gt;count_100hz&lt;/span&gt;&lt;span class=&quot;p&quot;&gt;,&lt;/span&gt; &lt;span class=&quot;n&quot;&gt;time&lt;/span&gt;&lt;span class=&quot;p&quot;&gt;)&lt;/span&gt;
      &lt;span class=&quot;c1&quot;&gt;# The SimulatedTarget implements get_pending_packets to return&lt;/span&gt;
      &lt;span class=&quot;c1&quot;&gt;# packets at the correct time interval based on their rates&lt;/span&gt;
      &lt;span class=&quot;n&quot;&gt;pending_packets&lt;/span&gt; &lt;span class=&quot;o&quot;&gt;=&lt;/span&gt; &lt;span class=&quot;n&quot;&gt;get_pending_packets&lt;/span&gt;&lt;span class=&quot;p&quot;&gt;(&lt;/span&gt;&lt;span class=&quot;n&quot;&gt;count_100hz&lt;/span&gt;&lt;span class=&quot;p&quot;&gt;)&lt;/span&gt;

      &lt;span class=&quot;n&quot;&gt;pending_packets&lt;/span&gt;&lt;span class=&quot;p&quot;&gt;.&lt;/span&gt;&lt;span class=&quot;nf&quot;&gt;each&lt;/span&gt; &lt;span class=&quot;k&quot;&gt;do&lt;/span&gt; &lt;span class=&quot;o&quot;&gt;|&lt;/span&gt;&lt;span class=&quot;n&quot;&gt;packet&lt;/span&gt;&lt;span class=&quot;o&quot;&gt;|&lt;/span&gt;
        &lt;span class=&quot;k&quot;&gt;case&lt;/span&gt; &lt;span class=&quot;n&quot;&gt;packet&lt;/span&gt;&lt;span class=&quot;p&quot;&gt;.&lt;/span&gt;&lt;span class=&quot;nf&quot;&gt;packet_name&lt;/span&gt;
        &lt;span class=&quot;k&quot;&gt;when&lt;/span&gt; &lt;span class=&quot;s1&quot;&gt;'STATUS'&lt;/span&gt;
          &lt;span class=&quot;n&quot;&gt;packet&lt;/span&gt;&lt;span class=&quot;p&quot;&gt;.&lt;/span&gt;&lt;span class=&quot;nf&quot;&gt;counter&lt;/span&gt; &lt;span class=&quot;o&quot;&gt;+=&lt;/span&gt; &lt;span class=&quot;mi&quot;&gt;1&lt;/span&gt;
        &lt;span class=&quot;k&quot;&gt;when&lt;/span&gt; &lt;span class=&quot;s1&quot;&gt;'DATA'&lt;/span&gt;
          &lt;span class=&quot;c1&quot;&gt;# This method in SimulatedTarget cycles the specified telemetry&lt;/span&gt;
          &lt;span class=&quot;c1&quot;&gt;# point between the two given values by the given increment for&lt;/span&gt;
          &lt;span class=&quot;c1&quot;&gt;# each packet sent out.&lt;/span&gt;
          &lt;span class=&quot;n&quot;&gt;cycle_tlm_item&lt;/span&gt;&lt;span class=&quot;p&quot;&gt;(&lt;/span&gt;&lt;span class=&quot;n&quot;&gt;packet&lt;/span&gt;&lt;span class=&quot;p&quot;&gt;,&lt;/span&gt; &lt;span class=&quot;s1&quot;&gt;'temp1'&lt;/span&gt;&lt;span class=&quot;p&quot;&gt;,&lt;/span&gt; &lt;span class=&quot;o&quot;&gt;-&lt;/span&gt;&lt;span class=&quot;mi&quot;&gt;95&lt;/span&gt;&lt;span class=&quot;o&quot;&gt;.&lt;/span&gt;&lt;span class=&quot;mi&quot;&gt;0&lt;/span&gt;&lt;span class=&quot;p&quot;&gt;,&lt;/span&gt; &lt;span class=&quot;mi&quot;&gt;95&lt;/span&gt;&lt;span class=&quot;o&quot;&gt;.&lt;/span&gt;&lt;span class=&quot;mi&quot;&gt;0&lt;/span&gt;&lt;span class=&quot;p&quot;&gt;,&lt;/span&gt; &lt;span class=&quot;mi&quot;&gt;1&lt;/span&gt;&lt;span class=&quot;o&quot;&gt;.&lt;/span&gt;&lt;span class=&quot;mi&quot;&gt;0&lt;/span&gt;&lt;span class=&quot;p&quot;&gt;)&lt;/span&gt;

          &lt;span class=&quot;n&quot;&gt;packet&lt;/span&gt;&lt;span class=&quot;p&quot;&gt;.&lt;/span&gt;&lt;span class=&quot;nf&quot;&gt;timesec&lt;/span&gt; &lt;span class=&quot;o&quot;&gt;=&lt;/span&gt; &lt;span class=&quot;n&quot;&gt;time&lt;/span&gt;&lt;span class=&quot;p&quot;&gt;.&lt;/span&gt;&lt;span class=&quot;nf&quot;&gt;tv_sec&lt;/span&gt;
          &lt;span class=&quot;n&quot;&gt;packet&lt;/span&gt;&lt;span class=&quot;p&quot;&gt;.&lt;/span&gt;&lt;span class=&quot;nf&quot;&gt;timeus&lt;/span&gt;  &lt;span class=&quot;o&quot;&gt;=&lt;/span&gt; &lt;span class=&quot;n&quot;&gt;time&lt;/span&gt;&lt;span class=&quot;p&quot;&gt;.&lt;/span&gt;&lt;span class=&quot;nf&quot;&gt;tv_usec&lt;/span&gt;
          &lt;span class=&quot;n&quot;&gt;packet&lt;/span&gt;&lt;span class=&quot;p&quot;&gt;.&lt;/span&gt;&lt;span class=&quot;nf&quot;&gt;counter&lt;/span&gt; &lt;span class=&quot;o&quot;&gt;+=&lt;/span&gt; &lt;span class=&quot;mi&quot;&gt;1&lt;/span&gt;
        &lt;span class=&quot;k&quot;&gt;end&lt;/span&gt;
      &lt;span class=&quot;k&quot;&gt;end&lt;/span&gt;
      &lt;span class=&quot;n&quot;&gt;pending_packets&lt;/span&gt;
    &lt;span class=&quot;k&quot;&gt;end&lt;/span&gt;
  &lt;span class=&quot;k&quot;&gt;end&lt;/span&gt;
&lt;span class=&quot;k&quot;&gt;end&lt;/span&gt;
&lt;/code&gt;&lt;/pre&gt;
&lt;/div&gt;

&lt;p&gt;Happy simulated target programming!&lt;/p&gt;

</description>
    </item>
    
    <item>
      <title>Ball Aerospace COSMOS 3.7.1 Released</title>
      <link>http://cosmosrb.com/news/2015/12/29/cosmos-3-7-1-released/</link>
      <pubDate>Tue, 29 Dec 2015 12:00:00 -0700</pubDate>
      <dc:creator>ryanmelt</dc:creator>
      
      
      <category>release</category>
      
      <guid isPermaLink="true">http://cosmosrb.com/news/2015/12/29/cosmos-3-7-1-released/</guid>
      <description>&lt;h3 id=&quot;bug-fixes&quot;&gt;Bug Fixes:&lt;/h3&gt;

&lt;ul&gt;
  &lt;li&gt;&lt;a href=&quot;https://github.com/BallAerospace/COSMOS/issues/228&quot;&gt;#228&lt;/a&gt; Fix typo in udp_interface&lt;/li&gt;
  &lt;li&gt;&lt;a href=&quot;https://github.com/BallAerospace/COSMOS/issues/231&quot;&gt;#231&lt;/a&gt; MACRO_APPEND with multiple items not working&lt;/li&gt;
  &lt;li&gt;&lt;a href=&quot;https://github.com/BallAerospace/COSMOS/issues/235&quot;&gt;#235&lt;/a&gt; Improve IntegerChooser and FloatChooser Validation&lt;/li&gt;
  &lt;li&gt;&lt;a href=&quot;https://github.com/BallAerospace/COSMOS/issues/236&quot;&gt;#236&lt;/a&gt; TestRunner doesn’t support status_bar&lt;/li&gt;
  &lt;li&gt;&lt;a href=&quot;https://github.com/BallAerospace/COSMOS/issues/240&quot;&gt;#240&lt;/a&gt; Make sure super() is called in all bundled conversion classes&lt;/li&gt;
  &lt;li&gt;&lt;a href=&quot;https://github.com/BallAerospace/COSMOS/issues/241&quot;&gt;#241&lt;/a&gt; Don’t reformat BLOCK data types with a conversion in Structure#formatted&lt;/li&gt;
&lt;/ul&gt;

&lt;h3 id=&quot;migration-notes-from-cosmos-36x&quot;&gt;Migration Notes from COSMOS 3.6.x:&lt;/h3&gt;

&lt;ol&gt;
  &lt;li&gt;Background task arguments are now broken out instead of being received as a single array&lt;/li&gt;
  &lt;li&gt;udp_interface now takes an optional argument for bind_address&lt;/li&gt;
  &lt;li&gt;line_graph_script has been significantly updated to support modifying plots from the script.&lt;/li&gt;
&lt;/ol&gt;
</description>
    </item>
    
    <item>
      <title>Ball Aerospace COSMOS 3.7.0 Released</title>
      <link>http://cosmosrb.com/news/2015/11/25/cosmos-3-7-0-released/</link>
      <pubDate>Wed, 25 Nov 2015 12:00:00 -0700</pubDate>
      <dc:creator>ryanmelt</dc:creator>
      
      
      <category>release</category>
      
      <guid isPermaLink="true">http://cosmosrb.com/news/2015/11/25/cosmos-3-7-0-released/</guid>
      <description>&lt;h3 id=&quot;new-features&quot;&gt;New Features:&lt;/h3&gt;

&lt;ul&gt;
  &lt;li&gt;&lt;a href=&quot;https://github.com/BallAerospace/COSMOS/issues/213&quot;&gt;#213&lt;/a&gt; Vertical Limits Bar&lt;/li&gt;
  &lt;li&gt;&lt;a href=&quot;https://github.com/BallAerospace/COSMOS/issues/214&quot;&gt;#214&lt;/a&gt; TlmGrapher show full date for plotted points&lt;/li&gt;
  &lt;li&gt;&lt;a href=&quot;https://github.com/BallAerospace/COSMOS/issues/219&quot;&gt;#219&lt;/a&gt; State Color Widget&lt;/li&gt;
  &lt;li&gt;&lt;a href=&quot;https://github.com/BallAerospace/COSMOS/issues/225&quot;&gt;#225&lt;/a&gt; Set Bind Address in UDP interface&lt;/li&gt;
&lt;/ul&gt;

&lt;h3 id=&quot;maintenance&quot;&gt;Maintenance:&lt;/h3&gt;

&lt;ul&gt;
  &lt;li&gt;&lt;a href=&quot;https://github.com/BallAerospace/COSMOS/issues/223&quot;&gt;#223&lt;/a&gt; C Extension Improvements&lt;/li&gt;
&lt;/ul&gt;

&lt;h3 id=&quot;bug-fixes&quot;&gt;Bug Fixes:&lt;/h3&gt;

&lt;ul&gt;
  &lt;li&gt;&lt;a href=&quot;https://github.com/BallAerospace/COSMOS/issues/199&quot;&gt;#199&lt;/a&gt; Investigate TlmGrapher Formatted Time Item&lt;/li&gt;
  &lt;li&gt;&lt;a href=&quot;https://github.com/BallAerospace/COSMOS/issues/211&quot;&gt;#211&lt;/a&gt; Background task with arguments not working&lt;/li&gt;
  &lt;li&gt;&lt;a href=&quot;https://github.com/BallAerospace/COSMOS/issues/217&quot;&gt;#217&lt;/a&gt; Graph Right Margin Too Small&lt;/li&gt;
&lt;/ul&gt;

&lt;h3 id=&quot;migration-notes-from-cosmos-36x&quot;&gt;Migration Notes from COSMOS 3.6.x:&lt;/h3&gt;

&lt;ol&gt;
  &lt;li&gt;Background task arguments are now broken out instead of being received as a single array&lt;/li&gt;
  &lt;li&gt;udp_interface now takes an optional argument for bind_address&lt;/li&gt;
  &lt;li&gt;line_graph_script has been significantly updated to support modifying plots from the script.&lt;/li&gt;
&lt;/ol&gt;
</description>
    </item>
    
    <item>
      <title>Ball Aerospace COSMOS 3.6.3 Released</title>
      <link>http://cosmosrb.com/news/2015/10/30/cosmos-3-6-3-released/</link>
      <pubDate>Fri, 30 Oct 2015 13:00:00 -0600</pubDate>
      <dc:creator>ryanmelt</dc:creator>
      
      
      <category>release</category>
      
      <guid isPermaLink="true">http://cosmosrb.com/news/2015/10/30/cosmos-3-6-3-released/</guid>
      <description>&lt;h3 id=&quot;new-features&quot;&gt;New Features:&lt;/h3&gt;

&lt;ul&gt;
  &lt;li&gt;&lt;a href=&quot;https://github.com/BallAerospace/COSMOS/issues/200&quot;&gt;#200&lt;/a&gt; ScriptRunner Find Dialog Does Not Cross Windows&lt;/li&gt;
  &lt;li&gt;&lt;a href=&quot;https://github.com/BallAerospace/COSMOS/issues/201&quot;&gt;#201&lt;/a&gt; Table Manager to support arbitrary inputs on State Fields&lt;/li&gt;
  &lt;li&gt;&lt;a href=&quot;https://github.com/BallAerospace/COSMOS/issues/209&quot;&gt;#209&lt;/a&gt; Add UTS Timestamp Flag to TlmGrapher Plots&lt;/li&gt;
&lt;/ul&gt;

&lt;h3 id=&quot;maintenance&quot;&gt;Maintenance:&lt;/h3&gt;

&lt;ul&gt;
  &lt;li&gt;&lt;a href=&quot;https://github.com/BallAerospace/COSMOS/issues/194&quot;&gt;#194&lt;/a&gt; Allow up to one minute for TlmViewer to start when calling display() from a script&lt;/li&gt;
  &lt;li&gt;&lt;a href=&quot;https://github.com/BallAerospace/COSMOS/issues/203&quot;&gt;#203&lt;/a&gt; load_utility should raise LoadError like load and require&lt;/li&gt;
  &lt;li&gt;&lt;a href=&quot;https://github.com/BallAerospace/COSMOS/issues/205&quot;&gt;#205&lt;/a&gt; Add testing for array and matrix&lt;/li&gt;
&lt;/ul&gt;

&lt;h3 id=&quot;bug-fixes&quot;&gt;Bug Fixes:&lt;/h3&gt;

&lt;ul&gt;
  &lt;li&gt;&lt;a href=&quot;https://github.com/BallAerospace/COSMOS/issues/191&quot;&gt;#191&lt;/a&gt; Installing COSMOS Issue on Windows 7&lt;/li&gt;
  &lt;li&gt;&lt;a href=&quot;https://github.com/BallAerospace/COSMOS/issues/193&quot;&gt;#193&lt;/a&gt; Fix ask() on linux and qt 4.6.2&lt;/li&gt;
  &lt;li&gt;&lt;a href=&quot;https://github.com/BallAerospace/COSMOS/issues/197&quot;&gt;#197&lt;/a&gt; Improve linc interface&lt;/li&gt;
&lt;/ul&gt;

&lt;h3 id=&quot;migration-notes-from-cosmos-35x&quot;&gt;Migration Notes from COSMOS 3.5.x:&lt;/h3&gt;

&lt;p&gt;None&lt;/p&gt;
</description>
    </item>
    
    <item>
      <title>COSMOS at the ATS Conference</title>
      <link>http://cosmosrb.com/news/2015/10/28/cosmos-at-ats-conference/</link>
      <pubDate>Wed, 28 Oct 2015 13:00:00 -0600</pubDate>
      <dc:creator>ryanmelt</dc:creator>
      
      
      <category>conference</category>
      
      <guid isPermaLink="true">http://cosmosrb.com/news/2015/10/28/cosmos-at-ats-conference/</guid>
      <description>&lt;p&gt;Ball Aerospace COSMOS is being featured in three papers and presentations at this years &lt;a href=&quot;http://www.cvent.com/events/2015-aerospace-testing-seminar-ats-/custom-118-518ccae66e804adb9dac56355e03868b.aspx&quot;&gt;Aerospace Testing Seminar (ATS)&lt;/a&gt; taking place at the Renaissance Los Angeles Airport Hotel October 27-29, 2015.&lt;/p&gt;

&lt;p&gt;The three papers presented are here:&lt;/p&gt;

&lt;ul&gt;
  &lt;li&gt;&lt;a href=&quot;/assets/Ball_Aerospaces_COSMOS_Open_Source_Test_System.pdf&quot;&gt;Ball Aerospace’s COSMOS Open Source Test System&lt;/a&gt;&lt;/li&gt;
  &lt;li&gt;&lt;a href=&quot;/assets/System_Level_Integration_And_Test_Leveraging_Software_Unit_Testing_Techniques.pdf&quot;&gt;System Level Integration and Test Leveraging Software Unit Testing Techniques&lt;/a&gt;&lt;/li&gt;
  &lt;li&gt;&lt;a href=&quot;/assets/The_Hidden_Benefits_of_Automated_Testing.pdf&quot;&gt;The Hidden Benefits of Automated Testing&lt;/a&gt;&lt;/li&gt;
&lt;/ul&gt;
</description>
    </item>
    
    <item>
      <title>Ball Aerospace COSMOS 3.6.2 Released</title>
      <link>http://cosmosrb.com/news/2015/08/10/cosmos-3-6-2-released/</link>
      <pubDate>Mon, 10 Aug 2015 17:00:00 -0600</pubDate>
      <dc:creator>ryanmelt</dc:creator>
      
      
      <category>release</category>
      
      <guid isPermaLink="true">http://cosmosrb.com/news/2015/08/10/cosmos-3-6-2-released/</guid>
      <description>&lt;p&gt;Huge new feature in this release: All COSMOS configuration files are now interpreted with the ERB preprocessor!  This allows you to use Ruby code within the configuration files to help build them.  You can also render partials of common information such as packet headers so you only have to define them once.  See the INST target in the updated Demo project for examples.&lt;/p&gt;

&lt;h3 id=&quot;bug-fixes&quot;&gt;Bug Fixes:&lt;/h3&gt;

&lt;ul&gt;
  &lt;li&gt;&lt;a href=&quot;https://github.com/BallAerospace/COSMOS/issues/187&quot;&gt;#187&lt;/a&gt; Must require tempfile in config_parser.rb on non-windows systems&lt;/li&gt;
&lt;/ul&gt;

&lt;h3 id=&quot;migration-notes-from-cosmos-35x&quot;&gt;Migration Notes from COSMOS 3.5.x:&lt;/h3&gt;

&lt;p&gt;None&lt;/p&gt;
</description>
    </item>
    
    <item>
      <title>Ball Aerospace COSMOS 3.6.1 Released</title>
      <link>http://cosmosrb.com/news/2015/08/10/cosmos-3-6-1-released/</link>
      <pubDate>Mon, 10 Aug 2015 13:00:00 -0600</pubDate>
      <dc:creator>ryanmelt</dc:creator>
      
      
      <category>release</category>
      
      <guid isPermaLink="true">http://cosmosrb.com/news/2015/08/10/cosmos-3-6-1-released/</guid>
      <description>&lt;h3 id=&quot;bug-fixes&quot;&gt;Bug Fixes:&lt;/h3&gt;

&lt;ul&gt;
  &lt;li&gt;&lt;a href=&quot;https://github.com/BallAerospace/COSMOS/issues/185&quot;&gt;#185&lt;/a&gt; target.txt order not being preserved&lt;/li&gt;
&lt;/ul&gt;

&lt;h3 id=&quot;migration-notes-from-cosmos-35x&quot;&gt;Migration Notes from COSMOS 3.5.x:&lt;/h3&gt;

&lt;p&gt;None&lt;/p&gt;
</description>
    </item>
    
    <item>
      <title>Ball Aerospace COSMOS 3.6.0 Released</title>
      <link>http://cosmosrb.com/news/2015/08/07/cosmos-3-6-0-released/</link>
      <pubDate>Fri, 07 Aug 2015 13:00:00 -0600</pubDate>
      <dc:creator>ryanmelt</dc:creator>
      
      
      <category>release</category>
      
      <guid isPermaLink="true">http://cosmosrb.com/news/2015/08/07/cosmos-3-6-0-released/</guid>
      <description>&lt;p&gt;Huge new feature in this release: All COSMOS configuration files are now interpreted with the ERB preprocessor!  This allows you to use Ruby code within the configuration files to help build them.  You can also render partials of common information such as packet headers so you only have to define them once.  See the INST target in the updated Demo project for examples.&lt;/p&gt;

&lt;h3 id=&quot;bug-fixes&quot;&gt;Bug Fixes:&lt;/h3&gt;

&lt;ul&gt;
  &lt;li&gt;&lt;a href=&quot;https://github.com/BallAerospace/COSMOS/issues/168&quot;&gt;#168&lt;/a&gt; Select unreliably unblocks when closing sockets on linux&lt;/li&gt;
  &lt;li&gt;&lt;a href=&quot;https://github.com/BallAerospace/COSMOS/issues/177&quot;&gt;#177&lt;/a&gt; MACRO_APPEND in descending order is broken&lt;/li&gt;
  &lt;li&gt;&lt;a href=&quot;https://github.com/BallAerospace/COSMOS/issues/179&quot;&gt;#179&lt;/a&gt; ScriptRunnerFrame Context Menu Crash&lt;/li&gt;
  &lt;li&gt;&lt;a href=&quot;https://github.com/BallAerospace/COSMOS/issues/182&quot;&gt;#182&lt;/a&gt; Overriding LOG_WRITERS in cmd_tlm_server.txt can cause issues&lt;/li&gt;
&lt;/ul&gt;

&lt;h3 id=&quot;new-features&quot;&gt;New Features:&lt;/h3&gt;

&lt;ul&gt;
  &lt;li&gt;&lt;a href=&quot;https://github.com/BallAerospace/COSMOS/issues170&quot;&gt;#170&lt;/a&gt; Consider supporting a preprocessor over COSMOS config files&lt;/li&gt;
  &lt;li&gt;&lt;a href=&quot;https://github.com/BallAerospace/COSMOS/issues/171&quot;&gt;#171&lt;/a&gt; Script Runner should have file open and save GUI dialogs&lt;/li&gt;
  &lt;li&gt;&lt;a href=&quot;https://github.com/BallAerospace/COSMOS/issues/174&quot;&gt;#174&lt;/a&gt; Add View in Command Sender in Server&lt;/li&gt;
&lt;/ul&gt;

&lt;h3 id=&quot;maintenance&quot;&gt;Maintenance:&lt;/h3&gt;

&lt;ul&gt;
  &lt;li&gt;&lt;a href=&quot;https://github.com/BallAerospace/COSMOS/issues/80&quot;&gt;#80&lt;/a&gt; Investigate performance of nonblocking IO without exceptions&lt;/li&gt;
&lt;/ul&gt;

&lt;h3 id=&quot;migration-notes-from-cosmos-35x&quot;&gt;Migration Notes from COSMOS 3.5.x:&lt;/h3&gt;

&lt;p&gt;None&lt;/p&gt;
</description>
    </item>
    
    <item>
      <title>Ball Aerospace COSMOS 3.5.3 Released</title>
      <link>http://cosmosrb.com/news/2015/07/14/cosmos-3-5-3-released/</link>
      <pubDate>Tue, 14 Jul 2015 13:00:00 -0600</pubDate>
      <dc:creator>ryanmelt</dc:creator>
      
      
      <category>release</category>
      
      <guid isPermaLink="true">http://cosmosrb.com/news/2015/07/14/cosmos-3-5-3-released/</guid>
      <description>&lt;h3 id=&quot;bug-fixes&quot;&gt;Bug Fixes:&lt;/h3&gt;

&lt;ul&gt;
  &lt;li&gt;&lt;a href=&quot;https://github.com/BallAerospace/COSMOS/issues/169&quot;&gt;#169&lt;/a&gt; Make windows bat files support running outside of the current directory&lt;/li&gt;
&lt;/ul&gt;

&lt;h3 id=&quot;new-features&quot;&gt;New Features:&lt;/h3&gt;

&lt;ul&gt;
  &lt;li&gt;N/A&lt;/li&gt;
&lt;/ul&gt;

&lt;h3 id=&quot;maintenance&quot;&gt;Maintenance:&lt;/h3&gt;

&lt;ul&gt;
  &lt;li&gt;N/A&lt;/li&gt;
&lt;/ul&gt;

&lt;h3 id=&quot;migration-notes-from-cosmos-342&quot;&gt;Migration Notes from COSMOS 3.4.2:&lt;/h3&gt;

&lt;p&gt;The launcher scripts and .bat files that live in the COSMOS project tools folder have been updated to be easier to maintain and to ensure that the user always sees some sort of error message if a problem occurs starting a tool. All users should copy the new files from the tools folder in the COSMOS demo folder into their projects as part of the upgrade to COSMOS 3.5.1&lt;/p&gt;

&lt;p&gt;COSMOS now disables reverse DNS lookups by default because they can take a long time in some environments. If you still want to see hostnames when someone connects to a TCP/IP server interface/router then you will need to add ENABLE_DNS to your system.txt file.&lt;/p&gt;
</description>
    </item>
    
    <item>
      <title>Ball Aerospace COSMOS 3.5.2 Released</title>
      <link>http://cosmosrb.com/news/2015/07/14/cosmos-3-5-2-released/</link>
      <pubDate>Tue, 14 Jul 2015 13:00:00 -0600</pubDate>
      <dc:creator>ryanmelt</dc:creator>
      
      
      <category>release</category>
      
      <guid isPermaLink="true">http://cosmosrb.com/news/2015/07/14/cosmos-3-5-2-released/</guid>
      <description>&lt;h3 id=&quot;bug-fixes&quot;&gt;Bug Fixes:&lt;/h3&gt;

&lt;ul&gt;
  &lt;li&gt;&lt;a href=&quot;https://github.com/BallAerospace/COSMOS/issues/167&quot;&gt;#167&lt;/a&gt; Use updated url for wkhtmltopdf downloads&lt;/li&gt;
&lt;/ul&gt;

&lt;h3 id=&quot;new-features&quot;&gt;New Features:&lt;/h3&gt;

&lt;ul&gt;
  &lt;li&gt;&lt;a href=&quot;https://github.com/BallAerospace/COSMOS/pull/166&quot;&gt;#166&lt;/a&gt; Add install script for Ubuntu&lt;/li&gt;
&lt;/ul&gt;

&lt;h3 id=&quot;maintenance&quot;&gt;Maintenance:&lt;/h3&gt;

&lt;ul&gt;
  &lt;li&gt;N/A&lt;/li&gt;
&lt;/ul&gt;

&lt;h3 id=&quot;migration-notes-from-cosmos-342&quot;&gt;Migration Notes from COSMOS 3.4.2:&lt;/h3&gt;

&lt;p&gt;The launcher scripts and .bat files that live in the COSMOS project tools folder have been updated to be easier to maintain and to ensure that the user always sees some sort of error message if a problem occurs starting a tool. All users should copy the new files from the tools folder in the COSMOS demo folder into their projects as part of the upgrade to COSMOS 3.5.1&lt;/p&gt;

&lt;p&gt;COSMOS now disables reverse DNS lookups by default because they can take a long time in some environments. If you still want to see hostnames when someone connects to a TCP/IP server interface/router then you will need to add ENABLE_DNS to your system.txt file.&lt;/p&gt;
</description>
    </item>
    
    <item>
      <title>Ball Aerospace COSMOS 3.5.1 Released</title>
      <link>http://cosmosrb.com/news/2015/07/08/cosmos-3-5-1-released/</link>
      <pubDate>Wed, 08 Jul 2015 13:00:00 -0600</pubDate>
      <dc:creator>jmthomas</dc:creator>
      
      
      <category>release</category>
      
      <guid isPermaLink="true">http://cosmosrb.com/news/2015/07/08/cosmos-3-5-1-released/</guid>
      <description>&lt;p&gt;This release fixes a bug and completes the installation scripts for linux/mac.&lt;/p&gt;

&lt;h3 id=&quot;bug-fixes&quot;&gt;Bug Fixes:&lt;/h3&gt;

&lt;ul&gt;
  &lt;li&gt;&lt;a href=&quot;https://github.com/BallAerospace/COSMOS/pull/165&quot;&gt;#165&lt;/a&gt; Change launch_tool to tool_launch in Launcher&lt;/li&gt;
&lt;/ul&gt;

&lt;h3 id=&quot;new-features&quot;&gt;New Features:&lt;/h3&gt;

&lt;ul&gt;
  &lt;li&gt;N/A&lt;/li&gt;
&lt;/ul&gt;

&lt;h3 id=&quot;maintenance&quot;&gt;Maintenance:&lt;/h3&gt;

&lt;ul&gt;
  &lt;li&gt;&lt;a href=&quot;https://github.com/BallAerospace/COSMOS/issues/102&quot;&gt;#102&lt;/a&gt; Create Installation Scripts&lt;/li&gt;
&lt;/ul&gt;

&lt;h3 id=&quot;migration-notes-from-cosmos-342&quot;&gt;Migration Notes from COSMOS 3.4.2:&lt;/h3&gt;

&lt;p&gt;The launcher scripts and .bat files that live in the COSMOS project tools folder have been updated to be easier to maintain and to ensure that the user always sees some sort of error message if a problem occurs starting a tool. All users should copy the new files from the tools folder in the COSMOS demo folder into their projects as part of the upgrade to COSMOS 3.5.1&lt;/p&gt;

&lt;p&gt;COSMOS now disables reverse DNS lookups by default because they can take a long time in some environments. If you still want to see hostnames when someone connects to a TCP/IP server interface/router then you will need to add ENABLE_DNS to your system.txt file.&lt;/p&gt;
</description>
    </item>
    
    <item>
      <title>Ball Aerospace COSMOS 3.5.0 Released</title>
      <link>http://cosmosrb.com/news/2015/06/22/cosmos-3-5-0-released/</link>
      <pubDate>Mon, 22 Jun 2015 13:00:00 -0600</pubDate>
      <dc:creator>ryanmelt</dc:creator>
      
      
      <category>release</category>
      
      <guid isPermaLink="true">http://cosmosrb.com/news/2015/06/22/cosmos-3-5-0-released/</guid>
      <description>&lt;p&gt;This release contains a lot of new functionality and a key new feature:  The ability to create new COSMOS targets and tools as reusable gems!  This will hopefully allow the open source community to create sharable configuration for a large amount of hardware and allow for community generated tools to be easily integrated.&lt;/p&gt;

&lt;h3 id=&quot;bug-fixes&quot;&gt;Bug Fixes:&lt;/h3&gt;

&lt;ul&gt;
  &lt;li&gt;&lt;a href=&quot;https://github.com/BallAerospace/COSMOS/issues/153&quot;&gt;#153&lt;/a&gt; set_tlm should support settings strings with spaces using the normal syntax&lt;/li&gt;
  &lt;li&gt;&lt;a href=&quot;https://github.com/BallAerospace/COSMOS/issues/155&quot;&gt;#155&lt;/a&gt; Default to not performing DNS lookups&lt;/li&gt;
&lt;/ul&gt;

&lt;h3 id=&quot;new-features&quot;&gt;New Features:&lt;/h3&gt;

&lt;ul&gt;
  &lt;li&gt;&lt;a href=&quot;https://github.com/BallAerospace/COSMOS/issues/25&quot;&gt;#25&lt;/a&gt; Warn users if reading a packet log uses the latest instead of the version specified in the file header&lt;/li&gt;
  &lt;li&gt;&lt;a href=&quot;https://github.com/BallAerospace/COSMOS/issues/106&quot;&gt;#106&lt;/a&gt; Allow the server to run headless&lt;/li&gt;
  &lt;li&gt;&lt;a href=&quot;https://github.com/BallAerospace/COSMOS/issues/109&quot;&gt;#109&lt;/a&gt; Cmd value api&lt;/li&gt;
  &lt;li&gt;&lt;a href=&quot;https://github.com/BallAerospace/COSMOS/issues/129&quot;&gt;#129&lt;/a&gt; Script Runner doesn’t syntax highlight module namespacing&lt;/li&gt;
  &lt;li&gt;&lt;a href=&quot;https://github.com/BallAerospace/COSMOS/issues/133&quot;&gt;#133&lt;/a&gt; Add sound to COSMOS alerts&lt;/li&gt;
  &lt;li&gt;&lt;a href=&quot;https://github.com/BallAerospace/COSMOS/issues/138&quot;&gt;#138&lt;/a&gt; Limits Monitor should show what is stale&lt;/li&gt;
  &lt;li&gt;&lt;a href=&quot;https://github.com/BallAerospace/COSMOS/issues/142&quot;&gt;#142&lt;/a&gt; Support gem based targets and tools&lt;/li&gt;
  &lt;li&gt;&lt;a href=&quot;https://github.com/BallAerospace/COSMOS/issues/144&quot;&gt;#144&lt;/a&gt; Never have nothing happen when trying to launch a tool&lt;/li&gt;
  &lt;li&gt;&lt;a href=&quot;https://github.com/BallAerospace/COSMOS/issues/152&quot;&gt;#152&lt;/a&gt; Provide a method to retrieve current suite/group/case in TestRunner&lt;/li&gt;
  &lt;li&gt;&lt;a href=&quot;https://github.com/BallAerospace/COSMOS/issues/157&quot;&gt;#157&lt;/a&gt; Launcher support command line options in combobox&lt;/li&gt;
  &lt;li&gt;&lt;a href=&quot;https://github.com/BallAerospace/COSMOS/issues/163&quot;&gt;#163&lt;/a&gt; Allow message_box to display buttons vertically&lt;/li&gt;
&lt;/ul&gt;

&lt;h3 id=&quot;maintenance&quot;&gt;Maintenance:&lt;/h3&gt;

&lt;ul&gt;
  &lt;li&gt;&lt;a href=&quot;https://github.com/BallAerospace/COSMOS/issues/131&quot;&gt;#131&lt;/a&gt; Consolidate Find/Replace logic in the FindReplaceDialog&lt;/li&gt;
  &lt;li&gt;&lt;a href=&quot;https://github.com/BallAerospace/COSMOS/issues/137&quot;&gt;#137&lt;/a&gt; Improve Server message log performance&lt;/li&gt;
  &lt;li&gt;&lt;a href=&quot;https://github.com/BallAerospace/COSMOS/issues/142&quot;&gt;#142&lt;/a&gt; Improve Windows Installer bat file&lt;/li&gt;
  &lt;li&gt;&lt;a href=&quot;https://github.com/BallAerospace/COSMOS/issues/146&quot;&gt;#146&lt;/a&gt; Need support for additional non-standard serial baud rates&lt;/li&gt;
  &lt;li&gt;&lt;a href=&quot;https://github.com/BallAerospace/COSMOS/issues/150&quot;&gt;#150&lt;/a&gt; Improve Win32 serial driver performance&lt;/li&gt;
&lt;/ul&gt;

&lt;h3 id=&quot;migration-notes-from-cosmos-342&quot;&gt;Migration Notes from COSMOS 3.4.2:&lt;/h3&gt;

&lt;p&gt;The launcher scripts and .bat files that live in the COSMOS project tools folder have been updated to be easier to maintain and to ensure that the user always sees some sort of error message if a problem occurs starting a tool.  All users should copy the new files from the tools folder in the COSMOS demo folder into their projects as part of the upgrade to COSMOS 3.5.0&lt;/p&gt;

&lt;p&gt;COSMOS now disables reverse DNS lookups by default because they can take a long time in some environments.  If you still want to see hostnames when someone connects to a TCP/IP server interface/router then you will need to add ENABLE_DNS to your system.txt file.&lt;/p&gt;
</description>
    </item>
    
    <item>
      <title>Ball Aerospace COSMOS 3.4.2 Released</title>
      <link>http://cosmosrb.com/news/2015/05/08/cosmos-3-4-2-released/</link>
      <pubDate>Fri, 08 May 2015 13:00:00 -0600</pubDate>
      <dc:creator>ryanmelt</dc:creator>
      
      
      <category>release</category>
      
      <guid isPermaLink="true">http://cosmosrb.com/news/2015/05/08/cosmos-3-4-2-released/</guid>
      <description>&lt;h3 id=&quot;issues&quot;&gt;Issues:&lt;/h3&gt;

&lt;ul&gt;
  &lt;li&gt;&lt;a href=&quot;https://github.com/BallAerospace/COSMOS/issues/123&quot;&gt;#123&lt;/a&gt; TestRunner command line option to launch a test automatically&lt;/li&gt;
  &lt;li&gt;&lt;a href=&quot;https://github.com/BallAerospace/COSMOS/issues/125&quot;&gt;#125&lt;/a&gt; Fix COSMOS issues for qtbindings 4.8.6.2&lt;/li&gt;
  &lt;li&gt;&lt;a href=&quot;https://github.com/BallAerospace/COSMOS/issues/126&quot;&gt;#126&lt;/a&gt; COSMOS GUI Chooser updates&lt;/li&gt;
&lt;/ul&gt;

&lt;h3 id=&quot;migration-notes-from-cosmos-33x-or-34x&quot;&gt;Migration Notes from COSMOS 3.3.x or 3.4.x:&lt;/h3&gt;

&lt;p&gt;COSMOS 3.4.2 requires qtbindings 4.8.6.2. You must also update qtbindings when installing this release. Also note that earlier versions of COSMOS will not work with qtbindings 4.8.6.2. All users are strongly recommended to update both gems.&lt;/p&gt;
</description>
    </item>
    
    <item>
      <title>Ball Aerospace COSMOS 3.4.1 Released</title>
      <link>http://cosmosrb.com/news/2015/05/01/cosmos-3-4-1-released/</link>
      <pubDate>Fri, 01 May 2015 13:00:00 -0600</pubDate>
      <dc:creator>ryanmelt</dc:creator>
      
      
      <category>release</category>
      
      <guid isPermaLink="true">http://cosmosrb.com/news/2015/05/01/cosmos-3-4-1-released/</guid>
      <description>&lt;h3 id=&quot;issues&quot;&gt;Issues:&lt;/h3&gt;

&lt;ul&gt;
  &lt;li&gt;&lt;a href=&quot;https://github.com/BallAerospace/COSMOS/issues/121&quot;&gt;#121&lt;/a&gt; BinaryAccessor write crashes with negative bit sizes&lt;/li&gt;
&lt;/ul&gt;

&lt;h3 id=&quot;migration-notes-from-cosmos-33x&quot;&gt;Migration Notes from COSMOS 3.3.x:&lt;/h3&gt;

&lt;p&gt;None&lt;/p&gt;

&lt;p&gt;Note: COSMOS 3.4.0 has a serious regression when writing to variably sized packets. Please upgrade to 3.4.1 immediately if you are using 3.4.0.&lt;/p&gt;
</description>
    </item>
    
    <item>
      <title>Ball Aerospace COSMOS 3.4.0 Released</title>
      <link>http://cosmosrb.com/news/2015/04/27/cosmos-3-4-0-released/</link>
      <pubDate>Mon, 27 Apr 2015 13:00:00 -0600</pubDate>
      <dc:creator>ryanmelt</dc:creator>
      
      
      <category>release</category>
      
      <guid isPermaLink="true">http://cosmosrb.com/news/2015/04/27/cosmos-3-4-0-released/</guid>
      <description>&lt;h3 id=&quot;issues&quot;&gt;Issues:&lt;/h3&gt;

&lt;ul&gt;
  &lt;li&gt;&lt;a href=&quot;https://github.com/BallAerospace/COSMOS/issues/23&quot;&gt;#23&lt;/a&gt; Handbook Creator User’s Guide Mode&lt;/li&gt;
  &lt;li&gt;&lt;a href=&quot;https://github.com/BallAerospace/COSMOS/issues/72&quot;&gt;#72&lt;/a&gt; Refactor binary_accessor&lt;/li&gt;
  &lt;li&gt;&lt;a href=&quot;https://github.com/BallAerospace/COSMOS/issues/101&quot;&gt;#101&lt;/a&gt; Support Ruby 2.2 and 64-bit Ruby on Windows&lt;/li&gt;
  &lt;li&gt;&lt;a href=&quot;https://github.com/BallAerospace/COSMOS/issues/104&quot;&gt;#104&lt;/a&gt; CmdTlmServer Loading Tmp &amp;amp; SVN Conflict Files&lt;/li&gt;
  &lt;li&gt;&lt;a href=&quot;https://github.com/BallAerospace/COSMOS/issues/107&quot;&gt;#107&lt;/a&gt; Remove truthy and falsey from specs&lt;/li&gt;
  &lt;li&gt;&lt;a href=&quot;https://github.com/BallAerospace/COSMOS/issues/110&quot;&gt;#110&lt;/a&gt; Optimize TlmGrapher&lt;/li&gt;
  &lt;li&gt;&lt;a href=&quot;https://github.com/BallAerospace/COSMOS/issues/111&quot;&gt;#111&lt;/a&gt; Protect Interface Thread Stop from AutoReconnect&lt;/li&gt;
  &lt;li&gt;&lt;a href=&quot;https://github.com/BallAerospace/COSMOS/issues/114&quot;&gt;#114&lt;/a&gt; Refactor Cosmos::Script module&lt;/li&gt;
  &lt;li&gt;&lt;a href=&quot;https://github.com/BallAerospace/COSMOS/issues/118&quot;&gt;#118&lt;/a&gt; Allow PacketViewer to hide ignored items&lt;/li&gt;
&lt;/ul&gt;

&lt;h3 id=&quot;migration-notes-from-cosmos-33x&quot;&gt;Migration Notes from COSMOS 3.3.x:&lt;/h3&gt;

&lt;p&gt;None&lt;/p&gt;
</description>
    </item>
    
    <item>
      <title>COSMOS BinaryAccessor#write C Extension</title>
      <link>http://cosmosrb.com/news/2015/04/06/cosmos-c-extension/</link>
      <pubDate>Mon, 06 Apr 2015 13:00:00 -0600</pubDate>
      <dc:creator>jmthomas</dc:creator>
      
      
      <category>post</category>
      
      <guid isPermaLink="true">http://cosmosrb.com/news/2015/04/06/cosmos-c-extension/</guid>
      <description>&lt;h2 id=&quot;how-i-created-a-cosmos-c-extension&quot;&gt;How I created a COSMOS C Extension&lt;/h2&gt;

&lt;p&gt;The COSMOS framework has several &lt;a href=&quot;https://github.com/BallAerospace/COSMOS/tree/master/ext/cosmos/ext&quot;&gt;C extensions&lt;/a&gt; created to increase performance. One critical piece that was created early on is the extension to the &lt;a href=&quot;https://github.com/BallAerospace/COSMOS/blob/master/lib/cosmos/packets/binary_accessor.rb&quot;&gt;BinaryAccessor&lt;/a&gt; class. This allows for increased performance when reading items from binary packets which is the most common operation in the COSMOS system. I created a COSMOS &lt;a href=&quot;https://github.com/BallAerospace/COSMOS/tree/master/test/performance&quot;&gt;performance configuration&lt;/a&gt; which spawns 30 fake targets and attempts to send commands to them as fast as possible. Sending commands exercies the write portion of BinaryAccessor and profiling showed this was now becoming a bottleneck. Therefore I set out to port the write method to the existing C extension.&lt;/p&gt;

&lt;p&gt;The fact that &lt;a href=&quot;https://github.com/ryanatball&quot;&gt;Ryan&lt;/a&gt; had already implemented the read method as a C extension gave me a huge head start. I first copied all the Ruby code directly into the C extension so I could try to translate it line by line. Initially if I didn’t know how to do the translation I would just comment it out and see how much I could compile. A nice way to do this in C code is use &lt;code class=&quot;highlighter-rouge&quot;&gt;#if 0 ... #endif&lt;/code&gt;. I also copied the read method signature and locals since the methods are similar. Before I get to far into the guts I should note that this effort relied on a very comprehensive &lt;a href=&quot;https://github.com/BallAerospace/COSMOS/blob/master/spec/packets/binary_accessor_spec.rb&quot;&gt;spec&lt;/a&gt; or I would have had no idea if I was successful.&lt;/p&gt;

&lt;p&gt;Once I implemented the initial parameter checking I dove into the String and Block (binary string) handling portion of the write method. The write method modifies the given buffer by writing a String or Block into it. I started with Google and found &lt;a href=&quot;http://clalance.blogspot.com/2011/01/writing-ruby-extensions-in-c-part-8.html&quot;&gt;Chris Lalancette’s&lt;/a&gt; post and this excellent write-up on &lt;a href=&quot;http://silverhammermba.github.io/emberb/c&quot;&gt;The Ruby C API&lt;/a&gt;. I also cloned &lt;a href=&quot;https://github.com/ruby/ruby&quot;&gt;ruby&lt;/a&gt; itself and went directly to the &lt;a href=&quot;https://github.com/ruby/ruby/blob/trunk/string.c&quot;&gt;code&lt;/a&gt;. I found the code a little difficult to follow but the important thing to remember is if the method is NOT delcared static then you can use it in your C extension. I ended up using &lt;code class=&quot;highlighter-rouge&quot;&gt;rb_str_concat&lt;/code&gt; to add to the buffer and &lt;code class=&quot;highlighter-rouge&quot;&gt;rb_str_update&lt;/code&gt; to directly modify the buffer.&lt;/p&gt;

&lt;div class=&quot;note warning&quot;&gt;
  &lt;h5&gt;Modifying Ruby strings&lt;/h5&gt;
  &lt;p&gt;If you directly modify the Ruby string buffer in a C extension with memcpy, memmove, or memset (after getting a pointer with RSTRING_PTR), you need to tell the Ruby runtime with the rb_str_modify method. Calling Ruby's methods like rb_str_update automatically handles this for you.&lt;/p&gt;
&lt;/div&gt;

&lt;p&gt;Another issue I ran into was the existing Ruby code was calling &lt;code class=&quot;highlighter-rouge&quot;&gt;to_s&lt;/code&gt; on the input value to ensure it was a String. In the C extension you can check for a type using &lt;code class=&quot;highlighter-rouge&quot;&gt;RB_TYPE_P(value, T_STRING)&lt;/code&gt; where value is a unknown Ruby VALUE instance and T_STRING can be any number of Ruby types. If the value was not a Ruby String I used &lt;code class=&quot;highlighter-rouge&quot;&gt;rb_funcall&lt;/code&gt; to directly call the Ruby runtime and call the &lt;code class=&quot;highlighter-rouge&quot;&gt;to_s&lt;/code&gt; method. If you are unable to find an appropriate method in the C library to do what you want, this is the way to use Ruby from within your C extension.&lt;/p&gt;

&lt;p&gt;Next I started to tackle the writing of signed and unsigned integers. COSMOS supports overflow of integers by either truncating a passed in value, saturating to the high or low, or raising an error. So I implemented a &lt;code class=&quot;highlighter-rouge&quot;&gt;check_overflow&lt;/code&gt; method in C to handle this logic. This code was very difficult to get right because of the size of the values involved. Since COSMOS handles integers of any size, I had to create Ruby Bignum constants to perform the comparisons. This involved another dive into the Ruby source to understand &lt;a href=&quot;https://github.com/ruby/ruby/blob/trunk/bignum.c&quot;&gt;bignum.c&lt;/a&gt;. One of the tricks was to create Ruby Constants up front in the Initialization routine so I wasn’t constantly recalulating Bignums for comparison. COSMOS also handles bitfields so those values I generate dynamically using &lt;code class=&quot;highlighter-rouge&quot;&gt;rb_big_pow&lt;/code&gt; and &lt;code class=&quot;highlighter-rouge&quot;&gt;rb_bit_minus&lt;/code&gt;. I also created a &lt;code class=&quot;highlighter-rouge&quot;&gt;TO_BIGNUM&lt;/code&gt; macro which converts Fixnum to Bignum so all the math uses Bignum methods. I could then use the &lt;code class=&quot;highlighter-rouge&quot;&gt;rb_big_cmp&lt;/code&gt; to compare the given value with the appropriate minimum and maximum values.&lt;/p&gt;

&lt;p&gt;The bitfield logic was the most complex to convert to C. This required a lot of C printfs and Ruby puts at each step of the way to ensure all the intermediary calculations were matching up. COSMOS supports big and little endian data buffers so I had to ensure the bytes were reversed and shifted as necessary before finally writing them back to the buffer. Again the &lt;code class=&quot;highlighter-rouge&quot;&gt;rb_str_modify&lt;/code&gt; function is called to notify the Ruby runtime that the buffer has been changed.&lt;/p&gt;

&lt;p&gt;The floating point values were probably the easiest because I simply called &lt;code class=&quot;highlighter-rouge&quot;&gt;RFLOAT_VALUE(value)&lt;/code&gt; to get the double value of the passed in Ruby value. At this point I was able to successfully run the full spec. However, once I ran the entire COSMOS spec suite I hit a failure on a simple write call in api_spec.rb. I determined the spec was trying to send an integer value where there was a floating point value defined. The old Ruby code simply converted this value inline but I was calling &lt;code class=&quot;highlighter-rouge&quot;&gt;RFLOAT_VALUE(value)&lt;/code&gt; which ASSUMES the value is a float. I updated the binary_accessor_spec.rb to capture this failure and also noted a similar issue in the integer logic. The Ruby code was calling &lt;code class=&quot;highlighter-rouge&quot;&gt;value = Integer(value)&lt;/code&gt; for integers and &lt;code class=&quot;highlighter-rouge&quot;&gt;value = Float(value)&lt;/code&gt; for floats. This not only handles the case of passing an integer value when you want to write a float, it also handles truncating a float to an integer and even handles parsing a String which contains a numeric value. When you have a tremendous amount of work being done by Ruby you are best to fall back to &lt;code class=&quot;highlighter-rouge&quot;&gt;rb_funcall&lt;/code&gt;. But how to call the &lt;code class=&quot;highlighter-rouge&quot;&gt;Integer()&lt;/code&gt; method which doesn’t appear to have a receiver. Remember that if a method doesn’t appear to have a receiver it’s probably being called on Kernel which is &lt;a href=&quot;http://www.rubydoc.info/stdlib/core/Kernel#Integer-instance_method&quot;&gt;exactly the case&lt;/a&gt;. Thus I call it with &lt;code class=&quot;highlighter-rouge&quot;&gt;value = rb_funcall(rb_mKernel, rb_intern(&quot;Float&quot;), 1, value);&lt;/code&gt;. (NOTE: I also discovered I could call the method passing ‘self’ instead of rb_mKernel but using Kernel felt more explicit).&lt;/p&gt;

&lt;p&gt;At this point I refactored to combine some of the functionality in the read method with the new write method. I probably could have done more refactoring but refactoring C code just isn’t as much fun as refactoring Ruby code. Once I completed the refactor I wanted to benchmark my new C extension to determine how much faster (or slower?) I made it. I love the &lt;a href=&quot;https://github.com/evanphx/benchmark-ips&quot;&gt;benchmark-ips&lt;/a&gt; gem as it benchmarks iterations per second and automatically determines how many times to run the code to get good data. But I didn’t want to re-write our existing specs to support using this gem so I looked into how to integrate it with RSpec. It turns out this is all that was needed in our spec_helper.rb:&lt;/p&gt;

&lt;p&gt;&lt;code class=&quot;highlighter-rouge&quot;&gt;if ENV.key?(&quot;BENCHMARK&quot;)
    c.around(:each) do |example|
      Benchmark.ips do |x|
        x.report(example.metadata[:full_description]) do
          example.run
        end
      end
    end
  end
&lt;/code&gt;&lt;/p&gt;

&lt;p&gt;Benchmark-ips works by calculating the number of runs to get interesting data and then running the code in question. Thus defining BENCHMARK in the environment makes the specs run EXTREMELY slow. I used the ability of RSpec to filter only the examples I wanted to benchmark with the -e option:&lt;/p&gt;

&lt;p&gt;&lt;code class=&quot;highlighter-rouge&quot;&gt;rspec spec/packets/binary_accesor_spec.rb -e &quot;write only&quot;&lt;/code&gt;&lt;/p&gt;

&lt;p&gt;Running this in master and then in my C-extension branch I calculated the difference in iterations and then filtered out all the “complains” (raise an exception) and “overflow” test cases to focus on just the tests which write values. The average improvement was 1.3x. Not quite as awesome as I was hoping for but an improvement in an area that is performance sensitive. I suspected I could get additional performance if I optimized the check_overflow method to not always use Bignums and to do Fixnum comparisons if possible. However, this did not yield any optimizations so I backed out the change.&lt;/p&gt;

&lt;p&gt;At this point I submitted the &lt;a href=&quot;https://github.com/BallAerospace/COSMOS/pull/103&quot;&gt;pull request&lt;/a&gt; which broke the Travis build. &lt;a href=&quot;https://github.com/ryanatball&quot;&gt;Ryan&lt;/a&gt; then added a patch that corrected all my issues and the build passed. I re-benchmarked his changes and overall the results were actually slightly faster on average so the pull request was merged.&lt;/p&gt;

&lt;p&gt;Enjoy a faster COSMOS write routine!&lt;/p&gt;

</description>
    </item>
    
    <item>
      <title>Ball Aerospace COSMOS 3.3.3 Released</title>
      <link>http://cosmosrb.com/news/2015/03/23/cosmos-3-3-3-released/</link>
      <pubDate>Mon, 23 Mar 2015 13:00:00 -0600</pubDate>
      <dc:creator>ryanmelt</dc:creator>
      
      
      <category>release</category>
      
      <guid isPermaLink="true">http://cosmosrb.com/news/2015/03/23/cosmos-3-3-3-released/</guid>
      <description>&lt;h3 id=&quot;issues&quot;&gt;Issues:&lt;/h3&gt;

&lt;ul&gt;
  &lt;li&gt;&lt;a href=&quot;https://github.com/BallAerospace/COSMOS/issues/93&quot;&gt;#93&lt;/a&gt; Derived items that return arrays are not formatted to strings bug&lt;/li&gt;
  &lt;li&gt;&lt;a href=&quot;https://github.com/BallAerospace/COSMOS/issues/94&quot;&gt;#94&lt;/a&gt; JsonDRb retry if first attempt hits a closed socket bug&lt;/li&gt;
  &lt;li&gt;&lt;a href=&quot;https://github.com/BallAerospace/COSMOS/issues/96&quot;&gt;#96&lt;/a&gt; Make max lines written to output a variable in ScriptRunnerFrame enhancement&lt;/li&gt;
  &lt;li&gt;&lt;a href=&quot;https://github.com/BallAerospace/COSMOS/issues/99&quot;&gt;#99&lt;/a&gt; Increase Block Count in DataViewer&lt;/li&gt;
&lt;/ul&gt;

&lt;h3 id=&quot;migration-notes-from-cosmos-32x&quot;&gt;Migration Notes from COSMOS 3.2.x:&lt;/h3&gt;

&lt;p&gt;System.telemetry.target_names and System.commands.target_names no longer contain the ‘UNKNOWN’ target.&lt;/p&gt;
</description>
    </item>
    
    <item>
      <title>Ball Aerospace COSMOS 3.3.1 - Startup Cheetah</title>
      <link>http://cosmosrb.com/news/2015/03/19/cosmos-3-3-1-released/</link>
      <pubDate>Thu, 19 Mar 2015 13:00:00 -0600</pubDate>
      <dc:creator>ryanmelt</dc:creator>
      
      
      <category>release</category>
      
      <guid isPermaLink="true">http://cosmosrb.com/news/2015/03/19/cosmos-3-3-1-released/</guid>
      <description>&lt;p&gt;COSMOS first-time startup speed is now 16 times faster - hence this release is codenamed “Startup Cheetah”. Enjoy!&lt;/p&gt;

&lt;h3 id=&quot;issues&quot;&gt;Issues:&lt;/h3&gt;

&lt;ul&gt;
  &lt;li&gt;&lt;a href=&quot;https://github.com/BallAerospace/COSMOS/issues/91&quot;&gt;#91&lt;/a&gt; Add mutex around creation of System.instance&lt;/li&gt;
  &lt;li&gt;&lt;a href=&quot;https://github.com/BallAerospace/COSMOS/issues/89&quot;&gt;#89&lt;/a&gt; Reduce maximum block count from 10000 to 100 everywhere&lt;/li&gt;
  &lt;li&gt;&lt;a href=&quot;https://github.com/BallAerospace/COSMOS/issues/87&quot;&gt;#87&lt;/a&gt; MACRO doesn’t support more than one item&lt;/li&gt;
  &lt;li&gt;&lt;a href=&quot;https://github.com/BallAerospace/COSMOS/issues/85&quot;&gt;#85&lt;/a&gt; Replace use of DL with Fiddle&lt;/li&gt;
  &lt;li&gt;&lt;a href=&quot;https://github.com/BallAerospace/COSMOS/issues/82&quot;&gt;#82&lt;/a&gt; Improve COSMOS startup speed&lt;/li&gt;
  &lt;li&gt;&lt;a href=&quot;https://github.com/BallAerospace/COSMOS/issues/81&quot;&gt;#81&lt;/a&gt; UNKNOWN target identifies all buffers before other targets have a chance&lt;/li&gt;
  &lt;li&gt;&lt;a href=&quot;https://github.com/BallAerospace/COSMOS/issues/78&quot;&gt;#78&lt;/a&gt; Reduce COSMOS memory usage&lt;/li&gt;
  &lt;li&gt;&lt;a href=&quot;https://github.com/BallAerospace/COSMOS/issues/76&quot;&gt;#76&lt;/a&gt; Fix specs to new expect syntax and remove ‘should’&lt;/li&gt;
  &lt;li&gt;&lt;a href=&quot;https://github.com/BallAerospace/COSMOS/issues/74&quot;&gt;#74&lt;/a&gt; Server requests/sec and utilization are incorrect&lt;/li&gt;
&lt;/ul&gt;

&lt;h3 id=&quot;migration-notes-from-cosmos-32x&quot;&gt;Migration Notes from COSMOS 3.2.x:&lt;/h3&gt;

&lt;p&gt;System.telemetry.target_names and System.commands.target_names no longer contain the ‘UNKNOWN’ target.&lt;/p&gt;
</description>
    </item>
    
    <item>
      <title>COSMOS at the GSAW Conference</title>
      <link>http://cosmosrb.com/news/2015/02/27/cosmos-at-gsaw-conference/</link>
      <pubDate>Fri, 27 Feb 2015 12:00:00 -0700</pubDate>
      <dc:creator>ryanmelt</dc:creator>
      
      
      <category>conference</category>
      
      <guid isPermaLink="true">http://cosmosrb.com/news/2015/02/27/cosmos-at-gsaw-conference/</guid>
      <description>&lt;p&gt;Ball Aerospace COSMOS is participating in the poster session of this years &lt;a href=&quot;http://gsaw.org&quot;&gt;Ground System Architectures Workshop (GSAW)&lt;/a&gt; taking place at the Renaissance Los Angeles Airport Hotel March 2-5, 2015.&lt;/p&gt;

&lt;p&gt;If you’re attending the conference, stop by our poster in the exhibit hall and say hi!&lt;/p&gt;
</description>
    </item>
    
    <item>
      <title>Ball Aerospace COSMOS 3.2.1 Released</title>
      <link>http://cosmosrb.com/news/2015/02/23/cosmos-3-2-1-released/</link>
      <pubDate>Mon, 23 Feb 2015 12:00:00 -0700</pubDate>
      <dc:creator>ryanmelt</dc:creator>
      
      
      <category>release</category>
      
      <guid isPermaLink="true">http://cosmosrb.com/news/2015/02/23/cosmos-3-2-1-released/</guid>
      <description>&lt;h3 id=&quot;issues&quot;&gt;Issues:&lt;/h3&gt;

&lt;ul&gt;
  &lt;li&gt;&lt;a href=&quot;https://github.com/BallAerospace/COSMOS/issues/61&quot;&gt;#61&lt;/a&gt; Don’t crash TestRunner if there is an error during require_utilities()&lt;/li&gt;
  &lt;li&gt;&lt;a href=&quot;https://github.com/BallAerospace/COSMOS/issues/63&quot;&gt;#63&lt;/a&gt; Creating interfaces with the same name does not cause an error&lt;/li&gt;
  &lt;li&gt;&lt;a href=&quot;https://github.com/BallAerospace/COSMOS/issues/64&quot;&gt;#64&lt;/a&gt; Launcher RUBYW substitution broken by refactor&lt;/li&gt;
  &lt;li&gt;&lt;a href=&quot;https://github.com/BallAerospace/COSMOS/issues/65&quot;&gt;#65&lt;/a&gt; CmdTlmServer ensure log messages start scrolled to bottom on Linux&lt;/li&gt;
  &lt;li&gt;&lt;a href=&quot;https://github.com/BallAerospace/COSMOS/issues/66&quot;&gt;#66&lt;/a&gt; Improve graceful shutdown on linux and prevent continuous exceptions from InterfaceThread&lt;/li&gt;
  &lt;li&gt;&lt;a href=&quot;https://github.com/BallAerospace/COSMOS/issues/70&quot;&gt;#70&lt;/a&gt; ask() should take a default&lt;/li&gt;
&lt;/ul&gt;

&lt;h3 id=&quot;migration-notes-from-cosmos-31x&quot;&gt;Migration Notes from COSMOS 3.1.x:&lt;/h3&gt;

&lt;p&gt;No significant updates to existing code should be needed. The primary reason for update to 3.2.x is fixing the slow shutdown present in all of 3.1.x.&lt;/p&gt;
</description>
    </item>
    
    <item>
      <title>Ball Aerospace COSMOS 3.2.0 Released</title>
      <link>http://cosmosrb.com/news/2015/02/17/cosmos-3-2-0-released/</link>
      <pubDate>Tue, 17 Feb 2015 12:00:00 -0700</pubDate>
      <dc:creator>ryanmelt</dc:creator>
      
      
      <category>release</category>
      
      <guid isPermaLink="true">http://cosmosrb.com/news/2015/02/17/cosmos-3-2-0-released/</guid>
      <description>&lt;h3 id=&quot;issues&quot;&gt;Issues:&lt;/h3&gt;

&lt;ul&gt;
  &lt;li&gt;&lt;a href=&quot;https://github.com/BallAerospace/COSMOS/issues/34&quot;&gt;#34&lt;/a&gt; Refactor packet_config&lt;/li&gt;
  &lt;li&gt;&lt;a href=&quot;https://github.com/BallAerospace/COSMOS/issues/43&quot;&gt;#43&lt;/a&gt; Add ccsds_log_reader.rb as an example of alternative log readers&lt;/li&gt;
  &lt;li&gt;&lt;a href=&quot;https://github.com/BallAerospace/COSMOS/issues/45&quot;&gt;#45&lt;/a&gt; Slow shutdown of CTS and TlmViewer with threads trying to connect&lt;/li&gt;
  &lt;li&gt;&lt;a href=&quot;https://github.com/BallAerospace/COSMOS/issues/46&quot;&gt;#46&lt;/a&gt; Add mutex protection to Cosmos::MessageLog&lt;/li&gt;
  &lt;li&gt;&lt;a href=&quot;https://github.com/BallAerospace/COSMOS/issues/47&quot;&gt;#47&lt;/a&gt; TlmGrapher RangeError in Overview Graph&lt;/li&gt;
  &lt;li&gt;&lt;a href=&quot;https://github.com/BallAerospace/COSMOS/issues/49&quot;&gt;#49&lt;/a&gt; Make about dialog scroll&lt;/li&gt;
  &lt;li&gt;&lt;a href=&quot;https://github.com/BallAerospace/COSMOS/issues/55&quot;&gt;#55&lt;/a&gt; Automatic require of stream_protocol fix and cleanup&lt;/li&gt;
  &lt;li&gt;&lt;a href=&quot;https://github.com/BallAerospace/COSMOS/issues/57&quot;&gt;#57&lt;/a&gt; Add OPTION keyword to support passing arbitrary options to interfaces/routers&lt;/li&gt;
  &lt;li&gt;&lt;a href=&quot;https://github.com/BallAerospace/COSMOS/issues/59&quot;&gt;#59&lt;/a&gt; Add password mode to ask and ask_string&lt;/li&gt;
&lt;/ul&gt;

&lt;h3 id=&quot;migration-notes-from-cosmos-31x&quot;&gt;Migration Notes from COSMOS 3.1.x:&lt;/h3&gt;

&lt;p&gt;No significant updates to existing code should be needed. The primary reason for update to 3.2.x is fixing the slow shutdown present in all of 3.1.x.&lt;/p&gt;
</description>
    </item>
    
    <item>
      <title>Ball Aerospace COSMOS 3.1.2 Released</title>
      <link>http://cosmosrb.com/news/2015/02/03/cosmos-3-1-2-released/</link>
      <pubDate>Tue, 03 Feb 2015 12:00:00 -0700</pubDate>
      <dc:creator>ryanmelt</dc:creator>
      
      
      <category>release</category>
      
      <guid isPermaLink="true">http://cosmosrb.com/news/2015/02/03/cosmos-3-1-2-released/</guid>
      <description>&lt;h3 id=&quot;issues&quot;&gt;Issues:&lt;/h3&gt;

&lt;ul&gt;
  &lt;li&gt;&lt;a href=&quot;https://github.com/BallAerospace/COSMOS/issues/20&quot;&gt;#20&lt;/a&gt; Handbook Creator should output relative paths&lt;/li&gt;
  &lt;li&gt;&lt;a href=&quot;https://github.com/BallAerospace/COSMOS/issues/21&quot;&gt;#21&lt;/a&gt; Improve code metrics&lt;/li&gt;
  &lt;li&gt;&lt;a href=&quot;https://github.com/BallAerospace/COSMOS/issues/26&quot;&gt;#26&lt;/a&gt; Dynamically created file for Mac launchers should not be included in CRC calculation&lt;/li&gt;
  &lt;li&gt;&lt;a href=&quot;https://github.com/BallAerospace/COSMOS/issues/27&quot;&gt;#27&lt;/a&gt; TestRunner build_test_suites destroys CustomTestSuite if underlying test procedures change&lt;/li&gt;
  &lt;li&gt;&lt;a href=&quot;https://github.com/BallAerospace/COSMOS/issues/28&quot;&gt;#28&lt;/a&gt; TlmGrapher - Undefined method nan? for 0:Fixnum&lt;/li&gt;
  &lt;li&gt;&lt;a href=&quot;https://github.com/BallAerospace/COSMOS/issues/35&quot;&gt;#35&lt;/a&gt; Race condition starting new binary log&lt;/li&gt;
  &lt;li&gt;&lt;a href=&quot;https://github.com/BallAerospace/COSMOS/issues/36&quot;&gt;#36&lt;/a&gt; TlmDetailsDialog non-functional&lt;/li&gt;
  &lt;li&gt;&lt;a href=&quot;https://github.com/BallAerospace/COSMOS/issues/37&quot;&gt;#37&lt;/a&gt; Remaining TlmGrapher regression&lt;/li&gt;
  &lt;li&gt;&lt;a href=&quot;https://github.com/BallAerospace/COSMOS/issues/38&quot;&gt;#38&lt;/a&gt; Allow INTERFACE_TARGET to work with target name substitutions&lt;/li&gt;
&lt;/ul&gt;

&lt;h3 id=&quot;migration-notes-from-cosmos-30x&quot;&gt;Migration Notes from COSMOS 3.0.x:&lt;/h3&gt;

&lt;p&gt;The definition of limits persistence has changed. Before it only applied when changing to a bad state (yellow or red). Now persistence applies for all changes including from stale to a valid state and from bad states back to green.&lt;/p&gt;
</description>
    </item>
    
    <item>
      <title>Ball Aerospace COSMOS 3.1.1 Released</title>
      <link>http://cosmosrb.com/news/2015/01/28/cosmos-3-1-1-released/</link>
      <pubDate>Wed, 28 Jan 2015 12:00:00 -0700</pubDate>
      <dc:creator>ryanmelt</dc:creator>
      
      
      <category>release</category>
      
      <guid isPermaLink="true">http://cosmosrb.com/news/2015/01/28/cosmos-3-1-1-released/</guid>
      <description>&lt;h3 id=&quot;issues&quot;&gt;Issues:&lt;/h3&gt;

&lt;ul&gt;
  &lt;li&gt;&lt;a href=&quot;https://github.com/BallAerospace/COSMOS/issues/10&quot;&gt;#10&lt;/a&gt; Simulated Targets Button only works on Windows&lt;/li&gt;
  &lt;li&gt;&lt;a href=&quot;https://github.com/BallAerospace/COSMOS/issues/11&quot;&gt;#11&lt;/a&gt; Mac application folders not working&lt;/li&gt;
  &lt;li&gt;&lt;a href=&quot;https://github.com/BallAerospace/COSMOS/issues/12&quot;&gt;#12&lt;/a&gt; Persistence should be applied even if changing from stale&lt;/li&gt;
  &lt;li&gt;&lt;a href=&quot;https://github.com/BallAerospace/COSMOS/issues/14&quot;&gt;#14&lt;/a&gt; Allow information on logging page to be copied&lt;/li&gt;
  &lt;li&gt;&lt;a href=&quot;https://github.com/BallAerospace/COSMOS/issues/16&quot;&gt;#16&lt;/a&gt; Ensure read conversion cache cannot be cleared mid-use&lt;/li&gt;
  &lt;li&gt;&lt;a href=&quot;https://github.com/BallAerospace/COSMOS/issues/17&quot;&gt;#17&lt;/a&gt; NaNs in telemetry graph causes scaling crash&lt;/li&gt;
&lt;/ul&gt;

&lt;h3 id=&quot;migration-notes-from-cosmos-30x&quot;&gt;Migration Notes from COSMOS 3.0.x:&lt;/h3&gt;

&lt;p&gt;The definition of limits persistence has changed. Before it only applied when changing to a bad state (yellow or red). Now persistence applies for all changes including from stale to a valid state and from bad states back to green.&lt;/p&gt;
</description>
    </item>
    
    <item>
      <title>Ball Aerospace COSMOS Open Sourced</title>
      <link>http://cosmosrb.com/news/2015/01/06/ball-aerospace-cosmos-open-sourced/</link>
      <pubDate>Tue, 06 Jan 2015 12:00:00 -0700</pubDate>
      <dc:creator>ryanmelt</dc:creator>
      
      
      <category>release</category>
      
      <guid isPermaLink="true">http://cosmosrb.com/news/2015/01/06/ball-aerospace-cosmos-open-sourced/</guid>
      <description>&lt;h2 id=&quot;ball-aerospace--technologies-corp-has-launched-ball-aerospace-cosmos-the-companys-second-open-source-software-project&quot;&gt;Ball Aerospace &amp;amp; Technologies Corp. has launched Ball Aerospace COSMOS, the company’s second open source software project.&lt;/h2&gt;

&lt;p&gt;Ball Aerospace COSMOS brings an exciting set of functionality to Operations and Integration &amp;amp; Test that had previously only been available in proprietary
and expensive COTS solutions or not available in any commercial product.  A full set of 15 applications provide features including automated test procedures,
realtime and offline telemetry display and graphing, post-test analysis and CSV extraction, limits monitoring, command and telemetry handbook creation,
and binary file editing.&lt;/p&gt;

&lt;p&gt;Automated test procedures written for COSMOS offer the full power of the Ruby programming language allowing operators to send commands,
verify telemetry, read and write files, access the network, and even send an email on completion.  Additional features include automated test
report generation, standardized meta data collection (unit serial number, operator name), and loop testing (executing the same test repeatedly
to wring out timing and other issues).  Advanced debugging functionality allows for single-stepping through procedures, setting breakpoints, and
complete logging of all script and user interaction with the system under test.&lt;/p&gt;

&lt;p&gt;Detailed data visualization allows for custom screen creation, line and x-y plotting of realtime data, easy creation of custom 3d visualizations,
and the ability to quickly view any data provided by an embedded system.   Post-test analysis and data extraction capabilities make narrowing
down anomalies easy and allow for data to be quickly imported into outside data analysis systems such as Matlab.&lt;/p&gt;

&lt;p&gt;“Ball Aerospace’s COSMOS enables an amazing amount of functionality and can provide a standard interface for interacting with anything that
contains embedded software”, said Ryan Melton, COSMOS’s creator and open source evangelist.  “By open sourcing this software we hope to
change the whole playing field of Operations, Integration, and Test”.&lt;/p&gt;
</description>
    </item>
    
  </channel>
</rss><|MERGE_RESOLUTION|>--- conflicted
+++ resolved
@@ -11,13 +11,8 @@
     <title xml:lang="en">Ball Aerospace COSMOS News</title>
     <atom:link type="application/atom+xml" href="http://cosmosrb/feed.xml" rel="self"/>
     <link>http://cosmosrb.com/</link>
-<<<<<<< HEAD
     <pubDate>Thu, 30 Nov 2017 14:55:26 -0700</pubDate>
     <lastBuildDate>Thu, 30 Nov 2017 14:55:26 -0700</lastBuildDate>
-=======
-    <pubDate>Wed, 29 Nov 2017 14:02:45 -0700</pubDate>
-    <lastBuildDate>Wed, 29 Nov 2017 14:02:45 -0700</lastBuildDate>
->>>>>>> fe8eec1e
     <language>en-US</language>
     <generator>Jekyll v3.5.2</generator>
     <description>The User Interface for Embedded Systems</description>
@@ -29,16 +24,16 @@
       <width>144</width>
       <height>73</height>
     </image>
-    
+
     <item>
       <title>COSMOS 4.1.0 Release Notes</title>
       <link>http://cosmosrb.com/news/2017/11/28/cosmos-4-1-0-release-notes/</link>
       <pubDate>Tue, 28 Nov 2017 12:00:00 -0700</pubDate>
       <dc:creator>jmthomas</dc:creator>
-      
-      
+
+
       <category>post</category>
-      
+
       <guid isPermaLink="true">http://cosmosrb.com/news/2017/11/28/cosmos-4-1-0-release-notes/</guid>
       <description>&lt;p&gt;COSMOS 4.1 has been released and several new noteworthy features were released which weren’t fully captured by the recent &lt;a href=&quot;/news/2017/11/17/cosmos-4-1-0-released/&quot;&gt;release description&lt;/a&gt;. This post will break down the highlights from the new features, maintence items, and bug fixes from the 4.1.0 release.&lt;/p&gt;
 
@@ -89,16 +84,16 @@
 &lt;p&gt;There were a number of other enhancements and bug fixes but the previous list is a compelling reason to upgrade to COSMOS 4.1 today!&lt;/p&gt;
 </description>
     </item>
-    
+
     <item>
       <title>Ball Aerospace COSMOS 4.1.0 Released</title>
       <link>http://cosmosrb.com/news/2017/11/17/cosmos-4-1-0-released/</link>
       <pubDate>Fri, 17 Nov 2017 12:00:00 -0700</pubDate>
       <dc:creator>ryanmelt</dc:creator>
-      
-      
-      <category>release</category>
-      
+
+
+      <category>release</category>
+
       <guid isPermaLink="true">http://cosmosrb.com/news/2017/11/17/cosmos-4-1-0-released/</guid>
       <description>&lt;p&gt;Welcome to COSMOS 4.1!  The COSMOS API has transitioned from a custom TCP protocol to HTTP.  This will make interfacing to COSMOS from programming languages other than Ruby much easier.  There are also many new APIs that allows the full functionality of the CmdTlmServer and Replay to be controlled remotely.  See below for the full list of changes!&lt;/p&gt;
 
@@ -160,16 +155,16 @@
 &lt;p&gt;To upgrade to the latest version of COSMOS, run “bundle update cosmos” in your COSMOS project folder.&lt;/p&gt;
 </description>
     </item>
-    
+
     <item>
       <title>Require vs Load</title>
       <link>http://cosmosrb.com/news/2017/11/13/require_vs_load/</link>
       <pubDate>Mon, 13 Nov 2017 09:00:00 -0700</pubDate>
       <dc:creator>jmthomas</dc:creator>
-      
-      
+
+
       <category>post</category>
-      
+
       <guid isPermaLink="true">http://cosmosrb.com/news/2017/11/13/require_vs_load/</guid>
       <description>&lt;p&gt;As a COSMOS developer I often get asked about require vs load vs require_utility vs load_utility and what do they all mean. Let me explain these keywords and how they are used within Ruby and COSMOS.&lt;/p&gt;
 
@@ -396,16 +391,16 @@
 &lt;p&gt;If you need additional support please contact us at &lt;a href=&quot;mailto:cosmos@ball.com&quot;&gt;cosmos@ball.com&lt;/a&gt;.&lt;/p&gt;
 </description>
     </item>
-    
+
     <item>
       <title>Config Editor</title>
       <link>http://cosmosrb.com/news/2017/10/30/config-editor/</link>
       <pubDate>Mon, 30 Oct 2017 10:00:00 -0600</pubDate>
       <dc:creator>jmthomas</dc:creator>
-      
-      
+
+
       <category>post</category>
-      
+
       <guid isPermaLink="true">http://cosmosrb.com/news/2017/10/30/config-editor/</guid>
       <description>&lt;p&gt;COSMOS gained a new tool in the &lt;a href=&quot;/news/2017/08/04/cosmos-4-0-0-released/&quot;&gt;4.0.0 release&lt;/a&gt; called Configuration Editor. This tool provides contextual help when editing COSMOS configuration files and thus should make configuring COSMOS much easier than in the past.&lt;/p&gt;
 
@@ -456,16 +451,16 @@
 &lt;p&gt;If you need additional support please contact us at &lt;a href=&quot;mailto:cosmos@ball.com&quot;&gt;cosmos@ball.com&lt;/a&gt;.&lt;/p&gt;
 </description>
     </item>
-    
+
     <item>
       <title>Ball Aerospace COSMOS 4.0.3 Released</title>
       <link>http://cosmosrb.com/news/2017/10/24/cosmos-4-0-3-released/</link>
       <pubDate>Tue, 24 Oct 2017 13:00:00 -0600</pubDate>
       <dc:creator>jmthomas</dc:creator>
-      
-      
-      <category>release</category>
-      
+
+
+      <category>release</category>
+
       <guid isPermaLink="true">http://cosmosrb.com/news/2017/10/24/cosmos-4-0-3-released/</guid>
       <description>&lt;p&gt;&lt;strong&gt;Important Bug Fix:&lt;/strong&gt; UdpInterface was only working for locahost on earlier versions of COSMOS 4.0.x. Please upgrade to COSMOS 4.0.3 if you need support for UDP.&lt;/p&gt;
 
@@ -498,16 +493,16 @@
 &lt;p&gt;To upgrade to the latest version of COSMOS, run “bundle update cosmos” in your COSMOS project folder.&lt;/p&gt;
 </description>
     </item>
-    
+
     <item>
       <title>Ball Aerospace COSMOS 4.0.2 Released</title>
       <link>http://cosmosrb.com/news/2017/09/29/cosmos-4-0-2-released/</link>
       <pubDate>Fri, 29 Sep 2017 13:00:00 -0600</pubDate>
       <dc:creator>jmthomas</dc:creator>
-      
-      
-      <category>release</category>
-      
+
+
+      <category>release</category>
+
       <guid isPermaLink="true">http://cosmosrb.com/news/2017/09/29/cosmos-4-0-2-released/</guid>
       <description>&lt;p&gt;&lt;strong&gt;Important Bug Fix:&lt;/strong&gt; UdpInterface was only working for locahost on earlier versions of COSMOS 4.0.x. Please upgrade to COSMOS 4.0.2 if you need support for UDP.&lt;/p&gt;
 
@@ -548,16 +543,16 @@
 &lt;p&gt;To upgrade to the latest version of COSMOS, run “bundle update cosmos” in your COSMOS project folder.&lt;/p&gt;
 </description>
     </item>
-    
+
     <item>
       <title>Deploying COSMOS to the Cloud</title>
       <link>http://cosmosrb.com/news/2017/08/23/cloud-deploy/</link>
       <pubDate>Wed, 23 Aug 2017 14:00:00 -0600</pubDate>
       <dc:creator>jmthomas</dc:creator>
-      
-      
+
+
       <category>post</category>
-      
+
       <guid isPermaLink="true">http://cosmosrb.com/news/2017/08/23/cloud-deploy/</guid>
       <description>&lt;p&gt;COSMOS is a GUI application which runs equally well on Windows, Linux, and Mac OS X due to the QT GUI framework and Ruby language it is written in. Traditionally this means you install it locally on your own workstation and you’re off and running. But can COSMOS also be deployed to the cloud? Yes! This post describes how I deployed COSMOS to Amazon Web Services (AWS) using several different technologies.&lt;/p&gt;
 
@@ -676,16 +671,16 @@
 &lt;p&gt;If you need additional support please contact us at &lt;a href=&quot;mailto:cosmos@ball.com&quot;&gt;cosmos@ball.com&lt;/a&gt;.&lt;/p&gt;
 </description>
     </item>
-    
+
     <item>
       <title>Ball Aerospace COSMOS 4.0.1 Released</title>
       <link>http://cosmosrb.com/news/2017/08/23/cosmos-4-0-1-released/</link>
       <pubDate>Wed, 23 Aug 2017 13:00:00 -0600</pubDate>
       <dc:creator>ryanmelt</dc:creator>
-      
-      
-      <category>release</category>
-      
+
+
+      <category>release</category>
+
       <guid isPermaLink="true">http://cosmosrb.com/news/2017/08/23/cosmos-4-0-1-released/</guid>
       <description>&lt;h3 id=&quot;new-features&quot;&gt;New Features:&lt;/h3&gt;
 
@@ -726,16 +721,16 @@
 &lt;p&gt;To upgrade to the latest version of COSMOS, run “bundle update cosmos” in your COSMOS project folder.&lt;/p&gt;
 </description>
     </item>
-    
+
     <item>
       <title>Ball Aerospace COSMOS 4.0.0 Released</title>
       <link>http://cosmosrb.com/news/2017/08/04/cosmos-4-0-0-released/</link>
       <pubDate>Fri, 04 Aug 2017 13:00:00 -0600</pubDate>
       <dc:creator>ryanmelt</dc:creator>
-      
-      
-      <category>release</category>
-      
+
+
+      <category>release</category>
+
       <guid isPermaLink="true">http://cosmosrb.com/news/2017/08/04/cosmos-4-0-0-released/</guid>
       <description>&lt;p&gt;COSMOS 4 is here!&lt;/p&gt;
 
@@ -836,30 +831,30 @@
 &lt;p&gt;To upgrade to the latest version of COSMOS, run “bundle update cosmos” in your COSMOS project folder.&lt;/p&gt;
 </description>
     </item>
-    
+
     <item>
       <title>Arduinos &amp; Battle Bots</title>
       <link>http://cosmosrb.com/news/2017/07/05/arduino-battle-bots/</link>
       <pubDate>Wed, 05 Jul 2017 01:00:00 -0600</pubDate>
       <dc:creator>jmthomas</dc:creator>
-      
-      
+
+
       <category>post</category>
-      
+
       <guid isPermaLink="true">http://cosmosrb.com/news/2017/07/05/arduino-battle-bots/</guid>
       <description>&lt;p&gt;Ball Aerospace COSMOS has been featured in a &lt;a href=&quot;http://www.williamosman.com/2016/08/cosmos-and-arduino-20-telemetry-system.html&quot;&gt;blog post&lt;/a&gt; by &lt;a href=&quot;http://www.williamosman.com/&quot;&gt;William Osman&lt;/a&gt; about creating a telemetry system for a race car. William mentions first seeing COSMOS in action on the set of Battle Bots &lt;a href=&quot;http://www.battlebots.com/bracket-s2/&quot;&gt;Season 2&lt;/a&gt; where &lt;a href=&quot;http://battlebots.com/robot/chomp-2/&quot;&gt;Team Chomp&lt;/a&gt; was using it enroute to their quarterfinal finish. What an awesome example of COSMOS in action!&lt;/p&gt;
 </description>
     </item>
-    
+
     <item>
       <title>Template Protocol</title>
       <link>http://cosmosrb.com/news/2017/06/19/template_protocol/</link>
       <pubDate>Mon, 19 Jun 2017 01:00:00 -0600</pubDate>
       <dc:creator>jmthomas</dc:creator>
-      
-      
+
+
       <category>post</category>
-      
+
       <guid isPermaLink="true">http://cosmosrb.com/news/2017/06/19/template_protocol/</guid>
       <description>&lt;p&gt;The &lt;a href=&quot;http://cosmosrb.com/docs/interfaces/#template-stream-protocol&quot;&gt;Template Stream Protocol&lt;/a&gt; is probably one of the more confusing protocols in the COSMOS stream protocol library but it is extremely helpful when implementing string based protocols such as Standard Commands for Programmable Instruments (SCPI; often pronounced “skippy”).&lt;/p&gt;
 
@@ -924,16 +919,16 @@
 &lt;p&gt;Using the TEMPLATE processor can be complex but makes working with with string based command / response protocols like SCPI much easier. If you need additional support please contact us at &lt;a href=&quot;mailto:cosmos@ball.com&quot;&gt;cosmos@ball.com&lt;/a&gt;.&lt;/p&gt;
 </description>
     </item>
-    
+
     <item>
       <title>Ball Aerospace COSMOS 3.9.2 Released</title>
       <link>http://cosmosrb.com/news/2017/05/18/cosmos-3-9-2-released/</link>
       <pubDate>Thu, 18 May 2017 13:00:00 -0600</pubDate>
       <dc:creator>ryanmelt</dc:creator>
-      
-      
-      <category>release</category>
-      
+
+
+      <category>release</category>
+
       <guid isPermaLink="true">http://cosmosrb.com/news/2017/05/18/cosmos-3-9-2-released/</guid>
       <description>&lt;h3 id=&quot;new-features&quot;&gt;New Features:&lt;/h3&gt;
 
@@ -977,16 +972,16 @@
 &lt;p&gt;To upgrade to the latest version of COSMOS, run “bundle update cosmos” in your COSMOS project folder.&lt;/p&gt;
 </description>
     </item>
-    
+
     <item>
       <title>Packet Processors</title>
       <link>http://cosmosrb.com/news/2017/05/08/packet_processors/</link>
       <pubDate>Mon, 08 May 2017 01:00:00 -0600</pubDate>
       <dc:creator>jmthomas</dc:creator>
-      
-      
+
+
       <category>post</category>
-      
+
       <guid isPermaLink="true">http://cosmosrb.com/news/2017/05/08/packet_processors/</guid>
       <description>&lt;p&gt;COSMOS Packet Processors are a powerful concept that allow you to run code each time a specified packet is received. COSMOS provides a few generic Packet Processors which allows you to include statistics about individual telemetry points in your defined packets. Let’s break down how the COSMOS included processors are used and how you can implement your own Packet Processor.&lt;/p&gt;
 
@@ -1173,30 +1168,30 @@
 &lt;p&gt;Creating a custom processor definitely requires you to dive into the COSMOS API and play with the underlying Ruby code. Hopefully the existing processor code and this blog post helps you to derive whatever telemetry points you need. Happy processing and if you need additional support please contact us at &lt;a href=&quot;mailto:cosmos@ball.com&quot;&gt;cosmos@ball.com&lt;/a&gt;.&lt;/p&gt;
 </description>
     </item>
-    
+
     <item>
       <title>WIRED Article</title>
       <link>http://cosmosrb.com/news/2017/04/24/wired/</link>
       <pubDate>Mon, 24 Apr 2017 01:00:00 -0600</pubDate>
       <dc:creator>jmthomas</dc:creator>
-      
-      
+
+
       <category>post</category>
-      
+
       <guid isPermaLink="true">http://cosmosrb.com/news/2017/04/24/wired/</guid>
       <description>&lt;p&gt;Ball Aerospace COSMOS has been featured in an article on &lt;a href=&quot;https://www.wired.com/2017/04/aerospace-coder-drags-stodgy-industry-toward-open-source/&quot;&gt;WIRED.com&lt;/a&gt;. The article focues on the fact that COSMOS is open source and what that means for the industry. The author includes quotes from GitHub’s VP of Product Engineering, Aerospace Corporation’s Principle Director of IT, and of course Ryan Melton and Jason Thomas of Ball Aerospace.&lt;/p&gt;
 </description>
     </item>
-    
+
     <item>
       <title>Ball Aerospace COSMOS 3.9.1 Released</title>
       <link>http://cosmosrb.com/news/2017/03/29/cosmos-3-9-1-released/</link>
       <pubDate>Wed, 29 Mar 2017 13:00:00 -0600</pubDate>
       <dc:creator>ryanmelt</dc:creator>
-      
-      
-      <category>release</category>
-      
+
+
+      <category>release</category>
+
       <guid isPermaLink="true">http://cosmosrb.com/news/2017/03/29/cosmos-3-9-1-released/</guid>
       <description>&lt;h3 id=&quot;new-features&quot;&gt;New Features:&lt;/h3&gt;
 
@@ -1238,16 +1233,16 @@
 &lt;p&gt;To upgrade to the latest version of COSMOS, run “bundle update cosmos” in your COSMOS project folder.&lt;/p&gt;
 </description>
     </item>
-    
+
     <item>
       <title>Routers</title>
       <link>http://cosmosrb.com/news/2017/02/22/routers/</link>
       <pubDate>Wed, 22 Feb 2017 00:00:00 -0700</pubDate>
       <dc:creator>jmthomas</dc:creator>
-      
-      
+
+
       <category>post</category>
-      
+
       <guid isPermaLink="true">http://cosmosrb.com/news/2017/02/22/routers/</guid>
       <description>&lt;p&gt;COSMOS Routers can be a confusing topic for people new and old alike to the COSMOS system. Let’s break them down and explore how COSMOS uses them internally and how you might use them in your configuration.&lt;/p&gt;
 
@@ -1322,16 +1317,16 @@
 &lt;p&gt;Happy routing and if you need additional support please contact us at &lt;a href=&quot;mailto:cosmos@ball.com&quot;&gt;cosmos@ball.com&lt;/a&gt;.&lt;/p&gt;
 </description>
     </item>
-    
+
     <item>
       <title>Ball Aerospace COSMOS 3.8.3 Released</title>
       <link>http://cosmosrb.com/news/2016/12/06/cosmos-3-8-3-released/</link>
       <pubDate>Tue, 06 Dec 2016 12:00:00 -0700</pubDate>
       <dc:creator>ryanmelt</dc:creator>
-      
-      
-      <category>release</category>
-      
+
+
+      <category>release</category>
+
       <guid isPermaLink="true">http://cosmosrb.com/news/2016/12/06/cosmos-3-8-3-released/</guid>
       <description>&lt;h3 id=&quot;new-features&quot;&gt;New Features:&lt;/h3&gt;
 
@@ -1376,16 +1371,16 @@
 &lt;p&gt;To upgrade to the latest version of COSMOS, run “bundle update cosmos” in your COSMOS project folder.&lt;/p&gt;
 </description>
     </item>
-    
+
     <item>
       <title>SmallSat Ops</title>
       <link>http://cosmosrb.com/news/2016/10/13/cosmos-cubesat-ops/</link>
       <pubDate>Thu, 13 Oct 2016 01:00:00 -0600</pubDate>
       <dc:creator>jmthomas</dc:creator>
-      
-      
+
+
       <category>post</category>
-      
+
       <guid isPermaLink="true">http://cosmosrb.com/news/2016/10/13/cosmos-cubesat-ops/</guid>
       <description>&lt;p&gt;The fact that COSMOS is the only open source C2 system has made it an ideal small satellite operations platform. This is one of the reasons Ryan attended the Small Satellite Conference back in August. He gave a very well received COSMOS presentation and was able to meet with many players in the industry.&lt;/p&gt;
 
@@ -1401,16 +1396,16 @@
 
 </description>
     </item>
-    
+
     <item>
       <title>ERB Config Files</title>
       <link>http://cosmosrb.com/news/2016/09/12/erb-config/</link>
       <pubDate>Mon, 12 Sep 2016 01:00:00 -0600</pubDate>
       <dc:creator>jmthomas</dc:creator>
-      
-      
+
+
       <category>post</category>
-      
+
       <guid isPermaLink="true">http://cosmosrb.com/news/2016/09/12/erb-config/</guid>
       <description>&lt;p&gt;COSMOS configuration files support ERB (Embedded RuBy) which is used heavily by &lt;a href=&quot;http://rubyonrails.org/&quot;&gt;Ruby on Rails&lt;/a&gt;. I found a pretty good description of ERB &lt;a href=&quot;http://www.stuartellis.eu/articles/erb/&quot;&gt;here&lt;/a&gt;. ERB allows you to put executable Ruby code in your configuration files. The trick is to surround the Ruby code with the special markers: &lt;code class=&quot;highlighter-rouge&quot;&gt;&amp;lt;% &amp;lt;code&amp;gt; %&amp;gt;&lt;/code&gt;. If you want the result of your Ruby code to be placed in the configuration file you need to add the equal sign to the first marker: &lt;code class=&quot;highlighter-rouge&quot;&gt;&amp;lt;%= &amp;lt;code&amp;gt; %&amp;gt;&lt;/code&gt;&lt;/p&gt;
 
@@ -1482,16 +1477,16 @@
 &lt;p&gt;ERB is incredibly powerful and a great way to avoid WET (Write Each Time) command and telemetry definitions. Now go DRY (Don’t Repeat Yourself) up your COSMOS configuration and as always if you need additional support please contact us at &lt;a href=&quot;mailto:cosmos@ball.com&quot;&gt;cosmos@ball.com&lt;/a&gt;.&lt;/p&gt;
 </description>
     </item>
-    
+
     <item>
       <title>Custom Widgets</title>
       <link>http://cosmosrb.com/news/2016/08/22/custom-widgets/</link>
       <pubDate>Mon, 22 Aug 2016 01:00:00 -0600</pubDate>
       <dc:creator>jmthomas</dc:creator>
-      
-      
+
+
       <category>post</category>
-      
+
       <guid isPermaLink="true">http://cosmosrb.com/news/2016/08/22/custom-widgets/</guid>
       <description>&lt;p&gt;Sometimes we receive requests to make custom COSMOS widgets or to modify existing COSMOS widgets to add certain looks or functionality. While this is a project we’re happy to perform for our customers, it’s also something that can be done by end users willing to dig into some of the Qt and COSMOS documentation. In this post, I’m going to describe how to create a custom COSMOS widget.&lt;/p&gt;
 
@@ -1615,16 +1610,16 @@
 &lt;p&gt;Good luck creating your own widgets and if you need additional support please contact us at &lt;a href=&quot;mailto:cosmos@ball.com&quot;&gt;cosmos@ball.com&lt;/a&gt;.&lt;/p&gt;
 </description>
     </item>
-    
+
     <item>
       <title>Custom COSMOS Interface</title>
       <link>http://cosmosrb.com/news/2016/08/04/custom-cosmos_interface/</link>
       <pubDate>Thu, 04 Aug 2016 01:00:00 -0600</pubDate>
       <dc:creator>jmthomas</dc:creator>
-      
-      
+
+
       <category>post</category>
-      
+
       <guid isPermaLink="true">http://cosmosrb.com/news/2016/08/04/custom-cosmos_interface/</guid>
       <description>&lt;p&gt;One of our Ball Aerospace engineers asked how they could add a checksum to an existing COSMOS interface when talking to their target. COSMOS does not support this directly so it requires creating a custom interface. While this might sound daunting, the COSMOS interfaces were designed just for this type of extension and provide hooks for customization.&lt;/p&gt;
 
@@ -1674,16 +1669,16 @@
 &lt;p&gt;This same technique can obviously be used to extend the the other TCPIP interfaces and can be used with all the various &lt;a href=&quot;http://cosmosrb.com/docs/interfaces/#streams-and-stream-protocols&quot;&gt;Stream Protocol&lt;/a&gt; classes COSMOS defines.&lt;/p&gt;
 </description>
     </item>
-    
+
     <item>
       <title>COSMOS Cmd/Tlm Naming</title>
       <link>http://cosmosrb.com/news/2016/07/06/cosmos-cmd-tlm-names/</link>
       <pubDate>Wed, 06 Jul 2016 18:00:00 -0600</pubDate>
       <dc:creator>jmthomas</dc:creator>
-      
-      
+
+
       <category>post</category>
-      
+
       <guid isPermaLink="true">http://cosmosrb.com/news/2016/07/06/cosmos-cmd-tlm-names/</guid>
       <description>&lt;p&gt;Recently a user asked if they could add exclamation points and question marks to their command and telemetry items. Absolutely!  COSMOS provides great flexibility in command and telemetry naming conventions. (See &lt;a href=&quot;http://cosmosrb.com/docs/cmdtlm&quot;&gt;cmdtlm&lt;/a&gt;). For example, adding an exclamation point to a command to denote a more severe version of the same command:&lt;/p&gt;
 
@@ -1710,16 +1705,16 @@
 
 </description>
     </item>
-    
+
     <item>
       <title>Ball Aerospace COSMOS 3.8.2 Released</title>
       <link>http://cosmosrb.com/news/2016/07/05/cosmos-3-8-2-released/</link>
       <pubDate>Tue, 05 Jul 2016 13:00:00 -0600</pubDate>
       <dc:creator>jmthomas</dc:creator>
-      
-      
-      <category>release</category>
-      
+
+
+      <category>release</category>
+
       <guid isPermaLink="true">http://cosmosrb.com/news/2016/07/05/cosmos-3-8-2-released/</guid>
       <description>&lt;h3 id=&quot;new-features&quot;&gt;New Features:&lt;/h3&gt;
 
@@ -1741,16 +1736,16 @@
 &lt;p&gt;None&lt;/p&gt;
 </description>
     </item>
-    
+
     <item>
       <title>Ball Aerospace COSMOS 3.8.1 Released</title>
       <link>http://cosmosrb.com/news/2016/05/12/cosmos-3-8-1-released/</link>
       <pubDate>Thu, 12 May 2016 13:00:00 -0600</pubDate>
       <dc:creator>ryanmelt</dc:creator>
-      
-      
-      <category>release</category>
-      
+
+
+      <category>release</category>
+
       <guid isPermaLink="true">http://cosmosrb.com/news/2016/05/12/cosmos-3-8-1-released/</guid>
       <description>&lt;h3 id=&quot;new-features&quot;&gt;New Features:&lt;/h3&gt;
 
@@ -1788,30 +1783,30 @@
 &lt;p&gt;None&lt;/p&gt;
 </description>
     </item>
-    
+
     <item>
       <title>Sparkfun Blog Post</title>
       <link>http://cosmosrb.com/news/2016/03/03/sparkfun/</link>
       <pubDate>Thu, 03 Mar 2016 00:00:00 -0700</pubDate>
       <dc:creator>jmthomas</dc:creator>
-      
-      
+
+
       <category>post</category>
-      
+
       <guid isPermaLink="true">http://cosmosrb.com/news/2016/03/03/sparkfun/</guid>
       <description>&lt;p&gt;Ball Aerospace COSMOS has been featured in a blog post on &lt;a href=&quot;https://www.sparkfun.com/news/2022&quot;&gt;SparkFun&lt;/a&gt;. SparkFun is an online retail store that sells electronics primarily for hobbyists. Ball recently purchased a Raspberry Pi, Arduino, and various other parts to interface to COSMOS. We think hobbyists will find COSMOS a great way to interface to their embedded projects and SparkFun agrees! &lt;a href=&quot;http://cosmosrb.com/docs/installation&quot;&gt;Get started&lt;/a&gt; with COSMOS now!&lt;/p&gt;
 </description>
     </item>
-    
+
     <item>
       <title>XTCE Support</title>
       <link>http://cosmosrb.com/news/2016/02/27/xtce-support/</link>
       <pubDate>Sat, 27 Feb 2016 12:00:00 -0700</pubDate>
       <dc:creator>ryanmelt</dc:creator>
-      
-      
+
+
       <category>post</category>
-      
+
       <guid isPermaLink="true">http://cosmosrb.com/news/2016/02/27/xtce-support/</guid>
       <description>&lt;p&gt;Ball Aerospace COSMOS now has support for the &lt;a href=&quot;http://www.omg.org/space/xtce/&quot; target=&quot;_blank&quot;&gt;XTCE Command and Telemetry Definition Standard&lt;/a&gt;. This is an open standard designed to allow command and telemetry definitions to be transferred between different ground systems. COSMOS can run directly using the .xtce files, or can convert them into the COSMOS configuration file format.&lt;/p&gt;
 
@@ -1819,31 +1814,31 @@
 
 </description>
     </item>
-    
+
     <item>
       <title>Fukuoka Special Award Winner</title>
       <link>http://cosmosrb.com/news/2016/02/27/fukuoka-award/</link>
       <pubDate>Sat, 27 Feb 2016 00:00:00 -0700</pubDate>
       <dc:creator>ryanmelt</dc:creator>
-      
-      
+
+
       <category>post</category>
-      
+
       <guid isPermaLink="true">http://cosmosrb.com/news/2016/02/27/fukuoka-award/</guid>
       <description>&lt;p&gt;Ball Aerospace COSMOS has been honored by the Ruby community by receiving one of the three Fukuoka Special Awards handed out this year! This is a great honor with the contest judging being led by Matz himself (the creator of the Ruby programming language).  Read more on the MyFukuoka website here: &lt;a href=&quot;http://myfukuoka.com/events/2016-fukuoka-ruby-award-winners/&quot; target=&quot;_blank&quot;&gt;MyFukuoka 2016 Ruby Award Winners&lt;/a&gt;&lt;/p&gt;
 
 </description>
     </item>
-    
+
     <item>
       <title>Ball Aerospace COSMOS 3.8.0 Released</title>
       <link>http://cosmosrb.com/news/2016/02/26/cosmos-3-8-0-released/</link>
       <pubDate>Fri, 26 Feb 2016 12:00:00 -0700</pubDate>
       <dc:creator>ryanmelt</dc:creator>
-      
-      
-      <category>release</category>
-      
+
+
+      <category>release</category>
+
       <guid isPermaLink="true">http://cosmosrb.com/news/2016/02/26/cosmos-3-8-0-released/</guid>
       <description>&lt;p&gt;With this release COSMOS now has initial support for the XTCE Command and Telemetry Definition standard.&lt;/p&gt;
 
@@ -1866,16 +1861,16 @@
 
 </description>
     </item>
-    
+
     <item>
       <title>COSMOS Simulated Target</title>
       <link>http://cosmosrb.com/news/2016/02/11/simulated-target/</link>
       <pubDate>Thu, 11 Feb 2016 00:00:00 -0700</pubDate>
       <dc:creator>jmthomas</dc:creator>
-      
-      
+
+
       <category>post</category>
-      
+
       <guid isPermaLink="true">http://cosmosrb.com/news/2016/02/11/simulated-target/</guid>
       <description>&lt;h2 id=&quot;creating-a-cosmos-simulated-target&quot;&gt;Creating a COSMOS Simulated Target&lt;/h2&gt;
 
@@ -2053,16 +2048,16 @@
 
 </description>
     </item>
-    
+
     <item>
       <title>Ball Aerospace COSMOS 3.7.1 Released</title>
       <link>http://cosmosrb.com/news/2015/12/29/cosmos-3-7-1-released/</link>
       <pubDate>Tue, 29 Dec 2015 12:00:00 -0700</pubDate>
       <dc:creator>ryanmelt</dc:creator>
-      
-      
-      <category>release</category>
-      
+
+
+      <category>release</category>
+
       <guid isPermaLink="true">http://cosmosrb.com/news/2015/12/29/cosmos-3-7-1-released/</guid>
       <description>&lt;h3 id=&quot;bug-fixes&quot;&gt;Bug Fixes:&lt;/h3&gt;
 
@@ -2084,16 +2079,16 @@
 &lt;/ol&gt;
 </description>
     </item>
-    
+
     <item>
       <title>Ball Aerospace COSMOS 3.7.0 Released</title>
       <link>http://cosmosrb.com/news/2015/11/25/cosmos-3-7-0-released/</link>
       <pubDate>Wed, 25 Nov 2015 12:00:00 -0700</pubDate>
       <dc:creator>ryanmelt</dc:creator>
-      
-      
-      <category>release</category>
-      
+
+
+      <category>release</category>
+
       <guid isPermaLink="true">http://cosmosrb.com/news/2015/11/25/cosmos-3-7-0-released/</guid>
       <description>&lt;h3 id=&quot;new-features&quot;&gt;New Features:&lt;/h3&gt;
 
@@ -2127,16 +2122,16 @@
 &lt;/ol&gt;
 </description>
     </item>
-    
+
     <item>
       <title>Ball Aerospace COSMOS 3.6.3 Released</title>
       <link>http://cosmosrb.com/news/2015/10/30/cosmos-3-6-3-released/</link>
       <pubDate>Fri, 30 Oct 2015 13:00:00 -0600</pubDate>
       <dc:creator>ryanmelt</dc:creator>
-      
-      
-      <category>release</category>
-      
+
+
+      <category>release</category>
+
       <guid isPermaLink="true">http://cosmosrb.com/news/2015/10/30/cosmos-3-6-3-released/</guid>
       <description>&lt;h3 id=&quot;new-features&quot;&gt;New Features:&lt;/h3&gt;
 
@@ -2167,16 +2162,16 @@
 &lt;p&gt;None&lt;/p&gt;
 </description>
     </item>
-    
+
     <item>
       <title>COSMOS at the ATS Conference</title>
       <link>http://cosmosrb.com/news/2015/10/28/cosmos-at-ats-conference/</link>
       <pubDate>Wed, 28 Oct 2015 13:00:00 -0600</pubDate>
       <dc:creator>ryanmelt</dc:creator>
-      
-      
+
+
       <category>conference</category>
-      
+
       <guid isPermaLink="true">http://cosmosrb.com/news/2015/10/28/cosmos-at-ats-conference/</guid>
       <description>&lt;p&gt;Ball Aerospace COSMOS is being featured in three papers and presentations at this years &lt;a href=&quot;http://www.cvent.com/events/2015-aerospace-testing-seminar-ats-/custom-118-518ccae66e804adb9dac56355e03868b.aspx&quot;&gt;Aerospace Testing Seminar (ATS)&lt;/a&gt; taking place at the Renaissance Los Angeles Airport Hotel October 27-29, 2015.&lt;/p&gt;
 
@@ -2189,16 +2184,16 @@
 &lt;/ul&gt;
 </description>
     </item>
-    
+
     <item>
       <title>Ball Aerospace COSMOS 3.6.2 Released</title>
       <link>http://cosmosrb.com/news/2015/08/10/cosmos-3-6-2-released/</link>
       <pubDate>Mon, 10 Aug 2015 17:00:00 -0600</pubDate>
       <dc:creator>ryanmelt</dc:creator>
-      
-      
-      <category>release</category>
-      
+
+
+      <category>release</category>
+
       <guid isPermaLink="true">http://cosmosrb.com/news/2015/08/10/cosmos-3-6-2-released/</guid>
       <description>&lt;p&gt;Huge new feature in this release: All COSMOS configuration files are now interpreted with the ERB preprocessor!  This allows you to use Ruby code within the configuration files to help build them.  You can also render partials of common information such as packet headers so you only have to define them once.  See the INST target in the updated Demo project for examples.&lt;/p&gt;
 
@@ -2213,16 +2208,16 @@
 &lt;p&gt;None&lt;/p&gt;
 </description>
     </item>
-    
+
     <item>
       <title>Ball Aerospace COSMOS 3.6.1 Released</title>
       <link>http://cosmosrb.com/news/2015/08/10/cosmos-3-6-1-released/</link>
       <pubDate>Mon, 10 Aug 2015 13:00:00 -0600</pubDate>
       <dc:creator>ryanmelt</dc:creator>
-      
-      
-      <category>release</category>
-      
+
+
+      <category>release</category>
+
       <guid isPermaLink="true">http://cosmosrb.com/news/2015/08/10/cosmos-3-6-1-released/</guid>
       <description>&lt;h3 id=&quot;bug-fixes&quot;&gt;Bug Fixes:&lt;/h3&gt;
 
@@ -2235,16 +2230,16 @@
 &lt;p&gt;None&lt;/p&gt;
 </description>
     </item>
-    
+
     <item>
       <title>Ball Aerospace COSMOS 3.6.0 Released</title>
       <link>http://cosmosrb.com/news/2015/08/07/cosmos-3-6-0-released/</link>
       <pubDate>Fri, 07 Aug 2015 13:00:00 -0600</pubDate>
       <dc:creator>ryanmelt</dc:creator>
-      
-      
-      <category>release</category>
-      
+
+
+      <category>release</category>
+
       <guid isPermaLink="true">http://cosmosrb.com/news/2015/08/07/cosmos-3-6-0-released/</guid>
       <description>&lt;p&gt;Huge new feature in this release: All COSMOS configuration files are now interpreted with the ERB preprocessor!  This allows you to use Ruby code within the configuration files to help build them.  You can also render partials of common information such as packet headers so you only have to define them once.  See the INST target in the updated Demo project for examples.&lt;/p&gt;
 
@@ -2276,16 +2271,16 @@
 &lt;p&gt;None&lt;/p&gt;
 </description>
     </item>
-    
+
     <item>
       <title>Ball Aerospace COSMOS 3.5.3 Released</title>
       <link>http://cosmosrb.com/news/2015/07/14/cosmos-3-5-3-released/</link>
       <pubDate>Tue, 14 Jul 2015 13:00:00 -0600</pubDate>
       <dc:creator>ryanmelt</dc:creator>
-      
-      
-      <category>release</category>
-      
+
+
+      <category>release</category>
+
       <guid isPermaLink="true">http://cosmosrb.com/news/2015/07/14/cosmos-3-5-3-released/</guid>
       <description>&lt;h3 id=&quot;bug-fixes&quot;&gt;Bug Fixes:&lt;/h3&gt;
 
@@ -2312,16 +2307,16 @@
 &lt;p&gt;COSMOS now disables reverse DNS lookups by default because they can take a long time in some environments. If you still want to see hostnames when someone connects to a TCP/IP server interface/router then you will need to add ENABLE_DNS to your system.txt file.&lt;/p&gt;
 </description>
     </item>
-    
+
     <item>
       <title>Ball Aerospace COSMOS 3.5.2 Released</title>
       <link>http://cosmosrb.com/news/2015/07/14/cosmos-3-5-2-released/</link>
       <pubDate>Tue, 14 Jul 2015 13:00:00 -0600</pubDate>
       <dc:creator>ryanmelt</dc:creator>
-      
-      
-      <category>release</category>
-      
+
+
+      <category>release</category>
+
       <guid isPermaLink="true">http://cosmosrb.com/news/2015/07/14/cosmos-3-5-2-released/</guid>
       <description>&lt;h3 id=&quot;bug-fixes&quot;&gt;Bug Fixes:&lt;/h3&gt;
 
@@ -2348,16 +2343,16 @@
 &lt;p&gt;COSMOS now disables reverse DNS lookups by default because they can take a long time in some environments. If you still want to see hostnames when someone connects to a TCP/IP server interface/router then you will need to add ENABLE_DNS to your system.txt file.&lt;/p&gt;
 </description>
     </item>
-    
+
     <item>
       <title>Ball Aerospace COSMOS 3.5.1 Released</title>
       <link>http://cosmosrb.com/news/2015/07/08/cosmos-3-5-1-released/</link>
       <pubDate>Wed, 08 Jul 2015 13:00:00 -0600</pubDate>
       <dc:creator>jmthomas</dc:creator>
-      
-      
-      <category>release</category>
-      
+
+
+      <category>release</category>
+
       <guid isPermaLink="true">http://cosmosrb.com/news/2015/07/08/cosmos-3-5-1-released/</guid>
       <description>&lt;p&gt;This release fixes a bug and completes the installation scripts for linux/mac.&lt;/p&gt;
 
@@ -2386,16 +2381,16 @@
 &lt;p&gt;COSMOS now disables reverse DNS lookups by default because they can take a long time in some environments. If you still want to see hostnames when someone connects to a TCP/IP server interface/router then you will need to add ENABLE_DNS to your system.txt file.&lt;/p&gt;
 </description>
     </item>
-    
+
     <item>
       <title>Ball Aerospace COSMOS 3.5.0 Released</title>
       <link>http://cosmosrb.com/news/2015/06/22/cosmos-3-5-0-released/</link>
       <pubDate>Mon, 22 Jun 2015 13:00:00 -0600</pubDate>
       <dc:creator>ryanmelt</dc:creator>
-      
-      
-      <category>release</category>
-      
+
+
+      <category>release</category>
+
       <guid isPermaLink="true">http://cosmosrb.com/news/2015/06/22/cosmos-3-5-0-released/</guid>
       <description>&lt;p&gt;This release contains a lot of new functionality and a key new feature:  The ability to create new COSMOS targets and tools as reusable gems!  This will hopefully allow the open source community to create sharable configuration for a large amount of hardware and allow for community generated tools to be easily integrated.&lt;/p&gt;
 
@@ -2439,16 +2434,16 @@
 &lt;p&gt;COSMOS now disables reverse DNS lookups by default because they can take a long time in some environments.  If you still want to see hostnames when someone connects to a TCP/IP server interface/router then you will need to add ENABLE_DNS to your system.txt file.&lt;/p&gt;
 </description>
     </item>
-    
+
     <item>
       <title>Ball Aerospace COSMOS 3.4.2 Released</title>
       <link>http://cosmosrb.com/news/2015/05/08/cosmos-3-4-2-released/</link>
       <pubDate>Fri, 08 May 2015 13:00:00 -0600</pubDate>
       <dc:creator>ryanmelt</dc:creator>
-      
-      
-      <category>release</category>
-      
+
+
+      <category>release</category>
+
       <guid isPermaLink="true">http://cosmosrb.com/news/2015/05/08/cosmos-3-4-2-released/</guid>
       <description>&lt;h3 id=&quot;issues&quot;&gt;Issues:&lt;/h3&gt;
 
@@ -2463,16 +2458,16 @@
 &lt;p&gt;COSMOS 3.4.2 requires qtbindings 4.8.6.2. You must also update qtbindings when installing this release. Also note that earlier versions of COSMOS will not work with qtbindings 4.8.6.2. All users are strongly recommended to update both gems.&lt;/p&gt;
 </description>
     </item>
-    
+
     <item>
       <title>Ball Aerospace COSMOS 3.4.1 Released</title>
       <link>http://cosmosrb.com/news/2015/05/01/cosmos-3-4-1-released/</link>
       <pubDate>Fri, 01 May 2015 13:00:00 -0600</pubDate>
       <dc:creator>ryanmelt</dc:creator>
-      
-      
-      <category>release</category>
-      
+
+
+      <category>release</category>
+
       <guid isPermaLink="true">http://cosmosrb.com/news/2015/05/01/cosmos-3-4-1-released/</guid>
       <description>&lt;h3 id=&quot;issues&quot;&gt;Issues:&lt;/h3&gt;
 
@@ -2487,16 +2482,16 @@
 &lt;p&gt;Note: COSMOS 3.4.0 has a serious regression when writing to variably sized packets. Please upgrade to 3.4.1 immediately if you are using 3.4.0.&lt;/p&gt;
 </description>
     </item>
-    
+
     <item>
       <title>Ball Aerospace COSMOS 3.4.0 Released</title>
       <link>http://cosmosrb.com/news/2015/04/27/cosmos-3-4-0-released/</link>
       <pubDate>Mon, 27 Apr 2015 13:00:00 -0600</pubDate>
       <dc:creator>ryanmelt</dc:creator>
-      
-      
-      <category>release</category>
-      
+
+
+      <category>release</category>
+
       <guid isPermaLink="true">http://cosmosrb.com/news/2015/04/27/cosmos-3-4-0-released/</guid>
       <description>&lt;h3 id=&quot;issues&quot;&gt;Issues:&lt;/h3&gt;
 
@@ -2517,16 +2512,16 @@
 &lt;p&gt;None&lt;/p&gt;
 </description>
     </item>
-    
+
     <item>
       <title>COSMOS BinaryAccessor#write C Extension</title>
       <link>http://cosmosrb.com/news/2015/04/06/cosmos-c-extension/</link>
       <pubDate>Mon, 06 Apr 2015 13:00:00 -0600</pubDate>
       <dc:creator>jmthomas</dc:creator>
-      
-      
+
+
       <category>post</category>
-      
+
       <guid isPermaLink="true">http://cosmosrb.com/news/2015/04/06/cosmos-c-extension/</guid>
       <description>&lt;h2 id=&quot;how-i-created-a-cosmos-c-extension&quot;&gt;How I created a COSMOS C Extension&lt;/h2&gt;
 
@@ -2574,16 +2569,16 @@
 
 </description>
     </item>
-    
+
     <item>
       <title>Ball Aerospace COSMOS 3.3.3 Released</title>
       <link>http://cosmosrb.com/news/2015/03/23/cosmos-3-3-3-released/</link>
       <pubDate>Mon, 23 Mar 2015 13:00:00 -0600</pubDate>
       <dc:creator>ryanmelt</dc:creator>
-      
-      
-      <category>release</category>
-      
+
+
+      <category>release</category>
+
       <guid isPermaLink="true">http://cosmosrb.com/news/2015/03/23/cosmos-3-3-3-released/</guid>
       <description>&lt;h3 id=&quot;issues&quot;&gt;Issues:&lt;/h3&gt;
 
@@ -2599,16 +2594,16 @@
 &lt;p&gt;System.telemetry.target_names and System.commands.target_names no longer contain the ‘UNKNOWN’ target.&lt;/p&gt;
 </description>
     </item>
-    
+
     <item>
       <title>Ball Aerospace COSMOS 3.3.1 - Startup Cheetah</title>
       <link>http://cosmosrb.com/news/2015/03/19/cosmos-3-3-1-released/</link>
       <pubDate>Thu, 19 Mar 2015 13:00:00 -0600</pubDate>
       <dc:creator>ryanmelt</dc:creator>
-      
-      
-      <category>release</category>
-      
+
+
+      <category>release</category>
+
       <guid isPermaLink="true">http://cosmosrb.com/news/2015/03/19/cosmos-3-3-1-released/</guid>
       <description>&lt;p&gt;COSMOS first-time startup speed is now 16 times faster - hence this release is codenamed “Startup Cheetah”. Enjoy!&lt;/p&gt;
 
@@ -2631,32 +2626,32 @@
 &lt;p&gt;System.telemetry.target_names and System.commands.target_names no longer contain the ‘UNKNOWN’ target.&lt;/p&gt;
 </description>
     </item>
-    
+
     <item>
       <title>COSMOS at the GSAW Conference</title>
       <link>http://cosmosrb.com/news/2015/02/27/cosmos-at-gsaw-conference/</link>
       <pubDate>Fri, 27 Feb 2015 12:00:00 -0700</pubDate>
       <dc:creator>ryanmelt</dc:creator>
-      
-      
+
+
       <category>conference</category>
-      
+
       <guid isPermaLink="true">http://cosmosrb.com/news/2015/02/27/cosmos-at-gsaw-conference/</guid>
       <description>&lt;p&gt;Ball Aerospace COSMOS is participating in the poster session of this years &lt;a href=&quot;http://gsaw.org&quot;&gt;Ground System Architectures Workshop (GSAW)&lt;/a&gt; taking place at the Renaissance Los Angeles Airport Hotel March 2-5, 2015.&lt;/p&gt;
 
 &lt;p&gt;If you’re attending the conference, stop by our poster in the exhibit hall and say hi!&lt;/p&gt;
 </description>
     </item>
-    
+
     <item>
       <title>Ball Aerospace COSMOS 3.2.1 Released</title>
       <link>http://cosmosrb.com/news/2015/02/23/cosmos-3-2-1-released/</link>
       <pubDate>Mon, 23 Feb 2015 12:00:00 -0700</pubDate>
       <dc:creator>ryanmelt</dc:creator>
-      
-      
-      <category>release</category>
-      
+
+
+      <category>release</category>
+
       <guid isPermaLink="true">http://cosmosrb.com/news/2015/02/23/cosmos-3-2-1-released/</guid>
       <description>&lt;h3 id=&quot;issues&quot;&gt;Issues:&lt;/h3&gt;
 
@@ -2674,16 +2669,16 @@
 &lt;p&gt;No significant updates to existing code should be needed. The primary reason for update to 3.2.x is fixing the slow shutdown present in all of 3.1.x.&lt;/p&gt;
 </description>
     </item>
-    
+
     <item>
       <title>Ball Aerospace COSMOS 3.2.0 Released</title>
       <link>http://cosmosrb.com/news/2015/02/17/cosmos-3-2-0-released/</link>
       <pubDate>Tue, 17 Feb 2015 12:00:00 -0700</pubDate>
       <dc:creator>ryanmelt</dc:creator>
-      
-      
-      <category>release</category>
-      
+
+
+      <category>release</category>
+
       <guid isPermaLink="true">http://cosmosrb.com/news/2015/02/17/cosmos-3-2-0-released/</guid>
       <description>&lt;h3 id=&quot;issues&quot;&gt;Issues:&lt;/h3&gt;
 
@@ -2704,16 +2699,16 @@
 &lt;p&gt;No significant updates to existing code should be needed. The primary reason for update to 3.2.x is fixing the slow shutdown present in all of 3.1.x.&lt;/p&gt;
 </description>
     </item>
-    
+
     <item>
       <title>Ball Aerospace COSMOS 3.1.2 Released</title>
       <link>http://cosmosrb.com/news/2015/02/03/cosmos-3-1-2-released/</link>
       <pubDate>Tue, 03 Feb 2015 12:00:00 -0700</pubDate>
       <dc:creator>ryanmelt</dc:creator>
-      
-      
-      <category>release</category>
-      
+
+
+      <category>release</category>
+
       <guid isPermaLink="true">http://cosmosrb.com/news/2015/02/03/cosmos-3-1-2-released/</guid>
       <description>&lt;h3 id=&quot;issues&quot;&gt;Issues:&lt;/h3&gt;
 
@@ -2734,16 +2729,16 @@
 &lt;p&gt;The definition of limits persistence has changed. Before it only applied when changing to a bad state (yellow or red). Now persistence applies for all changes including from stale to a valid state and from bad states back to green.&lt;/p&gt;
 </description>
     </item>
-    
+
     <item>
       <title>Ball Aerospace COSMOS 3.1.1 Released</title>
       <link>http://cosmosrb.com/news/2015/01/28/cosmos-3-1-1-released/</link>
       <pubDate>Wed, 28 Jan 2015 12:00:00 -0700</pubDate>
       <dc:creator>ryanmelt</dc:creator>
-      
-      
-      <category>release</category>
-      
+
+
+      <category>release</category>
+
       <guid isPermaLink="true">http://cosmosrb.com/news/2015/01/28/cosmos-3-1-1-released/</guid>
       <description>&lt;h3 id=&quot;issues&quot;&gt;Issues:&lt;/h3&gt;
 
@@ -2761,16 +2756,16 @@
 &lt;p&gt;The definition of limits persistence has changed. Before it only applied when changing to a bad state (yellow or red). Now persistence applies for all changes including from stale to a valid state and from bad states back to green.&lt;/p&gt;
 </description>
     </item>
-    
+
     <item>
       <title>Ball Aerospace COSMOS Open Sourced</title>
       <link>http://cosmosrb.com/news/2015/01/06/ball-aerospace-cosmos-open-sourced/</link>
       <pubDate>Tue, 06 Jan 2015 12:00:00 -0700</pubDate>
       <dc:creator>ryanmelt</dc:creator>
-      
-      
-      <category>release</category>
-      
+
+
+      <category>release</category>
+
       <guid isPermaLink="true">http://cosmosrb.com/news/2015/01/06/ball-aerospace-cosmos-open-sourced/</guid>
       <description>&lt;h2 id=&quot;ball-aerospace--technologies-corp-has-launched-ball-aerospace-cosmos-the-companys-second-open-source-software-project&quot;&gt;Ball Aerospace &amp;amp; Technologies Corp. has launched Ball Aerospace COSMOS, the company’s second open source software project.&lt;/h2&gt;
 
@@ -2794,6 +2789,6 @@
 change the whole playing field of Operations, Integration, and Test”.&lt;/p&gt;
 </description>
     </item>
-    
+
   </channel>
 </rss>