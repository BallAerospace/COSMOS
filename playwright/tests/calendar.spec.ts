--- conflicted
+++ resolved
@@ -209,24 +209,17 @@
   await page.locator('[data-test=create-activity-submit-btn]').click()
 })
 
-<<<<<<< HEAD
-test.fixme('test timeline select and activity delete functionality', async ({ page }) => {
-  await page.locator('text=DEFAULT metadata').click()
-  await page.locator('#cosmos-menu >> text=Calendar').click()
-
-=======
 test('test timeline select and activity delete functionality', async ({ page }) => {
   //
->>>>>>> d099d38b
   await page.locator('text=DEFAULT metadata').click()
   await page.locator('[data-test=delete-metadata]').click()
   await page.locator('button:has-text("Delete")').click()
-  // 
+  //
   await page.locator('text=Another test').click()
   await page.locator('[data-test=delete-narration]').click()
   await page.locator('button:has-text("Delete")').click()
   //
-  
+
   await page.locator('[data-test=select-timeline-Alpha]').click()
   await page.locator('text=Alpha command').click()
   await page.locator('[data-test=delete-activity]').click()
