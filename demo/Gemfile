--- conflicted
+++ resolved
@@ -3,16 +3,8 @@
 source 'https://rubygems.org'
 
 gem 'ruby-termios', '~> 0.9' if RbConfig::CONFIG['target_os'] !~ /mswin|mingw|cygwin/i
-<<<<<<< HEAD
 if ENV["COSMOS_DEVEL"]
   gem 'cosmos', :path => "../"
 else
   gem 'cosmos'
-end
-=======
-if ENV['COSMOS_DEVEL']
-  gem 'cosmos', :path => "../"
-else
-  gem 'cosmos'
-end
->>>>>>> 46f54ea6
+end