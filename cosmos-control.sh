#!/usr/bin/env bash

usage() {
<<<<<<< HEAD
  echo "Usage: $1 [config, setup, start, stop, cleanup, build, deploy]" >&2
  echo "  All commands take a 'dev' option to start additional containers" >&2
  echo "*  config: create a new COSMOS project configuration" >&2
  echo "*  setup: setup containers to build and run" >&2
=======
  echo "Usage: $1 [start, stop, cleanup, build, deploy]" >&2
>>>>>>> e1b2834d
  echo "*  start: start the minimal docker run for cosmos" >&2
  echo "*  stop: stop the running dockers for cosmos" >&2
  echo "*  restart: stop and start the minimal docker run for cosmos" >&2
  echo "*  cleanup: cleanup network and volumes for cosmos" >&2
  echo "*  build: build the containers for cosmos" >&2
  echo "*  run: run the prebuilt containers for cosmos" >&2
  echo "*  deploy: deploy the containers to localhost repository" >&2
  exit 1
}

if [[ "$#" -eq 0 ]]; then
  usage $0
fi

case $1 in
<<<<<<< HEAD
config)
  scripts/linux/cosmos_config.sh
  ;;
setup)
  scripts/linux/cosmos_setup.sh
  ;;
=======
>>>>>>> e1b2834d
start)
  scripts/linux/cosmos_setup.sh
  scripts/linux/cosmos_build.sh
  scripts/linux/cosmos_run.sh
  ;;
stop)
  scripts/linux/cosmos_stop.sh
  ;;
restart)
  scripts/linux/cosmos_restart.sh
  ;;
cleanup)
  scripts/linux/cosmos_cleanup.sh
  ;;
build)
  scripts/linux/cosmos_setup.sh
  scripts/linux/cosmos_build.sh
  ;;
run)
  scripts/linux/cosmos_run.sh
  ;;
deploy)
  scripts/linux/cosmos_deploy.sh
  ;;
*)
  usage $0
  ;;
esac<|MERGE_RESOLUTION|>--- conflicted
+++ resolved
@@ -1,14 +1,7 @@
 #!/usr/bin/env bash
 
 usage() {
-<<<<<<< HEAD
-  echo "Usage: $1 [config, setup, start, stop, cleanup, build, deploy]" >&2
-  echo "  All commands take a 'dev' option to start additional containers" >&2
-  echo "*  config: create a new COSMOS project configuration" >&2
-  echo "*  setup: setup containers to build and run" >&2
-=======
   echo "Usage: $1 [start, stop, cleanup, build, deploy]" >&2
->>>>>>> e1b2834d
   echo "*  start: start the minimal docker run for cosmos" >&2
   echo "*  stop: stop the running dockers for cosmos" >&2
   echo "*  restart: stop and start the minimal docker run for cosmos" >&2
@@ -24,15 +17,6 @@
 fi
 
 case $1 in
-<<<<<<< HEAD
-config)
-  scripts/linux/cosmos_config.sh
-  ;;
-setup)
-  scripts/linux/cosmos_setup.sh
-  ;;
-=======
->>>>>>> e1b2834d
 start)
   scripts/linux/cosmos_setup.sh
   scripts/linux/cosmos_build.sh
